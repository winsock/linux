--- conflicted
+++ resolved
@@ -17,14 +17,11 @@
   - Frequency in normal mode (ADLPC=0, ADHSC=0)
   - Frequency in high-speed mode (ADLPC=0, ADHSC=1)
   - Frequency in low-power mode (ADLPC=1, ADHSC=0)
-<<<<<<< HEAD
-=======
 - min-sample-time: Minimum sampling time in nanoseconds. This value has
   to be chosen according to the conversion mode and the connected analog
   source resistance (R_as) and capacitance (C_as). Refer the datasheet's
   operating requirements. A safe default across a wide range of R_as and
   C_as as well as conversion modes is 1000ns.
->>>>>>> 9fe8ecca
 
 Example:
 adc0: adc@4003b000 {
