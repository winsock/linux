#include <linux/kernel.h>
#include <traceevent/event-parse.h>

#include <byteswap.h>
#include <unistd.h>
#include <sys/types.h>
#include <sys/mman.h>

#include "evlist.h"
#include "evsel.h"
#include "session.h"
#include "tool.h"
#include "sort.h"
#include "util.h"
#include "cpumap.h"
#include "perf_regs.h"
#include "asm/bug.h"
#include "auxtrace.h"
#include "thread-stack.h"

static int perf_session__deliver_event(struct perf_session *session,
				       union perf_event *event,
				       struct perf_sample *sample,
				       struct perf_tool *tool,
				       u64 file_offset);

static int machines__deliver_event(struct machines *machines,
				   struct perf_evlist *evlist,
				   union perf_event *event,
				   struct perf_sample *sample,
				   struct perf_tool *tool, u64 file_offset);

static int perf_session__open(struct perf_session *session)
{
	struct perf_data_file *file = session->file;

	if (perf_session__read_header(session) < 0) {
		pr_err("incompatible file format (rerun with -v to learn more)");
		return -1;
	}

	if (perf_data_file__is_pipe(file))
		return 0;

	if (!perf_evlist__valid_sample_type(session->evlist)) {
		pr_err("non matching sample_type");
		return -1;
	}

	if (!perf_evlist__valid_sample_id_all(session->evlist)) {
		pr_err("non matching sample_id_all");
		return -1;
	}

	if (!perf_evlist__valid_read_format(session->evlist)) {
		pr_err("non matching read_format");
		return -1;
	}

	return 0;
}

void perf_session__set_id_hdr_size(struct perf_session *session)
{
	u16 id_hdr_size = perf_evlist__id_hdr_size(session->evlist);

	machines__set_id_hdr_size(&session->machines, id_hdr_size);
}

int perf_session__create_kernel_maps(struct perf_session *session)
{
	int ret = machine__create_kernel_maps(&session->machines.host);

	if (ret >= 0)
		ret = machines__create_guest_kernel_maps(&session->machines);
	return ret;
}

static void perf_session__destroy_kernel_maps(struct perf_session *session)
{
	machines__destroy_kernel_maps(&session->machines);
}

static bool perf_session__has_comm_exec(struct perf_session *session)
{
	struct perf_evsel *evsel;

	evlist__for_each(session->evlist, evsel) {
		if (evsel->attr.comm_exec)
			return true;
	}

	return false;
}

static void perf_session__set_comm_exec(struct perf_session *session)
{
	bool comm_exec = perf_session__has_comm_exec(session);

	machines__set_comm_exec(&session->machines, comm_exec);
}

static int ordered_events__deliver_event(struct ordered_events *oe,
					 struct ordered_event *event)
{
	struct perf_sample sample;
	struct perf_session *session = container_of(oe, struct perf_session,
						    ordered_events);
	int ret = perf_evlist__parse_sample(session->evlist, event->event, &sample);

	if (ret) {
		pr_err("Can't parse sample, err = %d\n", ret);
		return ret;
	}

<<<<<<< HEAD
	return machines__deliver_event(&session->machines, session->evlist, event->event,
				       &sample, session->tool, event->file_offset);
=======
	return perf_session__deliver_event(session, event->event, &sample,
					   session->tool, event->file_offset);
>>>>>>> 4b8a8262
}

struct perf_session *perf_session__new(struct perf_data_file *file,
				       bool repipe, struct perf_tool *tool)
{
	struct perf_session *session = zalloc(sizeof(*session));

	if (!session)
		goto out;

	session->repipe = repipe;
	session->tool   = tool;
<<<<<<< HEAD
=======
	INIT_LIST_HEAD(&session->auxtrace_index);
>>>>>>> 4b8a8262
	machines__init(&session->machines);
	ordered_events__init(&session->ordered_events, ordered_events__deliver_event);

	if (file) {
		if (perf_data_file__open(file))
			goto out_delete;

		session->file = file;

		if (perf_data_file__is_read(file)) {
			if (perf_session__open(session) < 0)
				goto out_close;

			perf_session__set_id_hdr_size(session);
			perf_session__set_comm_exec(session);
		}
	}

	if (!file || perf_data_file__is_write(file)) {
		/*
		 * In O_RDONLY mode this will be performed when reading the
		 * kernel MMAP event, in perf_event__process_mmap().
		 */
		if (perf_session__create_kernel_maps(session) < 0)
			pr_warning("Cannot read kernel map\n");
	}

	if (tool && tool->ordering_requires_timestamps &&
	    tool->ordered_events && !perf_evlist__sample_id_all(session->evlist)) {
		dump_printf("WARNING: No sample_id_all support, falling back to unordered processing\n");
		tool->ordered_events = false;
	}

	return session;

 out_close:
	perf_data_file__close(file);
 out_delete:
	perf_session__delete(session);
 out:
	return NULL;
}

static void perf_session__delete_threads(struct perf_session *session)
{
	machine__delete_threads(&session->machines.host);
}

static void perf_session_env__delete(struct perf_session_env *env)
{
	zfree(&env->hostname);
	zfree(&env->os_release);
	zfree(&env->version);
	zfree(&env->arch);
	zfree(&env->cpu_desc);
	zfree(&env->cpuid);

	zfree(&env->cmdline);
	zfree(&env->sibling_cores);
	zfree(&env->sibling_threads);
	zfree(&env->numa_nodes);
	zfree(&env->pmu_mappings);
}

void perf_session__delete(struct perf_session *session)
{
	auxtrace__free(session);
	auxtrace_index__free(&session->auxtrace_index);
	perf_session__destroy_kernel_maps(session);
	perf_session__delete_threads(session);
	perf_session_env__delete(&session->header.env);
	machines__exit(&session->machines);
	if (session->file)
		perf_data_file__close(session->file);
	free(session);
}

static int process_event_synth_tracing_data_stub(struct perf_tool *tool
						 __maybe_unused,
						 union perf_event *event
						 __maybe_unused,
						 struct perf_session *session
						__maybe_unused)
{
	dump_printf(": unhandled!\n");
	return 0;
}

static int process_event_synth_attr_stub(struct perf_tool *tool __maybe_unused,
					 union perf_event *event __maybe_unused,
					 struct perf_evlist **pevlist
					 __maybe_unused)
{
	dump_printf(": unhandled!\n");
	return 0;
}

static int process_event_sample_stub(struct perf_tool *tool __maybe_unused,
				     union perf_event *event __maybe_unused,
				     struct perf_sample *sample __maybe_unused,
				     struct perf_evsel *evsel __maybe_unused,
				     struct machine *machine __maybe_unused)
{
	dump_printf(": unhandled!\n");
	return 0;
}

static int process_event_stub(struct perf_tool *tool __maybe_unused,
			      union perf_event *event __maybe_unused,
			      struct perf_sample *sample __maybe_unused,
			      struct machine *machine __maybe_unused)
{
	dump_printf(": unhandled!\n");
	return 0;
}

static int process_build_id_stub(struct perf_tool *tool __maybe_unused,
				 union perf_event *event __maybe_unused,
				 struct perf_session *session __maybe_unused)
{
	dump_printf(": unhandled!\n");
	return 0;
}

static int process_finished_round_stub(struct perf_tool *tool __maybe_unused,
				       union perf_event *event __maybe_unused,
				       struct ordered_events *oe __maybe_unused)
{
	dump_printf(": unhandled!\n");
	return 0;
}

static int process_finished_round(struct perf_tool *tool,
				  union perf_event *event,
				  struct ordered_events *oe);

static int process_id_index_stub(struct perf_tool *tool __maybe_unused,
				 union perf_event *event __maybe_unused,
				 struct perf_session *perf_session
				 __maybe_unused)
{
	dump_printf(": unhandled!\n");
	return 0;
}

static int process_event_auxtrace_info_stub(struct perf_tool *tool __maybe_unused,
				union perf_event *event __maybe_unused,
				struct perf_session *session __maybe_unused)
{
	dump_printf(": unhandled!\n");
	return 0;
}

static int skipn(int fd, off_t n)
{
	char buf[4096];
	ssize_t ret;

	while (n > 0) {
		ret = read(fd, buf, min(n, (off_t)sizeof(buf)));
		if (ret <= 0)
			return ret;
		n -= ret;
	}

	return 0;
}

static s64 process_event_auxtrace_stub(struct perf_tool *tool __maybe_unused,
				       union perf_event *event,
				       struct perf_session *session
				       __maybe_unused)
{
	dump_printf(": unhandled!\n");
	if (perf_data_file__is_pipe(session->file))
		skipn(perf_data_file__fd(session->file), event->auxtrace.size);
	return event->auxtrace.size;
}

static
int process_event_auxtrace_error_stub(struct perf_tool *tool __maybe_unused,
				      union perf_event *event __maybe_unused,
				      struct perf_session *session __maybe_unused)
{
	dump_printf(": unhandled!\n");
	return 0;
}

void perf_tool__fill_defaults(struct perf_tool *tool)
{
	if (tool->sample == NULL)
		tool->sample = process_event_sample_stub;
	if (tool->mmap == NULL)
		tool->mmap = process_event_stub;
	if (tool->mmap2 == NULL)
		tool->mmap2 = process_event_stub;
	if (tool->comm == NULL)
		tool->comm = process_event_stub;
	if (tool->fork == NULL)
		tool->fork = process_event_stub;
	if (tool->exit == NULL)
		tool->exit = process_event_stub;
	if (tool->lost == NULL)
		tool->lost = perf_event__process_lost;
	if (tool->lost_samples == NULL)
		tool->lost_samples = perf_event__process_lost_samples;
	if (tool->aux == NULL)
		tool->aux = perf_event__process_aux;
	if (tool->itrace_start == NULL)
		tool->itrace_start = perf_event__process_itrace_start;
	if (tool->read == NULL)
		tool->read = process_event_sample_stub;
	if (tool->throttle == NULL)
		tool->throttle = process_event_stub;
	if (tool->unthrottle == NULL)
		tool->unthrottle = process_event_stub;
	if (tool->attr == NULL)
		tool->attr = process_event_synth_attr_stub;
	if (tool->tracing_data == NULL)
		tool->tracing_data = process_event_synth_tracing_data_stub;
	if (tool->build_id == NULL)
		tool->build_id = process_build_id_stub;
	if (tool->finished_round == NULL) {
		if (tool->ordered_events)
			tool->finished_round = process_finished_round;
		else
			tool->finished_round = process_finished_round_stub;
	}
	if (tool->id_index == NULL)
		tool->id_index = process_id_index_stub;
	if (tool->auxtrace_info == NULL)
		tool->auxtrace_info = process_event_auxtrace_info_stub;
	if (tool->auxtrace == NULL)
		tool->auxtrace = process_event_auxtrace_stub;
	if (tool->auxtrace_error == NULL)
		tool->auxtrace_error = process_event_auxtrace_error_stub;
}

static void swap_sample_id_all(union perf_event *event, void *data)
{
	void *end = (void *) event + event->header.size;
	int size = end - data;

	BUG_ON(size % sizeof(u64));
	mem_bswap_64(data, size);
}

static void perf_event__all64_swap(union perf_event *event,
				   bool sample_id_all __maybe_unused)
{
	struct perf_event_header *hdr = &event->header;
	mem_bswap_64(hdr + 1, event->header.size - sizeof(*hdr));
}

static void perf_event__comm_swap(union perf_event *event, bool sample_id_all)
{
	event->comm.pid = bswap_32(event->comm.pid);
	event->comm.tid = bswap_32(event->comm.tid);

	if (sample_id_all) {
		void *data = &event->comm.comm;

		data += PERF_ALIGN(strlen(data) + 1, sizeof(u64));
		swap_sample_id_all(event, data);
	}
}

static void perf_event__mmap_swap(union perf_event *event,
				  bool sample_id_all)
{
	event->mmap.pid	  = bswap_32(event->mmap.pid);
	event->mmap.tid	  = bswap_32(event->mmap.tid);
	event->mmap.start = bswap_64(event->mmap.start);
	event->mmap.len	  = bswap_64(event->mmap.len);
	event->mmap.pgoff = bswap_64(event->mmap.pgoff);

	if (sample_id_all) {
		void *data = &event->mmap.filename;

		data += PERF_ALIGN(strlen(data) + 1, sizeof(u64));
		swap_sample_id_all(event, data);
	}
}

static void perf_event__mmap2_swap(union perf_event *event,
				  bool sample_id_all)
{
	event->mmap2.pid   = bswap_32(event->mmap2.pid);
	event->mmap2.tid   = bswap_32(event->mmap2.tid);
	event->mmap2.start = bswap_64(event->mmap2.start);
	event->mmap2.len   = bswap_64(event->mmap2.len);
	event->mmap2.pgoff = bswap_64(event->mmap2.pgoff);
	event->mmap2.maj   = bswap_32(event->mmap2.maj);
	event->mmap2.min   = bswap_32(event->mmap2.min);
	event->mmap2.ino   = bswap_64(event->mmap2.ino);

	if (sample_id_all) {
		void *data = &event->mmap2.filename;

		data += PERF_ALIGN(strlen(data) + 1, sizeof(u64));
		swap_sample_id_all(event, data);
	}
}
static void perf_event__task_swap(union perf_event *event, bool sample_id_all)
{
	event->fork.pid	 = bswap_32(event->fork.pid);
	event->fork.tid	 = bswap_32(event->fork.tid);
	event->fork.ppid = bswap_32(event->fork.ppid);
	event->fork.ptid = bswap_32(event->fork.ptid);
	event->fork.time = bswap_64(event->fork.time);

	if (sample_id_all)
		swap_sample_id_all(event, &event->fork + 1);
}

static void perf_event__read_swap(union perf_event *event, bool sample_id_all)
{
	event->read.pid		 = bswap_32(event->read.pid);
	event->read.tid		 = bswap_32(event->read.tid);
	event->read.value	 = bswap_64(event->read.value);
	event->read.time_enabled = bswap_64(event->read.time_enabled);
	event->read.time_running = bswap_64(event->read.time_running);
	event->read.id		 = bswap_64(event->read.id);

	if (sample_id_all)
		swap_sample_id_all(event, &event->read + 1);
}

static void perf_event__aux_swap(union perf_event *event, bool sample_id_all)
{
	event->aux.aux_offset = bswap_64(event->aux.aux_offset);
	event->aux.aux_size   = bswap_64(event->aux.aux_size);
	event->aux.flags      = bswap_64(event->aux.flags);

	if (sample_id_all)
		swap_sample_id_all(event, &event->aux + 1);
}

static void perf_event__itrace_start_swap(union perf_event *event,
					  bool sample_id_all)
{
	event->itrace_start.pid	 = bswap_32(event->itrace_start.pid);
	event->itrace_start.tid	 = bswap_32(event->itrace_start.tid);

	if (sample_id_all)
		swap_sample_id_all(event, &event->itrace_start + 1);
}

static void perf_event__throttle_swap(union perf_event *event,
				      bool sample_id_all)
{
	event->throttle.time	  = bswap_64(event->throttle.time);
	event->throttle.id	  = bswap_64(event->throttle.id);
	event->throttle.stream_id = bswap_64(event->throttle.stream_id);

	if (sample_id_all)
		swap_sample_id_all(event, &event->throttle + 1);
}

static u8 revbyte(u8 b)
{
	int rev = (b >> 4) | ((b & 0xf) << 4);
	rev = ((rev & 0xcc) >> 2) | ((rev & 0x33) << 2);
	rev = ((rev & 0xaa) >> 1) | ((rev & 0x55) << 1);
	return (u8) rev;
}

/*
 * XXX this is hack in attempt to carry flags bitfield
 * throught endian village. ABI says:
 *
 * Bit-fields are allocated from right to left (least to most significant)
 * on little-endian implementations and from left to right (most to least
 * significant) on big-endian implementations.
 *
 * The above seems to be byte specific, so we need to reverse each
 * byte of the bitfield. 'Internet' also says this might be implementation
 * specific and we probably need proper fix and carry perf_event_attr
 * bitfield flags in separate data file FEAT_ section. Thought this seems
 * to work for now.
 */
static void swap_bitfield(u8 *p, unsigned len)
{
	unsigned i;

	for (i = 0; i < len; i++) {
		*p = revbyte(*p);
		p++;
	}
}

/* exported for swapping attributes in file header */
void perf_event__attr_swap(struct perf_event_attr *attr)
{
	attr->type		= bswap_32(attr->type);
	attr->size		= bswap_32(attr->size);

#define bswap_safe(f, n) 					\
	(attr->size > (offsetof(struct perf_event_attr, f) + 	\
		       sizeof(attr->f) * (n)))
#define bswap_field(f, sz) 			\
do { 						\
	if (bswap_safe(f, 0))			\
		attr->f = bswap_##sz(attr->f);	\
} while(0)
#define bswap_field_32(f) bswap_field(f, 32)
#define bswap_field_64(f) bswap_field(f, 64)

	bswap_field_64(config);
	bswap_field_64(sample_period);
	bswap_field_64(sample_type);
	bswap_field_64(read_format);
	bswap_field_32(wakeup_events);
	bswap_field_32(bp_type);
	bswap_field_64(bp_addr);
	bswap_field_64(bp_len);
	bswap_field_64(branch_sample_type);
	bswap_field_64(sample_regs_user);
	bswap_field_32(sample_stack_user);
	bswap_field_32(aux_watermark);

	/*
	 * After read_format are bitfields. Check read_format because
	 * we are unable to use offsetof on bitfield.
	 */
	if (bswap_safe(read_format, 1))
		swap_bitfield((u8 *) (&attr->read_format + 1),
			      sizeof(u64));
#undef bswap_field_64
#undef bswap_field_32
#undef bswap_field
#undef bswap_safe
}

static void perf_event__hdr_attr_swap(union perf_event *event,
				      bool sample_id_all __maybe_unused)
{
	size_t size;

	perf_event__attr_swap(&event->attr.attr);

	size = event->header.size;
	size -= (void *)&event->attr.id - (void *)event;
	mem_bswap_64(event->attr.id, size);
}

static void perf_event__event_type_swap(union perf_event *event,
					bool sample_id_all __maybe_unused)
{
	event->event_type.event_type.event_id =
		bswap_64(event->event_type.event_type.event_id);
}

static void perf_event__tracing_data_swap(union perf_event *event,
					  bool sample_id_all __maybe_unused)
{
	event->tracing_data.size = bswap_32(event->tracing_data.size);
}

static void perf_event__auxtrace_info_swap(union perf_event *event,
					   bool sample_id_all __maybe_unused)
{
	size_t size;

	event->auxtrace_info.type = bswap_32(event->auxtrace_info.type);

	size = event->header.size;
	size -= (void *)&event->auxtrace_info.priv - (void *)event;
	mem_bswap_64(event->auxtrace_info.priv, size);
}

static void perf_event__auxtrace_swap(union perf_event *event,
				      bool sample_id_all __maybe_unused)
{
	event->auxtrace.size      = bswap_64(event->auxtrace.size);
	event->auxtrace.offset    = bswap_64(event->auxtrace.offset);
	event->auxtrace.reference = bswap_64(event->auxtrace.reference);
	event->auxtrace.idx       = bswap_32(event->auxtrace.idx);
	event->auxtrace.tid       = bswap_32(event->auxtrace.tid);
	event->auxtrace.cpu       = bswap_32(event->auxtrace.cpu);
}

static void perf_event__auxtrace_error_swap(union perf_event *event,
					    bool sample_id_all __maybe_unused)
{
	event->auxtrace_error.type = bswap_32(event->auxtrace_error.type);
	event->auxtrace_error.code = bswap_32(event->auxtrace_error.code);
	event->auxtrace_error.cpu  = bswap_32(event->auxtrace_error.cpu);
	event->auxtrace_error.pid  = bswap_32(event->auxtrace_error.pid);
	event->auxtrace_error.tid  = bswap_32(event->auxtrace_error.tid);
	event->auxtrace_error.ip   = bswap_64(event->auxtrace_error.ip);
}

typedef void (*perf_event__swap_op)(union perf_event *event,
				    bool sample_id_all);

static perf_event__swap_op perf_event__swap_ops[] = {
	[PERF_RECORD_MMAP]		  = perf_event__mmap_swap,
	[PERF_RECORD_MMAP2]		  = perf_event__mmap2_swap,
	[PERF_RECORD_COMM]		  = perf_event__comm_swap,
	[PERF_RECORD_FORK]		  = perf_event__task_swap,
	[PERF_RECORD_EXIT]		  = perf_event__task_swap,
	[PERF_RECORD_LOST]		  = perf_event__all64_swap,
	[PERF_RECORD_READ]		  = perf_event__read_swap,
	[PERF_RECORD_THROTTLE]		  = perf_event__throttle_swap,
	[PERF_RECORD_UNTHROTTLE]	  = perf_event__throttle_swap,
	[PERF_RECORD_SAMPLE]		  = perf_event__all64_swap,
	[PERF_RECORD_AUX]		  = perf_event__aux_swap,
	[PERF_RECORD_ITRACE_START]	  = perf_event__itrace_start_swap,
	[PERF_RECORD_LOST_SAMPLES]	  = perf_event__all64_swap,
	[PERF_RECORD_HEADER_ATTR]	  = perf_event__hdr_attr_swap,
	[PERF_RECORD_HEADER_EVENT_TYPE]	  = perf_event__event_type_swap,
	[PERF_RECORD_HEADER_TRACING_DATA] = perf_event__tracing_data_swap,
	[PERF_RECORD_HEADER_BUILD_ID]	  = NULL,
	[PERF_RECORD_ID_INDEX]		  = perf_event__all64_swap,
	[PERF_RECORD_AUXTRACE_INFO]	  = perf_event__auxtrace_info_swap,
	[PERF_RECORD_AUXTRACE]		  = perf_event__auxtrace_swap,
	[PERF_RECORD_AUXTRACE_ERROR]	  = perf_event__auxtrace_error_swap,
	[PERF_RECORD_HEADER_MAX]	  = NULL,
};

/*
 * When perf record finishes a pass on every buffers, it records this pseudo
 * event.
 * We record the max timestamp t found in the pass n.
 * Assuming these timestamps are monotonic across cpus, we know that if
 * a buffer still has events with timestamps below t, they will be all
 * available and then read in the pass n + 1.
 * Hence when we start to read the pass n + 2, we can safely flush every
 * events with timestamps below t.
 *
 *    ============ PASS n =================
 *       CPU 0         |   CPU 1
 *                     |
 *    cnt1 timestamps  |   cnt2 timestamps
 *          1          |         2
 *          2          |         3
 *          -          |         4  <--- max recorded
 *
 *    ============ PASS n + 1 ==============
 *       CPU 0         |   CPU 1
 *                     |
 *    cnt1 timestamps  |   cnt2 timestamps
 *          3          |         5
 *          4          |         6
 *          5          |         7 <---- max recorded
 *
 *      Flush every events below timestamp 4
 *
 *    ============ PASS n + 2 ==============
 *       CPU 0         |   CPU 1
 *                     |
 *    cnt1 timestamps  |   cnt2 timestamps
 *          6          |         8
 *          7          |         9
 *          -          |         10
 *
 *      Flush every events below timestamp 7
 *      etc...
 */
static int process_finished_round(struct perf_tool *tool __maybe_unused,
				  union perf_event *event __maybe_unused,
				  struct ordered_events *oe)
{
	return ordered_events__flush(oe, OE_FLUSH__ROUND);
}

int perf_session__queue_event(struct perf_session *s, union perf_event *event,
			      struct perf_sample *sample, u64 file_offset)
{
	return ordered_events__queue(&s->ordered_events, event, sample, file_offset);
}

static void callchain__lbr_callstack_printf(struct perf_sample *sample)
{
	struct ip_callchain *callchain = sample->callchain;
	struct branch_stack *lbr_stack = sample->branch_stack;
	u64 kernel_callchain_nr = callchain->nr;
	unsigned int i;

	for (i = 0; i < kernel_callchain_nr; i++) {
		if (callchain->ips[i] == PERF_CONTEXT_USER)
			break;
	}

	if ((i != kernel_callchain_nr) && lbr_stack->nr) {
		u64 total_nr;
		/*
		 * LBR callstack can only get user call chain,
		 * i is kernel call chain number,
		 * 1 is PERF_CONTEXT_USER.
		 *
		 * The user call chain is stored in LBR registers.
		 * LBR are pair registers. The caller is stored
		 * in "from" register, while the callee is stored
		 * in "to" register.
		 * For example, there is a call stack
		 * "A"->"B"->"C"->"D".
		 * The LBR registers will recorde like
		 * "C"->"D", "B"->"C", "A"->"B".
		 * So only the first "to" register and all "from"
		 * registers are needed to construct the whole stack.
		 */
		total_nr = i + 1 + lbr_stack->nr + 1;
		kernel_callchain_nr = i + 1;

		printf("... LBR call chain: nr:%" PRIu64 "\n", total_nr);

		for (i = 0; i < kernel_callchain_nr; i++)
			printf("..... %2d: %016" PRIx64 "\n",
			       i, callchain->ips[i]);

		printf("..... %2d: %016" PRIx64 "\n",
		       (int)(kernel_callchain_nr), lbr_stack->entries[0].to);
		for (i = 0; i < lbr_stack->nr; i++)
			printf("..... %2d: %016" PRIx64 "\n",
			       (int)(i + kernel_callchain_nr + 1), lbr_stack->entries[i].from);
	}
}

static void callchain__printf(struct perf_evsel *evsel,
			      struct perf_sample *sample)
{
	unsigned int i;
	struct ip_callchain *callchain = sample->callchain;
<<<<<<< HEAD

	if (has_branch_callstack(evsel))
		callchain__lbr_callstack_printf(sample);

	printf("... FP chain: nr:%" PRIu64 "\n", callchain->nr);

=======

	if (has_branch_callstack(evsel))
		callchain__lbr_callstack_printf(sample);

	printf("... FP chain: nr:%" PRIu64 "\n", callchain->nr);

>>>>>>> 4b8a8262
	for (i = 0; i < callchain->nr; i++)
		printf("..... %2d: %016" PRIx64 "\n",
		       i, callchain->ips[i]);
}

static void branch_stack__printf(struct perf_sample *sample)
{
	uint64_t i;

	printf("... branch stack: nr:%" PRIu64 "\n", sample->branch_stack->nr);

	for (i = 0; i < sample->branch_stack->nr; i++)
		printf("..... %2"PRIu64": %016" PRIx64 " -> %016" PRIx64 "\n",
			i, sample->branch_stack->entries[i].from,
			sample->branch_stack->entries[i].to);
}

static void regs_dump__printf(u64 mask, u64 *regs)
{
	unsigned rid, i = 0;

	for_each_set_bit(rid, (unsigned long *) &mask, sizeof(mask) * 8) {
		u64 val = regs[i++];

		printf(".... %-5s 0x%" PRIx64 "\n",
		       perf_reg_name(rid), val);
	}
}

static const char *regs_abi[] = {
	[PERF_SAMPLE_REGS_ABI_NONE] = "none",
	[PERF_SAMPLE_REGS_ABI_32] = "32-bit",
	[PERF_SAMPLE_REGS_ABI_64] = "64-bit",
};

static inline const char *regs_dump_abi(struct regs_dump *d)
{
	if (d->abi > PERF_SAMPLE_REGS_ABI_64)
		return "unknown";

	return regs_abi[d->abi];
}

static void regs__printf(const char *type, struct regs_dump *regs)
{
	u64 mask = regs->mask;

	printf("... %s regs: mask 0x%" PRIx64 " ABI %s\n",
	       type,
	       mask,
	       regs_dump_abi(regs));

	regs_dump__printf(mask, regs->regs);
}

static void regs_user__printf(struct perf_sample *sample)
{
	struct regs_dump *user_regs = &sample->user_regs;

	if (user_regs->regs)
		regs__printf("user", user_regs);
}

static void regs_intr__printf(struct perf_sample *sample)
{
	struct regs_dump *intr_regs = &sample->intr_regs;

	if (intr_regs->regs)
		regs__printf("intr", intr_regs);
}

static void stack_user__printf(struct stack_dump *dump)
{
	printf("... ustack: size %" PRIu64 ", offset 0x%x\n",
	       dump->size, dump->offset);
}

static void perf_evlist__print_tstamp(struct perf_evlist *evlist,
				       union perf_event *event,
				       struct perf_sample *sample)
{
	u64 sample_type = __perf_evlist__combined_sample_type(evlist);

	if (event->header.type != PERF_RECORD_SAMPLE &&
	    !perf_evlist__sample_id_all(evlist)) {
		fputs("-1 -1 ", stdout);
		return;
	}

	if ((sample_type & PERF_SAMPLE_CPU))
		printf("%u ", sample->cpu);

	if (sample_type & PERF_SAMPLE_TIME)
		printf("%" PRIu64 " ", sample->time);
}

static void sample_read__printf(struct perf_sample *sample, u64 read_format)
{
	printf("... sample_read:\n");

	if (read_format & PERF_FORMAT_TOTAL_TIME_ENABLED)
		printf("...... time enabled %016" PRIx64 "\n",
		       sample->read.time_enabled);

	if (read_format & PERF_FORMAT_TOTAL_TIME_RUNNING)
		printf("...... time running %016" PRIx64 "\n",
		       sample->read.time_running);

	if (read_format & PERF_FORMAT_GROUP) {
		u64 i;

		printf(".... group nr %" PRIu64 "\n", sample->read.group.nr);

		for (i = 0; i < sample->read.group.nr; i++) {
			struct sample_read_value *value;

			value = &sample->read.group.values[i];
			printf("..... id %016" PRIx64
			       ", value %016" PRIx64 "\n",
			       value->id, value->value);
		}
	} else
		printf("..... id %016" PRIx64 ", value %016" PRIx64 "\n",
			sample->read.one.id, sample->read.one.value);
}

static void dump_event(struct perf_evlist *evlist, union perf_event *event,
		       u64 file_offset, struct perf_sample *sample)
{
	if (!dump_trace)
		return;

	printf("\n%#" PRIx64 " [%#x]: event: %d\n",
	       file_offset, event->header.size, event->header.type);

	trace_event(event);

	if (sample)
		perf_evlist__print_tstamp(evlist, event, sample);

	printf("%#" PRIx64 " [%#x]: PERF_RECORD_%s", file_offset,
	       event->header.size, perf_event__name(event->header.type));
}

static void dump_sample(struct perf_evsel *evsel, union perf_event *event,
			struct perf_sample *sample)
{
	u64 sample_type;

	if (!dump_trace)
		return;

	printf("(IP, 0x%x): %d/%d: %#" PRIx64 " period: %" PRIu64 " addr: %#" PRIx64 "\n",
	       event->header.misc, sample->pid, sample->tid, sample->ip,
	       sample->period, sample->addr);

	sample_type = evsel->attr.sample_type;

	if (sample_type & PERF_SAMPLE_CALLCHAIN)
		callchain__printf(evsel, sample);

	if ((sample_type & PERF_SAMPLE_BRANCH_STACK) && !has_branch_callstack(evsel))
		branch_stack__printf(sample);

	if (sample_type & PERF_SAMPLE_REGS_USER)
		regs_user__printf(sample);

	if (sample_type & PERF_SAMPLE_REGS_INTR)
		regs_intr__printf(sample);

	if (sample_type & PERF_SAMPLE_STACK_USER)
		stack_user__printf(&sample->user_stack);

	if (sample_type & PERF_SAMPLE_WEIGHT)
		printf("... weight: %" PRIu64 "\n", sample->weight);

	if (sample_type & PERF_SAMPLE_DATA_SRC)
		printf(" . data_src: 0x%"PRIx64"\n", sample->data_src);

	if (sample_type & PERF_SAMPLE_TRANSACTION)
		printf("... transaction: %" PRIx64 "\n", sample->transaction);

	if (sample_type & PERF_SAMPLE_READ)
		sample_read__printf(sample, evsel->attr.read_format);
}

static struct machine *machines__find_for_cpumode(struct machines *machines,
					       union perf_event *event,
					       struct perf_sample *sample)
{
	const u8 cpumode = event->header.misc & PERF_RECORD_MISC_CPUMODE_MASK;
	struct machine *machine;

	if (perf_guest &&
	    ((cpumode == PERF_RECORD_MISC_GUEST_KERNEL) ||
	     (cpumode == PERF_RECORD_MISC_GUEST_USER))) {
		u32 pid;

		if (event->header.type == PERF_RECORD_MMAP
		    || event->header.type == PERF_RECORD_MMAP2)
			pid = event->mmap.pid;
		else
			pid = sample->pid;

		machine = machines__find(machines, pid);
		if (!machine)
			machine = machines__find(machines, DEFAULT_GUEST_KERNEL_ID);
		return machine;
	}

	return &machines->host;
}

static int deliver_sample_value(struct perf_evlist *evlist,
				struct perf_tool *tool,
				union perf_event *event,
				struct perf_sample *sample,
				struct sample_read_value *v,
				struct machine *machine)
{
	struct perf_sample_id *sid = perf_evlist__id2sid(evlist, v->id);

	if (sid) {
		sample->id     = v->id;
		sample->period = v->value - sid->period;
		sid->period    = v->value;
	}

	if (!sid || sid->evsel == NULL) {
		++evlist->stats.nr_unknown_id;
		return 0;
	}

	return tool->sample(tool, event, sample, sid->evsel, machine);
}

static int deliver_sample_group(struct perf_evlist *evlist,
				struct perf_tool *tool,
				union  perf_event *event,
				struct perf_sample *sample,
				struct machine *machine)
{
	int ret = -EINVAL;
	u64 i;

	for (i = 0; i < sample->read.group.nr; i++) {
		ret = deliver_sample_value(evlist, tool, event, sample,
					   &sample->read.group.values[i],
					   machine);
		if (ret)
			break;
	}

	return ret;
}

static int
 perf_evlist__deliver_sample(struct perf_evlist *evlist,
			     struct perf_tool *tool,
			     union  perf_event *event,
			     struct perf_sample *sample,
			     struct perf_evsel *evsel,
			     struct machine *machine)
{
	/* We know evsel != NULL. */
	u64 sample_type = evsel->attr.sample_type;
	u64 read_format = evsel->attr.read_format;

	/* Standard sample delievery. */
	if (!(sample_type & PERF_SAMPLE_READ))
		return tool->sample(tool, event, sample, evsel, machine);

	/* For PERF_SAMPLE_READ we have either single or group mode. */
	if (read_format & PERF_FORMAT_GROUP)
		return deliver_sample_group(evlist, tool, event, sample,
					    machine);
	else
		return deliver_sample_value(evlist, tool, event, sample,
					    &sample->read.one, machine);
}

static int machines__deliver_event(struct machines *machines,
				   struct perf_evlist *evlist,
				   union perf_event *event,
				   struct perf_sample *sample,
				   struct perf_tool *tool, u64 file_offset)
{
	struct perf_evsel *evsel;
	struct machine *machine;

	dump_event(evlist, event, file_offset, sample);

	evsel = perf_evlist__id2evsel(evlist, sample->id);

	machine = machines__find_for_cpumode(machines, event, sample);

	switch (event->header.type) {
	case PERF_RECORD_SAMPLE:
		dump_sample(evsel, event, sample);
		if (evsel == NULL) {
			++evlist->stats.nr_unknown_id;
			return 0;
		}
		if (machine == NULL) {
			++evlist->stats.nr_unprocessable_samples;
			return 0;
		}
		return perf_evlist__deliver_sample(evlist, tool, event, sample, evsel, machine);
	case PERF_RECORD_MMAP:
		return tool->mmap(tool, event, sample, machine);
	case PERF_RECORD_MMAP2:
		if (event->header.misc & PERF_RECORD_MISC_PROC_MAP_PARSE_TIMEOUT)
			++evlist->stats.nr_proc_map_timeout;
		return tool->mmap2(tool, event, sample, machine);
	case PERF_RECORD_COMM:
		return tool->comm(tool, event, sample, machine);
	case PERF_RECORD_FORK:
		return tool->fork(tool, event, sample, machine);
	case PERF_RECORD_EXIT:
		return tool->exit(tool, event, sample, machine);
	case PERF_RECORD_LOST:
		if (tool->lost == perf_event__process_lost)
			evlist->stats.total_lost += event->lost.lost;
		return tool->lost(tool, event, sample, machine);
	case PERF_RECORD_LOST_SAMPLES:
		if (tool->lost_samples == perf_event__process_lost_samples)
			evlist->stats.total_lost_samples += event->lost_samples.lost;
		return tool->lost_samples(tool, event, sample, machine);
	case PERF_RECORD_READ:
		return tool->read(tool, event, sample, evsel, machine);
	case PERF_RECORD_THROTTLE:
		return tool->throttle(tool, event, sample, machine);
	case PERF_RECORD_UNTHROTTLE:
		return tool->unthrottle(tool, event, sample, machine);
	case PERF_RECORD_AUX:
		return tool->aux(tool, event, sample, machine);
	case PERF_RECORD_ITRACE_START:
		return tool->itrace_start(tool, event, sample, machine);
	default:
		++evlist->stats.nr_unknown_events;
		return -1;
	}
}

static int perf_session__deliver_event(struct perf_session *session,
				       union perf_event *event,
				       struct perf_sample *sample,
				       struct perf_tool *tool,
				       u64 file_offset)
{
	int ret;

	ret = auxtrace__process_event(session, event, sample, tool);
	if (ret < 0)
		return ret;
	if (ret > 0)
		return 0;

	return machines__deliver_event(&session->machines, session->evlist,
				       event, sample, tool, file_offset);
}

static s64 perf_session__process_user_event(struct perf_session *session,
					    union perf_event *event,
					    u64 file_offset)
{
	struct ordered_events *oe = &session->ordered_events;
	struct perf_tool *tool = session->tool;
	int fd = perf_data_file__fd(session->file);
	int err;

	dump_event(session->evlist, event, file_offset, NULL);

	/* These events are processed right away */
	switch (event->header.type) {
	case PERF_RECORD_HEADER_ATTR:
		err = tool->attr(tool, event, &session->evlist);
		if (err == 0) {
			perf_session__set_id_hdr_size(session);
			perf_session__set_comm_exec(session);
		}
		return err;
	case PERF_RECORD_HEADER_EVENT_TYPE:
		/*
		 * Depreceated, but we need to handle it for sake
		 * of old data files create in pipe mode.
		 */
		return 0;
	case PERF_RECORD_HEADER_TRACING_DATA:
		/* setup for reading amidst mmap */
		lseek(fd, file_offset, SEEK_SET);
		return tool->tracing_data(tool, event, session);
	case PERF_RECORD_HEADER_BUILD_ID:
		return tool->build_id(tool, event, session);
	case PERF_RECORD_FINISHED_ROUND:
		return tool->finished_round(tool, event, oe);
	case PERF_RECORD_ID_INDEX:
		return tool->id_index(tool, event, session);
	case PERF_RECORD_AUXTRACE_INFO:
		return tool->auxtrace_info(tool, event, session);
	case PERF_RECORD_AUXTRACE:
		/* setup for reading amidst mmap */
		lseek(fd, file_offset + event->header.size, SEEK_SET);
		return tool->auxtrace(tool, event, session);
	case PERF_RECORD_AUXTRACE_ERROR:
		perf_session__auxtrace_error_inc(session, event);
		return tool->auxtrace_error(tool, event, session);
	default:
		return -EINVAL;
	}
}

int perf_session__deliver_synth_event(struct perf_session *session,
				      union perf_event *event,
				      struct perf_sample *sample)
{
	struct perf_evlist *evlist = session->evlist;
	struct perf_tool *tool = session->tool;

	events_stats__inc(&evlist->stats, event->header.type);

	if (event->header.type >= PERF_RECORD_USER_TYPE_START)
		return perf_session__process_user_event(session, event, 0);

	return machines__deliver_event(&session->machines, evlist, event, sample, tool, 0);
}

static void event_swap(union perf_event *event, bool sample_id_all)
{
	perf_event__swap_op swap;

	swap = perf_event__swap_ops[event->header.type];
	if (swap)
		swap(event, sample_id_all);
}

int perf_session__peek_event(struct perf_session *session, off_t file_offset,
			     void *buf, size_t buf_sz,
			     union perf_event **event_ptr,
			     struct perf_sample *sample)
{
	union perf_event *event;
	size_t hdr_sz, rest;
	int fd;

	if (session->one_mmap && !session->header.needs_swap) {
		event = file_offset - session->one_mmap_offset +
			session->one_mmap_addr;
		goto out_parse_sample;
	}

	if (perf_data_file__is_pipe(session->file))
		return -1;

	fd = perf_data_file__fd(session->file);
	hdr_sz = sizeof(struct perf_event_header);

	if (buf_sz < hdr_sz)
		return -1;

	if (lseek(fd, file_offset, SEEK_SET) == (off_t)-1 ||
	    readn(fd, buf, hdr_sz) != (ssize_t)hdr_sz)
		return -1;

	event = (union perf_event *)buf;

	if (session->header.needs_swap)
		perf_event_header__bswap(&event->header);

	if (event->header.size < hdr_sz || event->header.size > buf_sz)
		return -1;

	rest = event->header.size - hdr_sz;

	if (readn(fd, buf, rest) != (ssize_t)rest)
		return -1;

	if (session->header.needs_swap)
		event_swap(event, perf_evlist__sample_id_all(session->evlist));

out_parse_sample:

	if (sample && event->header.type < PERF_RECORD_USER_TYPE_START &&
	    perf_evlist__parse_sample(session->evlist, event, sample))
		return -1;

	*event_ptr = event;

	return 0;
}

static s64 perf_session__process_event(struct perf_session *session,
				       union perf_event *event, u64 file_offset)
{
	struct perf_evlist *evlist = session->evlist;
	struct perf_tool *tool = session->tool;
	struct perf_sample sample;
	int ret;

	if (session->header.needs_swap)
		event_swap(event, perf_evlist__sample_id_all(evlist));

	if (event->header.type >= PERF_RECORD_HEADER_MAX)
		return -EINVAL;

	events_stats__inc(&evlist->stats, event->header.type);

	if (event->header.type >= PERF_RECORD_USER_TYPE_START)
		return perf_session__process_user_event(session, event, file_offset);

	/*
	 * For all kernel events we get the sample data
	 */
	ret = perf_evlist__parse_sample(evlist, event, &sample);
	if (ret)
		return ret;

	if (tool->ordered_events) {
		ret = perf_session__queue_event(session, event, &sample, file_offset);
		if (ret != -ETIME)
			return ret;
	}

	return machines__deliver_event(&session->machines, evlist, event,
				       &sample, tool, file_offset);
}

void perf_event_header__bswap(struct perf_event_header *hdr)
{
	hdr->type = bswap_32(hdr->type);
	hdr->misc = bswap_16(hdr->misc);
	hdr->size = bswap_16(hdr->size);
}

struct thread *perf_session__findnew(struct perf_session *session, pid_t pid)
{
	return machine__findnew_thread(&session->machines.host, -1, pid);
}

static struct thread *perf_session__register_idle_thread(struct perf_session *session)
{
	struct thread *thread;

	thread = machine__findnew_thread(&session->machines.host, 0, 0);
	if (thread == NULL || thread__set_comm(thread, "swapper", 0)) {
		pr_err("problem inserting idle task.\n");
		thread = NULL;
	}

	return thread;
}

static void perf_session__warn_about_errors(const struct perf_session *session)
{
	const struct events_stats *stats = &session->evlist->stats;
	const struct ordered_events *oe = &session->ordered_events;

	if (session->tool->lost == perf_event__process_lost &&
	    stats->nr_events[PERF_RECORD_LOST] != 0) {
		ui__warning("Processed %d events and lost %d chunks!\n\n"
			    "Check IO/CPU overload!\n\n",
			    stats->nr_events[0],
			    stats->nr_events[PERF_RECORD_LOST]);
<<<<<<< HEAD
=======
	}

	if (session->tool->lost_samples == perf_event__process_lost_samples) {
		double drop_rate;

		drop_rate = (double)stats->total_lost_samples /
			    (double) (stats->nr_events[PERF_RECORD_SAMPLE] + stats->total_lost_samples);
		if (drop_rate > 0.05) {
			ui__warning("Processed %" PRIu64 " samples and lost %3.2f%% samples!\n\n",
				    stats->nr_events[PERF_RECORD_SAMPLE] + stats->total_lost_samples,
				    drop_rate * 100.0);
		}
>>>>>>> 4b8a8262
	}

	if (stats->nr_unknown_events != 0) {
		ui__warning("Found %u unknown events!\n\n"
			    "Is this an older tool processing a perf.data "
			    "file generated by a more recent tool?\n\n"
			    "If that is not the case, consider "
			    "reporting to linux-kernel@vger.kernel.org.\n\n",
			    stats->nr_unknown_events);
	}

	if (stats->nr_unknown_id != 0) {
		ui__warning("%u samples with id not present in the header\n",
			    stats->nr_unknown_id);
	}

	if (stats->nr_invalid_chains != 0) {
		ui__warning("Found invalid callchains!\n\n"
			    "%u out of %u events were discarded for this reason.\n\n"
			    "Consider reporting to linux-kernel@vger.kernel.org.\n\n",
			    stats->nr_invalid_chains,
			    stats->nr_events[PERF_RECORD_SAMPLE]);
	}

	if (stats->nr_unprocessable_samples != 0) {
		ui__warning("%u unprocessable samples recorded.\n"
			    "Do you have a KVM guest running and not using 'perf kvm'?\n",
			    stats->nr_unprocessable_samples);
	}

	if (oe->nr_unordered_events != 0)
		ui__warning("%u out of order events recorded.\n", oe->nr_unordered_events);
<<<<<<< HEAD
=======

	events_stats__auxtrace_error_warn(stats);

	if (stats->nr_proc_map_timeout != 0) {
		ui__warning("%d map information files for pre-existing threads were\n"
			    "not processed, if there are samples for addresses they\n"
			    "will not be resolved, you may find out which are these\n"
			    "threads by running with -v and redirecting the output\n"
			    "to a file.\n"
			    "The time limit to process proc map is too short?\n"
			    "Increase it by --proc-map-timeout\n",
			    stats->nr_proc_map_timeout);
	}
}

static int perf_session__flush_thread_stack(struct thread *thread,
					    void *p __maybe_unused)
{
	return thread_stack__flush(thread);
}

static int perf_session__flush_thread_stacks(struct perf_session *session)
{
	return machines__for_each_thread(&session->machines,
					 perf_session__flush_thread_stack,
					 NULL);
>>>>>>> 4b8a8262
}

volatile int session_done;

static int __perf_session__process_pipe_events(struct perf_session *session)
{
	struct ordered_events *oe = &session->ordered_events;
	struct perf_tool *tool = session->tool;
	int fd = perf_data_file__fd(session->file);
	union perf_event *event;
	uint32_t size, cur_size = 0;
	void *buf = NULL;
	s64 skip = 0;
	u64 head;
	ssize_t err;
	void *p;

	perf_tool__fill_defaults(tool);

	head = 0;
	cur_size = sizeof(union perf_event);

	buf = malloc(cur_size);
	if (!buf)
		return -errno;
more:
	event = buf;
	err = readn(fd, event, sizeof(struct perf_event_header));
	if (err <= 0) {
		if (err == 0)
			goto done;

		pr_err("failed to read event header\n");
		goto out_err;
	}

	if (session->header.needs_swap)
		perf_event_header__bswap(&event->header);

	size = event->header.size;
	if (size < sizeof(struct perf_event_header)) {
		pr_err("bad event header size\n");
		goto out_err;
	}

	if (size > cur_size) {
		void *new = realloc(buf, size);
		if (!new) {
			pr_err("failed to allocate memory to read event\n");
			goto out_err;
		}
		buf = new;
		cur_size = size;
		event = buf;
	}
	p = event;
	p += sizeof(struct perf_event_header);

	if (size - sizeof(struct perf_event_header)) {
		err = readn(fd, p, size - sizeof(struct perf_event_header));
		if (err <= 0) {
			if (err == 0) {
				pr_err("unexpected end of event stream\n");
				goto done;
			}

			pr_err("failed to read event data\n");
			goto out_err;
		}
	}

	if ((skip = perf_session__process_event(session, event, head)) < 0) {
		pr_err("%#" PRIx64 " [%#x]: failed to process type: %d\n",
		       head, event->header.size, event->header.type);
		err = -EINVAL;
		goto out_err;
	}

	head += size;

	if (skip > 0)
		head += skip;

	if (!session_done())
		goto more;
done:
	/* do the final flush for ordered samples */
	err = ordered_events__flush(oe, OE_FLUSH__FINAL);
<<<<<<< HEAD
=======
	if (err)
		goto out_err;
	err = auxtrace__flush_events(session, tool);
	if (err)
		goto out_err;
	err = perf_session__flush_thread_stacks(session);
>>>>>>> 4b8a8262
out_err:
	free(buf);
	perf_session__warn_about_errors(session);
	ordered_events__free(&session->ordered_events);
	auxtrace__free_events(session);
	return err;
}

static union perf_event *
fetch_mmaped_event(struct perf_session *session,
		   u64 head, size_t mmap_size, char *buf)
{
	union perf_event *event;

	/*
	 * Ensure we have enough space remaining to read
	 * the size of the event in the headers.
	 */
	if (head + sizeof(event->header) > mmap_size)
		return NULL;

	event = (union perf_event *)(buf + head);

	if (session->header.needs_swap)
		perf_event_header__bswap(&event->header);

	if (head + event->header.size > mmap_size) {
		/* We're not fetching the event so swap back again */
		if (session->header.needs_swap)
			perf_event_header__bswap(&event->header);
		return NULL;
	}

	return event;
}

/*
 * On 64bit we can mmap the data file in one go. No need for tiny mmap
 * slices. On 32bit we use 32MB.
 */
#if BITS_PER_LONG == 64
#define MMAP_SIZE ULLONG_MAX
#define NUM_MMAPS 1
#else
#define MMAP_SIZE (32 * 1024 * 1024ULL)
#define NUM_MMAPS 128
#endif

static int __perf_session__process_events(struct perf_session *session,
					  u64 data_offset, u64 data_size,
					  u64 file_size)
{
	struct ordered_events *oe = &session->ordered_events;
	struct perf_tool *tool = session->tool;
	int fd = perf_data_file__fd(session->file);
	u64 head, page_offset, file_offset, file_pos, size;
	int err, mmap_prot, mmap_flags, map_idx = 0;
	size_t	mmap_size;
	char *buf, *mmaps[NUM_MMAPS];
	union perf_event *event;
	struct ui_progress prog;
	s64 skip;

	perf_tool__fill_defaults(tool);

	page_offset = page_size * (data_offset / page_size);
	file_offset = page_offset;
	head = data_offset - page_offset;

	if (data_size && (data_offset + data_size < file_size))
		file_size = data_offset + data_size;

	ui_progress__init(&prog, file_size, "Processing events...");

	mmap_size = MMAP_SIZE;
	if (mmap_size > file_size) {
		mmap_size = file_size;
		session->one_mmap = true;
	}

	memset(mmaps, 0, sizeof(mmaps));

	mmap_prot  = PROT_READ;
	mmap_flags = MAP_SHARED;

	if (session->header.needs_swap) {
		mmap_prot  |= PROT_WRITE;
		mmap_flags = MAP_PRIVATE;
	}
remap:
	buf = mmap(NULL, mmap_size, mmap_prot, mmap_flags, fd,
		   file_offset);
	if (buf == MAP_FAILED) {
		pr_err("failed to mmap file\n");
		err = -errno;
		goto out_err;
	}
	mmaps[map_idx] = buf;
	map_idx = (map_idx + 1) & (ARRAY_SIZE(mmaps) - 1);
	file_pos = file_offset + head;
	if (session->one_mmap) {
		session->one_mmap_addr = buf;
		session->one_mmap_offset = file_offset;
	}

more:
	event = fetch_mmaped_event(session, head, mmap_size, buf);
	if (!event) {
		if (mmaps[map_idx]) {
			munmap(mmaps[map_idx], mmap_size);
			mmaps[map_idx] = NULL;
		}

		page_offset = page_size * (head / page_size);
		file_offset += page_offset;
		head -= page_offset;
		goto remap;
	}

	size = event->header.size;

	if (size < sizeof(struct perf_event_header) ||
	    (skip = perf_session__process_event(session, event, file_pos)) < 0) {
		pr_err("%#" PRIx64 " [%#x]: failed to process type: %d\n",
		       file_offset + head, event->header.size,
		       event->header.type);
		err = -EINVAL;
		goto out_err;
	}

	if (skip)
		size += skip;

	head += size;
	file_pos += size;

	ui_progress__update(&prog, size);

	if (session_done())
		goto out;

	if (file_pos < file_size)
		goto more;

out:
	/* do the final flush for ordered samples */
	err = ordered_events__flush(oe, OE_FLUSH__FINAL);
<<<<<<< HEAD
=======
	if (err)
		goto out_err;
	err = auxtrace__flush_events(session, tool);
	if (err)
		goto out_err;
	err = perf_session__flush_thread_stacks(session);
>>>>>>> 4b8a8262
out_err:
	ui_progress__finish();
	perf_session__warn_about_errors(session);
	ordered_events__free(&session->ordered_events);
	auxtrace__free_events(session);
	session->one_mmap = false;
	return err;
}

int perf_session__process_events(struct perf_session *session)
{
	u64 size = perf_data_file__size(session->file);
	int err;

	if (perf_session__register_idle_thread(session) == NULL)
		return -ENOMEM;

	if (!perf_data_file__is_pipe(session->file))
		err = __perf_session__process_events(session,
						     session->header.data_offset,
						     session->header.data_size, size);
	else
		err = __perf_session__process_pipe_events(session);

	return err;
}

bool perf_session__has_traces(struct perf_session *session, const char *msg)
{
	struct perf_evsel *evsel;

	evlist__for_each(session->evlist, evsel) {
		if (evsel->attr.type == PERF_TYPE_TRACEPOINT)
			return true;
	}

	pr_err("No trace sample to read. Did you call 'perf %s'?\n", msg);
	return false;
}

int maps__set_kallsyms_ref_reloc_sym(struct map **maps,
				     const char *symbol_name, u64 addr)
{
	char *bracket;
	enum map_type i;
	struct ref_reloc_sym *ref;

	ref = zalloc(sizeof(struct ref_reloc_sym));
	if (ref == NULL)
		return -ENOMEM;

	ref->name = strdup(symbol_name);
	if (ref->name == NULL) {
		free(ref);
		return -ENOMEM;
	}

	bracket = strchr(ref->name, ']');
	if (bracket)
		*bracket = '\0';

	ref->addr = addr;

	for (i = 0; i < MAP__NR_TYPES; ++i) {
		struct kmap *kmap = map__kmap(maps[i]);

		if (!kmap)
			continue;
		kmap->ref_reloc_sym = ref;
	}

	return 0;
}

size_t perf_session__fprintf_dsos(struct perf_session *session, FILE *fp)
{
	return machines__fprintf_dsos(&session->machines, fp);
}

size_t perf_session__fprintf_dsos_buildid(struct perf_session *session, FILE *fp,
					  bool (skip)(struct dso *dso, int parm), int parm)
{
	return machines__fprintf_dsos_buildid(&session->machines, fp, skip, parm);
}

size_t perf_session__fprintf_nr_events(struct perf_session *session, FILE *fp)
{
	size_t ret;
	const char *msg = "";

	if (perf_header__has_feat(&session->header, HEADER_AUXTRACE))
		msg = " (excludes AUX area (e.g. instruction trace) decoded / synthesized events)";

	ret = fprintf(fp, "Aggregated stats:%s\n", msg);

	ret += events_stats__fprintf(&session->evlist->stats, fp);
	return ret;
}

size_t perf_session__fprintf(struct perf_session *session, FILE *fp)
{
	/*
	 * FIXME: Here we have to actually print all the machines in this
	 * session, not just the host...
	 */
	return machine__fprintf(&session->machines.host, fp);
}

struct perf_evsel *perf_session__find_first_evtype(struct perf_session *session,
					      unsigned int type)
{
	struct perf_evsel *pos;

	evlist__for_each(session->evlist, pos) {
		if (pos->attr.type == type)
			return pos;
	}
	return NULL;
}

void perf_evsel__print_ip(struct perf_evsel *evsel, struct perf_sample *sample,
			  struct addr_location *al,
			  unsigned int print_opts, unsigned int stack_depth)
{
	struct callchain_cursor_node *node;
	int print_ip = print_opts & PRINT_IP_OPT_IP;
	int print_sym = print_opts & PRINT_IP_OPT_SYM;
	int print_dso = print_opts & PRINT_IP_OPT_DSO;
	int print_symoffset = print_opts & PRINT_IP_OPT_SYMOFFSET;
	int print_oneline = print_opts & PRINT_IP_OPT_ONELINE;
	int print_srcline = print_opts & PRINT_IP_OPT_SRCLINE;
	char s = print_oneline ? ' ' : '\t';

	if (symbol_conf.use_callchain && sample->callchain) {
		struct addr_location node_al;

		if (thread__resolve_callchain(al->thread, evsel,
					      sample, NULL, NULL,
					      PERF_MAX_STACK_DEPTH) != 0) {
			if (verbose)
				error("Failed to resolve callchain. Skipping\n");
			return;
		}
		callchain_cursor_commit(&callchain_cursor);

		if (print_symoffset)
			node_al = *al;

		while (stack_depth) {
			u64 addr = 0;

			node = callchain_cursor_current(&callchain_cursor);
			if (!node)
				break;

			if (node->sym && node->sym->ignore)
				goto next;

			if (print_ip)
				printf("%c%16" PRIx64, s, node->ip);

			if (node->map)
				addr = node->map->map_ip(node->map, node->ip);

			if (print_sym) {
				printf(" ");
				if (print_symoffset) {
					node_al.addr = addr;
					node_al.map  = node->map;
					symbol__fprintf_symname_offs(node->sym, &node_al, stdout);
				} else
					symbol__fprintf_symname(node->sym, stdout);
			}

			if (print_dso) {
				printf(" (");
				map__fprintf_dsoname(node->map, stdout);
				printf(")");
			}

			if (print_srcline)
				map__fprintf_srcline(node->map, addr, "\n  ",
						     stdout);

			if (!print_oneline)
				printf("\n");

			stack_depth--;
next:
			callchain_cursor_advance(&callchain_cursor);
		}

	} else {
		if (al->sym && al->sym->ignore)
			return;

		if (print_ip)
			printf("%16" PRIx64, sample->ip);

		if (print_sym) {
			printf(" ");
			if (print_symoffset)
				symbol__fprintf_symname_offs(al->sym, al,
							     stdout);
			else
				symbol__fprintf_symname(al->sym, stdout);
		}

		if (print_dso) {
			printf(" (");
			map__fprintf_dsoname(al->map, stdout);
			printf(")");
		}

		if (print_srcline)
			map__fprintf_srcline(al->map, al->addr, "\n  ", stdout);
	}
}

int perf_session__cpu_bitmap(struct perf_session *session,
			     const char *cpu_list, unsigned long *cpu_bitmap)
{
	int i, err = -1;
	struct cpu_map *map;

	for (i = 0; i < PERF_TYPE_MAX; ++i) {
		struct perf_evsel *evsel;

		evsel = perf_session__find_first_evtype(session, i);
		if (!evsel)
			continue;

		if (!(evsel->attr.sample_type & PERF_SAMPLE_CPU)) {
			pr_err("File does not contain CPU events. "
			       "Remove -c option to proceed.\n");
			return -1;
		}
	}

	map = cpu_map__new(cpu_list);
	if (map == NULL) {
		pr_err("Invalid cpu_list\n");
		return -1;
	}

	for (i = 0; i < map->nr; i++) {
		int cpu = map->map[i];

		if (cpu >= MAX_NR_CPUS) {
			pr_err("Requested CPU %d too large. "
			       "Consider raising MAX_NR_CPUS\n", cpu);
			goto out_delete_map;
		}

		set_bit(cpu, cpu_bitmap);
	}

	err = 0;

out_delete_map:
	cpu_map__delete(map);
	return err;
}

void perf_session__fprintf_info(struct perf_session *session, FILE *fp,
				bool full)
{
	struct stat st;
	int fd, ret;

	if (session == NULL || fp == NULL)
		return;

	fd = perf_data_file__fd(session->file);

	ret = fstat(fd, &st);
	if (ret == -1)
		return;

	fprintf(fp, "# ========\n");
	fprintf(fp, "# captured on: %s", ctime(&st.st_ctime));
	perf_header__fprintf_info(session, fp, full);
	fprintf(fp, "# ========\n#\n");
}


int __perf_session__set_tracepoints_handlers(struct perf_session *session,
					     const struct perf_evsel_str_handler *assocs,
					     size_t nr_assocs)
{
	struct perf_evsel *evsel;
	size_t i;
	int err;

	for (i = 0; i < nr_assocs; i++) {
		/*
		 * Adding a handler for an event not in the session,
		 * just ignore it.
		 */
		evsel = perf_evlist__find_tracepoint_by_name(session->evlist, assocs[i].name);
		if (evsel == NULL)
			continue;

		err = -EEXIST;
		if (evsel->handler != NULL)
			goto out;
		evsel->handler = assocs[i].handler;
	}

	err = 0;
out:
	return err;
}

int perf_event__process_id_index(struct perf_tool *tool __maybe_unused,
				 union perf_event *event,
				 struct perf_session *session)
{
	struct perf_evlist *evlist = session->evlist;
	struct id_index_event *ie = &event->id_index;
	size_t i, nr, max_nr;

	max_nr = (ie->header.size - sizeof(struct id_index_event)) /
		 sizeof(struct id_index_entry);
	nr = ie->nr;
	if (nr > max_nr)
		return -EINVAL;

	if (dump_trace)
		fprintf(stdout, " nr: %zu\n", nr);

	for (i = 0; i < nr; i++) {
		struct id_index_entry *e = &ie->entries[i];
		struct perf_sample_id *sid;

		if (dump_trace) {
			fprintf(stdout,	" ... id: %"PRIu64, e->id);
			fprintf(stdout,	"  idx: %"PRIu64, e->idx);
			fprintf(stdout,	"  cpu: %"PRId64, e->cpu);
			fprintf(stdout,	"  tid: %"PRId64"\n", e->tid);
		}

		sid = perf_evlist__id2sid(evlist, e->id);
		if (!sid)
			return -ENOENT;
		sid->idx = e->idx;
		sid->cpu = e->cpu;
		sid->tid = e->tid;
	}
	return 0;
}

int perf_event__synthesize_id_index(struct perf_tool *tool,
				    perf_event__handler_t process,
				    struct perf_evlist *evlist,
				    struct machine *machine)
{
	union perf_event *ev;
	struct perf_evsel *evsel;
	size_t nr = 0, i = 0, sz, max_nr, n;
	int err;

	pr_debug2("Synthesizing id index\n");

	max_nr = (UINT16_MAX - sizeof(struct id_index_event)) /
		 sizeof(struct id_index_entry);

	evlist__for_each(evlist, evsel)
		nr += evsel->ids;

	n = nr > max_nr ? max_nr : nr;
	sz = sizeof(struct id_index_event) + n * sizeof(struct id_index_entry);
	ev = zalloc(sz);
	if (!ev)
		return -ENOMEM;

	ev->id_index.header.type = PERF_RECORD_ID_INDEX;
	ev->id_index.header.size = sz;
	ev->id_index.nr = n;

	evlist__for_each(evlist, evsel) {
		u32 j;

		for (j = 0; j < evsel->ids; j++) {
			struct id_index_entry *e;
			struct perf_sample_id *sid;

			if (i >= n) {
				err = process(tool, ev, NULL, machine);
				if (err)
					goto out_err;
				nr -= n;
				i = 0;
			}

			e = &ev->id_index.entries[i++];

			e->id = evsel->id[j];

			sid = perf_evlist__id2sid(evlist, e->id);
			if (!sid) {
				free(ev);
				return -ENOENT;
			}

			e->idx = sid->idx;
			e->cpu = sid->cpu;
			e->tid = sid->tid;
		}
	}

	sz = sizeof(struct id_index_event) + nr * sizeof(struct id_index_entry);
	ev->id_index.header.size = sz;
	ev->id_index.nr = nr;

	err = process(tool, ev, NULL, machine);
out_err:
	free(ev);

	return err;
}<|MERGE_RESOLUTION|>--- conflicted
+++ resolved
@@ -24,12 +24,6 @@
 				       struct perf_tool *tool,
 				       u64 file_offset);
 
-static int machines__deliver_event(struct machines *machines,
-				   struct perf_evlist *evlist,
-				   union perf_event *event,
-				   struct perf_sample *sample,
-				   struct perf_tool *tool, u64 file_offset);
-
 static int perf_session__open(struct perf_session *session)
 {
 	struct perf_data_file *file = session->file;
@@ -113,13 +107,8 @@
 		return ret;
 	}
 
-<<<<<<< HEAD
-	return machines__deliver_event(&session->machines, session->evlist, event->event,
-				       &sample, session->tool, event->file_offset);
-=======
 	return perf_session__deliver_event(session, event->event, &sample,
 					   session->tool, event->file_offset);
->>>>>>> 4b8a8262
 }
 
 struct perf_session *perf_session__new(struct perf_data_file *file,
@@ -132,10 +121,7 @@
 
 	session->repipe = repipe;
 	session->tool   = tool;
-<<<<<<< HEAD
-=======
 	INIT_LIST_HEAD(&session->auxtrace_index);
->>>>>>> 4b8a8262
 	machines__init(&session->machines);
 	ordered_events__init(&session->ordered_events, ordered_events__deliver_event);
 
@@ -761,21 +747,12 @@
 {
 	unsigned int i;
 	struct ip_callchain *callchain = sample->callchain;
-<<<<<<< HEAD
 
 	if (has_branch_callstack(evsel))
 		callchain__lbr_callstack_printf(sample);
 
 	printf("... FP chain: nr:%" PRIu64 "\n", callchain->nr);
 
-=======
-
-	if (has_branch_callstack(evsel))
-		callchain__lbr_callstack_printf(sample);
-
-	printf("... FP chain: nr:%" PRIu64 "\n", callchain->nr);
-
->>>>>>> 4b8a8262
 	for (i = 0; i < callchain->nr; i++)
 		printf("..... %2d: %016" PRIx64 "\n",
 		       i, callchain->ips[i]);
@@ -1299,8 +1276,8 @@
 			return ret;
 	}
 
-	return machines__deliver_event(&session->machines, evlist, event,
-				       &sample, tool, file_offset);
+	return perf_session__deliver_event(session, event, &sample, tool,
+					   file_offset);
 }
 
 void perf_event_header__bswap(struct perf_event_header *hdr)
@@ -1339,8 +1316,6 @@
 			    "Check IO/CPU overload!\n\n",
 			    stats->nr_events[0],
 			    stats->nr_events[PERF_RECORD_LOST]);
-<<<<<<< HEAD
-=======
 	}
 
 	if (session->tool->lost_samples == perf_event__process_lost_samples) {
@@ -1353,7 +1328,6 @@
 				    stats->nr_events[PERF_RECORD_SAMPLE] + stats->total_lost_samples,
 				    drop_rate * 100.0);
 		}
->>>>>>> 4b8a8262
 	}
 
 	if (stats->nr_unknown_events != 0) {
@@ -1386,8 +1360,6 @@
 
 	if (oe->nr_unordered_events != 0)
 		ui__warning("%u out of order events recorded.\n", oe->nr_unordered_events);
-<<<<<<< HEAD
-=======
 
 	events_stats__auxtrace_error_warn(stats);
 
@@ -1414,7 +1386,6 @@
 	return machines__for_each_thread(&session->machines,
 					 perf_session__flush_thread_stack,
 					 NULL);
->>>>>>> 4b8a8262
 }
 
 volatile int session_done;
@@ -1503,15 +1474,12 @@
 done:
 	/* do the final flush for ordered samples */
 	err = ordered_events__flush(oe, OE_FLUSH__FINAL);
-<<<<<<< HEAD
-=======
 	if (err)
 		goto out_err;
 	err = auxtrace__flush_events(session, tool);
 	if (err)
 		goto out_err;
 	err = perf_session__flush_thread_stacks(session);
->>>>>>> 4b8a8262
 out_err:
 	free(buf);
 	perf_session__warn_about_errors(session);
@@ -1659,15 +1627,12 @@
 out:
 	/* do the final flush for ordered samples */
 	err = ordered_events__flush(oe, OE_FLUSH__FINAL);
-<<<<<<< HEAD
-=======
 	if (err)
 		goto out_err;
 	err = auxtrace__flush_events(session, tool);
 	if (err)
 		goto out_err;
 	err = perf_session__flush_thread_stacks(session);
->>>>>>> 4b8a8262
 out_err:
 	ui_progress__finish();
 	perf_session__warn_about_errors(session);
