--- conflicted
+++ resolved
@@ -454,7 +454,6 @@
 		if (perf_event__prepare_comm(comm_event, _pid, machine,
 					     &tgid, &ppid) != 0)
 			break;
-<<<<<<< HEAD
 
 		if (perf_event__synthesize_fork(tool, fork_event, _pid, tgid,
 						ppid, process, machine) < 0)
@@ -465,27 +464,11 @@
 		if (process(tool, comm_event, &synth_sample, machine) != 0)
 			break;
 
-=======
-
-		if (perf_event__synthesize_fork(tool, fork_event, _pid, tgid,
-						ppid, process, machine) < 0)
-			break;
-		/*
-		 * Send the prepared comm event
-		 */
-		if (process(tool, comm_event, &synth_sample, machine) != 0)
-			break;
-
->>>>>>> 4b8a8262
 		rc = 0;
 		if (_pid == pid) {
 			/* process the parent's maps too */
 			rc = perf_event__synthesize_mmap_events(tool, mmap_event, pid, tgid,
-<<<<<<< HEAD
-						process, machine, mmap_data);
-=======
 						process, machine, mmap_data, proc_map_timeout);
->>>>>>> 4b8a8262
 			if (rc)
 				break;
 		}
