--- conflicted
+++ resolved
@@ -18,12 +18,9 @@
  * Foundation, Inc., 51 Franklin St, Fifth Floor, Boston, MA  02110-1301  USA
  */
 
-<<<<<<< HEAD
-=======
 #include <linux/mfd/tmio.h>
 #include <linux/mmc/host.h>
 #include <linux/mtd/partitions.h>
->>>>>>> f8ace40e
 #include <linux/pinctrl/machine.h>
 #include <linux/platform_device.h>
 #include <linux/regulator/fixed.h>
@@ -79,11 +76,9 @@
 	DEFINE_RES_IRQ(irq_pin(0)), /* IRQ 0 */
 };
 
-<<<<<<< HEAD
+/* USB */
 static struct rcar_phy_platform_data usb_phy_platform_data __initdata;
 
-static const struct pinctrl_map bockw_pinctrl_map[] = {
-=======
 /* SDHI */
 static struct sh_mobile_sdhi_info sdhi0_info = {
 	.tmio_caps	= MMC_CAP_SD_HIGHSPEED,
@@ -160,27 +155,22 @@
 				  "mmc_data8", "mmc"),
 	PIN_MAP_MUX_GROUP_DEFAULT("sh_mmcif", "pfc-r8a7778",
 				  "mmc_ctrl", "mmc"),
->>>>>>> f8ace40e
 	/* SCIF0 */
 	PIN_MAP_MUX_GROUP_DEFAULT("sh-sci.0", "pfc-r8a7778",
 				  "scif0_data_a", "scif0"),
 	PIN_MAP_MUX_GROUP_DEFAULT("sh-sci.0", "pfc-r8a7778",
 				  "scif0_ctrl", "scif0"),
-<<<<<<< HEAD
+	/* USB */
 	PIN_MAP_MUX_GROUP_DEFAULT("ehci-platform", "pfc-r8a7778",
 				  "usb0", "usb0"),
 	PIN_MAP_MUX_GROUP_DEFAULT("ehci-platform", "pfc-r8a7778",
 				  "usb1", "usb1"),
-};
-
-=======
 	/* SDHI0 */
 	PIN_MAP_MUX_GROUP_DEFAULT("sh_mobile_sdhi.0", "pfc-r8a7778",
 				  "sdhi0", "sdhi0"),
 };
 
 #define FPGA	0x18200000
->>>>>>> f8ace40e
 #define IRQ0MR	0x30
 #define PFC	0xfffc0000
 #define PUPR4	0x110
@@ -191,18 +181,11 @@
 	r8a7778_clock_init();
 	r8a7778_init_irq_extpin(1);
 	r8a7778_add_standard_devices();
-<<<<<<< HEAD
 	r8a7778_add_usb_phy_device(&usb_phy_platform_data);
-
-	pinctrl_register_mappings(bockw_pinctrl_map,
-				  ARRAY_SIZE(bockw_pinctrl_map));
-	r8a7778_pinmux_init();
-=======
 	r8a7778_add_ether_device(&ether_platform_data);
 	r8a7778_add_i2c_device(0);
 	r8a7778_add_hspi_device(0);
 	r8a7778_add_mmc_device(&sh_mmcif_plat);
->>>>>>> f8ace40e
 
 	i2c_register_board_info(0, i2c0_devices,
 				ARRAY_SIZE(i2c0_devices));
