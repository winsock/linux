--- conflicted
+++ resolved
@@ -22,14 +22,11 @@
 	#address-cells = <1>;
 	#size-cells = <1>;
 
-<<<<<<< HEAD
-=======
 	aliases {
 		serial0 = &uart0;
 		serial1 = &uart1;
 	};
 
->>>>>>> 9fe8ecca
 	cpus {
 		#address-cells = <1>;
 		#size-cells = <0>;
@@ -418,11 +415,8 @@
 			rx-fifo-depth = <16384>;
 			clocks = <&l4_mp_clk>;
 			clock-names = "stmmaceth";
-<<<<<<< HEAD
-=======
 			resets = <&rst EMAC0_RESET>;
 			reset-names = "stmmaceth";
->>>>>>> 9fe8ecca
 			status = "disabled";
 		};
 
@@ -440,11 +434,8 @@
 			rx-fifo-depth = <16384>;
 			clocks = <&l4_mp_clk>;
 			clock-names = "stmmaceth";
-<<<<<<< HEAD
-=======
 			resets = <&rst EMAC1_RESET>;
 			reset-names = "stmmaceth";
->>>>>>> 9fe8ecca
 			status = "disabled";
 		};
 
@@ -615,11 +606,6 @@
 			reg = <0xffffc000 0x100>;
 		};
 
-		scu: snoop-control-unit@ffffc000 {
-			compatible = "arm,cortex-a9-scu";
-			reg = <0xffffc000 0x100>;
-		};
-
 		sysmgr: sysmgr@ffd06000 {
 			compatible = "altr,sys-mgr", "syscon";
 			reg = <0xffd06000 0x300>;
