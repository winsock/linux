--- conflicted
+++ resolved
@@ -146,15 +146,9 @@
 	addr = (unsigned long)base;
 	addr = (addr + 15UL) & ~15UL;
 	hp = (struct mdesc_handle *) addr;
-<<<<<<< HEAD
 
 	mdesc_handle_init(hp, handle_size, base);
 
-=======
-
-	mdesc_handle_init(hp, handle_size, base);
-
->>>>>>> 4b8a8262
 	return hp;
 }
 
