/*
 *    Copyright IBM Corp. 2007
 *    Author(s): Heiko Carstens <heiko.carstens@de.ibm.com>
 */

#ifndef _ASM_S390_SCLP_H
#define _ASM_S390_SCLP_H

#include <linux/types.h>
#include <asm/chpid.h>
#include <asm/cpu.h>

#define SCLP_CHP_INFO_MASK_SIZE		32
#define SCLP_MAX_CORES			256

struct sclp_chp_info {
	u8 recognized[SCLP_CHP_INFO_MASK_SIZE];
	u8 standby[SCLP_CHP_INFO_MASK_SIZE];
	u8 configured[SCLP_CHP_INFO_MASK_SIZE];
};

#define LOADPARM_LEN 8

struct sclp_ipl_info {
	int is_valid;
	int has_dump;
	char loadparm[LOADPARM_LEN];
};

struct sclp_core_entry {
	u8 core_id;
	u8 reserved0[2];
	u8 : 3;
	u8 siif : 1;
	u8 sigpif : 1;
	u8 : 3;
	u8 reserved2[10];
	u8 type;
	u8 reserved1;
} __attribute__((packed));

struct sclp_core_info {
	unsigned int configured;
	unsigned int standby;
	unsigned int combined;
	struct sclp_core_entry core[SCLP_MAX_CORES];
};

struct sclp_info {
	unsigned char has_linemode : 1;
	unsigned char has_vt220 : 1;
	unsigned char has_siif : 1;
	unsigned char has_sigpif : 1;
	unsigned char has_core_type : 1;
	unsigned char has_sprp : 1;
	unsigned int ibc;
	unsigned int mtid;
	unsigned int mtid_cp;
	unsigned int mtid_prev;
	unsigned long long rzm;
	unsigned long long rnmax;
	unsigned long long hamax;
	unsigned int max_cores;
	unsigned long hsa_size;
	unsigned long long facilities;
};
extern struct sclp_info sclp;

int sclp_get_core_info(struct sclp_core_info *info);
int sclp_core_configure(u8 core);
int sclp_core_deconfigure(u8 core);
int sclp_sdias_blk_count(void);
int sclp_sdias_copy(void *dest, int blk_num, int nr_blks);
int sclp_chp_configure(struct chp_id chpid);
int sclp_chp_deconfigure(struct chp_id chpid);
int sclp_chp_read_info(struct sclp_chp_info *info);
void sclp_get_ipl_info(struct sclp_ipl_info *info);
int sclp_pci_configure(u32 fid);
int sclp_pci_deconfigure(u32 fid);
int memcpy_hsa(void *dest, unsigned long src, size_t count, int mode);
void sclp_early_detect(void);
<<<<<<< HEAD
long _sclp_print_early(const char *);
=======
int _sclp_print_early(const char *);
>>>>>>> 9fe8ecca

#endif /* _ASM_S390_SCLP_H */<|MERGE_RESOLUTION|>--- conflicted
+++ resolved
@@ -79,10 +79,6 @@
 int sclp_pci_deconfigure(u32 fid);
 int memcpy_hsa(void *dest, unsigned long src, size_t count, int mode);
 void sclp_early_detect(void);
-<<<<<<< HEAD
-long _sclp_print_early(const char *);
-=======
 int _sclp_print_early(const char *);
->>>>>>> 9fe8ecca
 
 #endif /* _ASM_S390_SCLP_H */