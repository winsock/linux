--- conflicted
+++ resolved
@@ -109,12 +109,9 @@
 	struct blackfin_flush_data *fdata = info;
 
 	/* Invalidate the memory holding the bounds of the flushed region. */
-	invalidate_dcache_range((unsigned long)fdata,
-		(unsigned long)fdata + sizeof(*fdata));
-
-<<<<<<< HEAD
-	flush_icache_range(fdata->start, fdata->end);
-=======
+	blackfin_dcache_invalidate_range((unsigned long)fdata,
+					 (unsigned long)fdata + sizeof(*fdata));
+
 	/* Make sure all write buffers in the data side of the core
 	 * are flushed before trying to invalidate the icache.  This
 	 * needs to be after the data flush and before the icache
@@ -129,7 +126,6 @@
 	 * so call blackfin arch icache flush directly here.
 	 */
 	blackfin_icache_flush_range(fdata->start, fdata->end);
->>>>>>> d762f438
 }
 
 static void ipi_call_function(unsigned int cpu, struct ipi_message *msg)
