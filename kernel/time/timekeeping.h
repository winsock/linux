--- conflicted
+++ resolved
@@ -18,8 +18,6 @@
 extern void timekeeping_clocktai(struct timespec *ts);
 extern int timekeeping_suspend(void);
 extern void timekeeping_resume(void);
-<<<<<<< HEAD
-=======
 
 extern void do_timer(unsigned long ticks);
 extern void update_wall_time(void);
@@ -27,6 +25,5 @@
 extern seqlock_t jiffies_lock;
 
 #define CS_NAME_LEN	32
->>>>>>> 007760cf
 
 #endif