--- conflicted
+++ resolved
@@ -66,11 +66,7 @@
 MODULE_AUTHOR("Qumranet");
 MODULE_LICENSE("GPL");
 
-<<<<<<< HEAD
-unsigned int halt_poll_ns = 0;
-=======
 static unsigned int halt_poll_ns;
->>>>>>> 007760cf
 module_param(halt_poll_ns, uint, S_IRUGO | S_IWUSR);
 
 /*
@@ -1057,17 +1053,11 @@
 		mask = xchg(&dirty_bitmap[i], 0);
 		dirty_bitmap_buffer[i] = mask;
 
-<<<<<<< HEAD
-		offset = i * BITS_PER_LONG;
-		kvm_arch_mmu_enable_log_dirty_pt_masked(kvm, memslot, offset,
-								mask);
-=======
 		if (mask) {
 			offset = i * BITS_PER_LONG;
 			kvm_arch_mmu_enable_log_dirty_pt_masked(kvm, memslot,
 								offset, mask);
 		}
->>>>>>> 007760cf
 	}
 
 	spin_unlock(&kvm->mmu_lock);
@@ -1794,10 +1784,7 @@
 	start = cur = ktime_get();
 	if (halt_poll_ns) {
 		ktime_t stop = ktime_add_ns(ktime_get(), halt_poll_ns);
-<<<<<<< HEAD
-=======
-
->>>>>>> 007760cf
+
 		do {
 			/*
 			 * This sets KVM_REQ_UNHALT if an interrupt
