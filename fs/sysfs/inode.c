--- conflicted
+++ resolved
@@ -314,35 +314,6 @@
 	sysfs_put(sd);
 }
 
-<<<<<<< HEAD
-int sysfs_hash_and_remove(struct sysfs_dirent *dir_sd, const void *ns,
-			  const char *name)
-{
-	struct sysfs_addrm_cxt acxt;
-	struct sysfs_dirent *sd;
-
-	if (!dir_sd) {
-		WARN(1, KERN_WARNING "sysfs: can not remove '%s', no directory\n",
-			name);
-		return -ENOENT;
-	}
-
-	sysfs_addrm_start(&acxt, dir_sd);
-
-	sd = sysfs_find_dirent(dir_sd, ns, name);
-	if (sd)
-		sysfs_remove_one(&acxt, sd);
-
-	sysfs_addrm_finish(&acxt);
-
-	if (sd)
-		return 0;
-	else
-		return -ENOENT;
-}
-
-=======
->>>>>>> d8ec26d7
 int sysfs_permission(struct inode *inode, int mask)
 {
 	struct sysfs_dirent *sd;
