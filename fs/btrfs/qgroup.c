--- conflicted
+++ resolved
@@ -1613,7 +1613,6 @@
 				qg->excl_cmpr -= num_bytes;
 				dirty = true;
 			}
-<<<<<<< HEAD
 		}
 
 		/* Shared -> exclusive/none case */
@@ -1652,51 +1651,11 @@
 				/* Exclusive -> exclusive, nothing changed */
 			}
 		}
-=======
-		}
-
-		/* Shared -> exclusive/none case */
-		if (cur_old_count < nr_old_roots &&
-		    cur_new_count == nr_new_roots) {
-			/* Shared->exclusive */
-			if (cur_new_count != 0) {
-				qg->excl += num_bytes;
-				qg->excl_cmpr += num_bytes;
-				dirty = true;
-			}
-		}
-
-		/* Exclusive/none -> exclusive/none case */
-		if (cur_old_count == nr_old_roots &&
-		    cur_new_count == nr_new_roots) {
-			if (cur_old_count == 0) {
-				/* None -> exclusive/none */
-
-				if (cur_new_count != 0) {
-					/* None -> exclusive */
-					qg->excl += num_bytes;
-					qg->excl_cmpr += num_bytes;
-					dirty = true;
-				}
-				/* None -> none, nothing changed */
-			} else {
-				/* Exclusive -> exclusive/none */
-
-				if (cur_new_count == 0) {
-					/* Exclusive -> none */
-					qg->excl -= num_bytes;
-					qg->excl_cmpr -= num_bytes;
-					dirty = true;
-				}
-				/* Exclusive -> exclusive, nothing changed */
-			}
-		}
 
 		/* For exclusive extent, free its reserved bytes too */
 		if (nr_old_roots == 0 && nr_new_roots == 1 &&
 		    cur_new_count == nr_new_roots)
 			qg->reserved -= num_bytes;
->>>>>>> 3cb5ff02
 		if (dirty)
 			qgroup_dirty(fs_info, qg);
 	}
