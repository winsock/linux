--- conflicted
+++ resolved
@@ -78,43 +78,6 @@
 	clear_bit(CTX_TO_BIT(hctx, ctx), &bm->word);
 }
 
-<<<<<<< HEAD
-=======
-static int blk_mq_queue_enter(struct request_queue *q, gfp_t gfp)
-{
-	while (true) {
-		int ret;
-
-		if (percpu_ref_tryget_live(&q->mq_usage_counter))
-			return 0;
-
-		if (!gfpflags_allow_blocking(gfp))
-			return -EBUSY;
-
-		ret = wait_event_interruptible(q->mq_freeze_wq,
-				!atomic_read(&q->mq_freeze_depth) ||
-				blk_queue_dying(q));
-		if (blk_queue_dying(q))
-			return -ENODEV;
-		if (ret)
-			return ret;
-	}
-}
-
-static void blk_mq_queue_exit(struct request_queue *q)
-{
-	percpu_ref_put(&q->mq_usage_counter);
-}
-
-static void blk_mq_usage_counter_release(struct percpu_ref *ref)
-{
-	struct request_queue *q =
-		container_of(ref, struct request_queue, mq_usage_counter);
-
-	wake_up_all(&q->mq_freeze_wq);
-}
-
->>>>>>> f1e1fabe
 void blk_mq_freeze_queue_start(struct request_queue *q)
 {
 	int freeze_depth;
