/*
 *   This program is free software; you can redistribute it and/or
 *   modify it under the terms of the GNU General Public License
 *   as published by the Free Software Foundation; either version
 *   2 of the License, or (at your option) any later version.
 *
 *   Robert Olsson <robert.olsson@its.uu.se> Uppsala Universitet
 *     & Swedish University of Agricultural Sciences.
 *
 *   Jens Laas <jens.laas@data.slu.se> Swedish University of
 *     Agricultural Sciences.
 *
 *   Hans Liss <hans.liss@its.uu.se>  Uppsala Universitet
 *
 * This work is based on the LPC-trie which is originally described in:
 *
 * An experimental study of compression methods for dynamic tries
 * Stefan Nilsson and Matti Tikkanen. Algorithmica, 33(1):19-33, 2002.
 * http://www.csc.kth.se/~snilsson/software/dyntrie2/
 *
 *
 * IP-address lookup using LC-tries. Stefan Nilsson and Gunnar Karlsson
 * IEEE Journal on Selected Areas in Communications, 17(6):1083-1092, June 1999
 *
 *
 * Code from fib_hash has been reused which includes the following header:
 *
 *
 * INET		An implementation of the TCP/IP protocol suite for the LINUX
 *		operating system.  INET is implemented using the  BSD Socket
 *		interface as the means of communication with the user level.
 *
 *		IPv4 FIB: lookup engine and maintenance routines.
 *
 *
 * Authors:	Alexey Kuznetsov, <kuznet@ms2.inr.ac.ru>
 *
 *		This program is free software; you can redistribute it and/or
 *		modify it under the terms of the GNU General Public License
 *		as published by the Free Software Foundation; either version
 *		2 of the License, or (at your option) any later version.
 *
 * Substantial contributions to this work comes from:
 *
 *		David S. Miller, <davem@davemloft.net>
 *		Stephen Hemminger <shemminger@osdl.org>
 *		Paul E. McKenney <paulmck@us.ibm.com>
 *		Patrick McHardy <kaber@trash.net>
 */

#define VERSION "0.409"

#include <asm/uaccess.h>
#include <linux/bitops.h>
#include <linux/types.h>
#include <linux/kernel.h>
#include <linux/mm.h>
#include <linux/string.h>
#include <linux/socket.h>
#include <linux/sockios.h>
#include <linux/errno.h>
#include <linux/in.h>
#include <linux/inet.h>
#include <linux/inetdevice.h>
#include <linux/netdevice.h>
#include <linux/if_arp.h>
#include <linux/proc_fs.h>
#include <linux/rcupdate.h>
#include <linux/skbuff.h>
#include <linux/netlink.h>
#include <linux/init.h>
#include <linux/list.h>
#include <linux/slab.h>
#include <linux/export.h>
#include <net/net_namespace.h>
#include <net/ip.h>
#include <net/protocol.h>
#include <net/route.h>
#include <net/tcp.h>
#include <net/sock.h>
#include <net/ip_fib.h>
#include <net/switchdev.h>
#include "fib_lookup.h"

#define MAX_STAT_DEPTH 32

#define KEYLENGTH	(8*sizeof(t_key))
#define KEY_MAX		((t_key)~0)

typedef unsigned int t_key;

#define IS_TRIE(n)	((n)->pos >= KEYLENGTH)
#define IS_TNODE(n)	((n)->bits)
#define IS_LEAF(n)	(!(n)->bits)

struct key_vector {
	t_key key;
	unsigned char pos;		/* 2log(KEYLENGTH) bits needed */
	unsigned char bits;		/* 2log(KEYLENGTH) bits needed */
	unsigned char slen;
	union {
		/* This list pointer if valid if (pos | bits) == 0 (LEAF) */
		struct hlist_head leaf;
		/* This array is valid if (pos | bits) > 0 (TNODE) */
		struct key_vector __rcu *tnode[0];
	};
};

struct tnode {
	struct rcu_head rcu;
	t_key empty_children;		/* KEYLENGTH bits needed */
	t_key full_children;		/* KEYLENGTH bits needed */
	struct key_vector __rcu *parent;
	struct key_vector kv[1];
#define tn_bits kv[0].bits
};

#define TNODE_SIZE(n)	offsetof(struct tnode, kv[0].tnode[n])
#define LEAF_SIZE	TNODE_SIZE(1)

#ifdef CONFIG_IP_FIB_TRIE_STATS
struct trie_use_stats {
	unsigned int gets;
	unsigned int backtrack;
	unsigned int semantic_match_passed;
	unsigned int semantic_match_miss;
	unsigned int null_node_hit;
	unsigned int resize_node_skipped;
};
#endif

struct trie_stat {
	unsigned int totdepth;
	unsigned int maxdepth;
	unsigned int tnodes;
	unsigned int leaves;
	unsigned int nullpointers;
	unsigned int prefixes;
	unsigned int nodesizes[MAX_STAT_DEPTH];
};

struct trie {
	struct key_vector kv[1];
#ifdef CONFIG_IP_FIB_TRIE_STATS
	struct trie_use_stats __percpu *stats;
#endif
};

static struct key_vector *resize(struct trie *t, struct key_vector *tn);
static size_t tnode_free_size;

/*
 * synchronize_rcu after call_rcu for that many pages; it should be especially
 * useful before resizing the root node with PREEMPT_NONE configs; the value was
 * obtained experimentally, aiming to avoid visible slowdown.
 */
static const int sync_pages = 128;

static struct kmem_cache *fn_alias_kmem __read_mostly;
static struct kmem_cache *trie_leaf_kmem __read_mostly;

static inline struct tnode *tn_info(struct key_vector *kv)
{
	return container_of(kv, struct tnode, kv[0]);
}

/* caller must hold RTNL */
#define node_parent(tn) rtnl_dereference(tn_info(tn)->parent)
#define get_child(tn, i) rtnl_dereference((tn)->tnode[i])

/* caller must hold RCU read lock or RTNL */
#define node_parent_rcu(tn) rcu_dereference_rtnl(tn_info(tn)->parent)
#define get_child_rcu(tn, i) rcu_dereference_rtnl((tn)->tnode[i])

/* wrapper for rcu_assign_pointer */
static inline void node_set_parent(struct key_vector *n, struct key_vector *tp)
{
	if (n)
		rcu_assign_pointer(tn_info(n)->parent, tp);
}

#define NODE_INIT_PARENT(n, p) RCU_INIT_POINTER(tn_info(n)->parent, p)

/* This provides us with the number of children in this node, in the case of a
 * leaf this will return 0 meaning none of the children are accessible.
 */
static inline unsigned long child_length(const struct key_vector *tn)
{
	return (1ul << tn->bits) & ~(1ul);
}

#define get_cindex(key, kv) (((key) ^ (kv)->key) >> (kv)->pos)

static inline unsigned long get_index(t_key key, struct key_vector *kv)
{
	unsigned long index = key ^ kv->key;

	if ((BITS_PER_LONG <= KEYLENGTH) && (KEYLENGTH == kv->pos))
		return 0;

	return index >> kv->pos;
}

/* To understand this stuff, an understanding of keys and all their bits is
 * necessary. Every node in the trie has a key associated with it, but not
 * all of the bits in that key are significant.
 *
 * Consider a node 'n' and its parent 'tp'.
 *
 * If n is a leaf, every bit in its key is significant. Its presence is
 * necessitated by path compression, since during a tree traversal (when
 * searching for a leaf - unless we are doing an insertion) we will completely
 * ignore all skipped bits we encounter. Thus we need to verify, at the end of
 * a potentially successful search, that we have indeed been walking the
 * correct key path.
 *
 * Note that we can never "miss" the correct key in the tree if present by
 * following the wrong path. Path compression ensures that segments of the key
 * that are the same for all keys with a given prefix are skipped, but the
 * skipped part *is* identical for each node in the subtrie below the skipped
 * bit! trie_insert() in this implementation takes care of that.
 *
 * if n is an internal node - a 'tnode' here, the various parts of its key
 * have many different meanings.
 *
 * Example:
 * _________________________________________________________________
 * | i | i | i | i | i | i | i | N | N | N | S | S | S | S | S | C |
 * -----------------------------------------------------------------
 *  31  30  29  28  27  26  25  24  23  22  21  20  19  18  17  16
 *
 * _________________________________________________________________
 * | C | C | C | u | u | u | u | u | u | u | u | u | u | u | u | u |
 * -----------------------------------------------------------------
 *  15  14  13  12  11  10   9   8   7   6   5   4   3   2   1   0
 *
 * tp->pos = 22
 * tp->bits = 3
 * n->pos = 13
 * n->bits = 4
 *
 * First, let's just ignore the bits that come before the parent tp, that is
 * the bits from (tp->pos + tp->bits) to 31. They are *known* but at this
 * point we do not use them for anything.
 *
 * The bits from (tp->pos) to (tp->pos + tp->bits - 1) - "N", above - are the
 * index into the parent's child array. That is, they will be used to find
 * 'n' among tp's children.
 *
 * The bits from (n->pos + n->bits) to (tn->pos - 1) - "S" - are skipped bits
 * for the node n.
 *
 * All the bits we have seen so far are significant to the node n. The rest
 * of the bits are really not needed or indeed known in n->key.
 *
 * The bits from (n->pos) to (n->pos + n->bits - 1) - "C" - are the index into
 * n's child array, and will of course be different for each child.
 *
 * The rest of the bits, from 0 to (n->pos + n->bits), are completely unknown
 * at this point.
 */

static const int halve_threshold = 25;
static const int inflate_threshold = 50;
static const int halve_threshold_root = 15;
static const int inflate_threshold_root = 30;

static void __alias_free_mem(struct rcu_head *head)
{
	struct fib_alias *fa = container_of(head, struct fib_alias, rcu);
	kmem_cache_free(fn_alias_kmem, fa);
}

static inline void alias_free_mem_rcu(struct fib_alias *fa)
{
	call_rcu(&fa->rcu, __alias_free_mem);
}

#define TNODE_KMALLOC_MAX \
	ilog2((PAGE_SIZE - TNODE_SIZE(0)) / sizeof(struct key_vector *))
#define TNODE_VMALLOC_MAX \
	ilog2((SIZE_MAX - TNODE_SIZE(0)) / sizeof(struct key_vector *))

static void __node_free_rcu(struct rcu_head *head)
{
	struct tnode *n = container_of(head, struct tnode, rcu);

	if (!n->tn_bits)
		kmem_cache_free(trie_leaf_kmem, n);
	else if (n->tn_bits <= TNODE_KMALLOC_MAX)
		kfree(n);
	else
		vfree(n);
}

#define node_free(n) call_rcu(&tn_info(n)->rcu, __node_free_rcu)

static struct tnode *tnode_alloc(int bits)
{
	size_t size;

	/* verify bits is within bounds */
	if (bits > TNODE_VMALLOC_MAX)
		return NULL;

	/* determine size and verify it is non-zero and didn't overflow */
	size = TNODE_SIZE(1ul << bits);

	if (size <= PAGE_SIZE)
		return kzalloc(size, GFP_KERNEL);
	else
		return vzalloc(size);
}

static inline void empty_child_inc(struct key_vector *n)
{
	++tn_info(n)->empty_children ? : ++tn_info(n)->full_children;
}

static inline void empty_child_dec(struct key_vector *n)
{
	tn_info(n)->empty_children-- ? : tn_info(n)->full_children--;
}

static struct key_vector *leaf_new(t_key key, struct fib_alias *fa)
{
	struct tnode *kv = kmem_cache_alloc(trie_leaf_kmem, GFP_KERNEL);
	struct key_vector *l = kv->kv;

	if (!kv)
		return NULL;

	/* initialize key vector */
	l->key = key;
	l->pos = 0;
	l->bits = 0;
	l->slen = fa->fa_slen;

	/* link leaf to fib alias */
	INIT_HLIST_HEAD(&l->leaf);
	hlist_add_head(&fa->fa_list, &l->leaf);

	return l;
}

static struct key_vector *tnode_new(t_key key, int pos, int bits)
{
	struct tnode *tnode = tnode_alloc(bits);
	unsigned int shift = pos + bits;
	struct key_vector *tn = tnode->kv;

	/* verify bits and pos their msb bits clear and values are valid */
	BUG_ON(!bits || (shift > KEYLENGTH));

	pr_debug("AT %p s=%zu %zu\n", tnode, TNODE_SIZE(0),
		 sizeof(struct key_vector *) << bits);

	if (!tnode)
		return NULL;

	if (bits == KEYLENGTH)
		tnode->full_children = 1;
	else
		tnode->empty_children = 1ul << bits;

	tn->key = (shift < KEYLENGTH) ? (key >> shift) << shift : 0;
	tn->pos = pos;
	tn->bits = bits;
	tn->slen = pos;

	return tn;
}

/* Check whether a tnode 'n' is "full", i.e. it is an internal node
 * and no bits are skipped. See discussion in dyntree paper p. 6
 */
static inline int tnode_full(struct key_vector *tn, struct key_vector *n)
{
	return n && ((n->pos + n->bits) == tn->pos) && IS_TNODE(n);
}

/* Add a child at position i overwriting the old value.
 * Update the value of full_children and empty_children.
 */
static void put_child(struct key_vector *tn, unsigned long i,
		      struct key_vector *n)
{
	struct key_vector *chi = get_child(tn, i);
	int isfull, wasfull;

	BUG_ON(i >= child_length(tn));

	/* update emptyChildren, overflow into fullChildren */
	if (!n && chi)
		empty_child_inc(tn);
	if (n && !chi)
		empty_child_dec(tn);

	/* update fullChildren */
	wasfull = tnode_full(tn, chi);
	isfull = tnode_full(tn, n);

	if (wasfull && !isfull)
		tn_info(tn)->full_children--;
	else if (!wasfull && isfull)
		tn_info(tn)->full_children++;

	if (n && (tn->slen < n->slen))
		tn->slen = n->slen;

	rcu_assign_pointer(tn->tnode[i], n);
}

static void update_children(struct key_vector *tn)
{
	unsigned long i;

	/* update all of the child parent pointers */
	for (i = child_length(tn); i;) {
		struct key_vector *inode = get_child(tn, --i);

		if (!inode)
			continue;

		/* Either update the children of a tnode that
		 * already belongs to us or update the child
		 * to point to ourselves.
		 */
		if (node_parent(inode) == tn)
			update_children(inode);
		else
			node_set_parent(inode, tn);
	}
}

static inline void put_child_root(struct key_vector *tp, t_key key,
				  struct key_vector *n)
{
	if (IS_TRIE(tp))
		rcu_assign_pointer(tp->tnode[0], n);
	else
		put_child(tp, get_index(key, tp), n);
}

static inline void tnode_free_init(struct key_vector *tn)
{
	tn_info(tn)->rcu.next = NULL;
}

static inline void tnode_free_append(struct key_vector *tn,
				     struct key_vector *n)
{
	tn_info(n)->rcu.next = tn_info(tn)->rcu.next;
	tn_info(tn)->rcu.next = &tn_info(n)->rcu;
}

static void tnode_free(struct key_vector *tn)
{
	struct callback_head *head = &tn_info(tn)->rcu;

	while (head) {
		head = head->next;
		tnode_free_size += TNODE_SIZE(1ul << tn->bits);
		node_free(tn);

		tn = container_of(head, struct tnode, rcu)->kv;
	}

	if (tnode_free_size >= PAGE_SIZE * sync_pages) {
		tnode_free_size = 0;
		synchronize_rcu();
	}
}

static struct key_vector *replace(struct trie *t,
				  struct key_vector *oldtnode,
				  struct key_vector *tn)
{
	struct key_vector *tp = node_parent(oldtnode);
	unsigned long i;

	/* setup the parent pointer out of and back into this node */
	NODE_INIT_PARENT(tn, tp);
	put_child_root(tp, tn->key, tn);

	/* update all of the child parent pointers */
	update_children(tn);

	/* all pointers should be clean so we are done */
	tnode_free(oldtnode);

	/* resize children now that oldtnode is freed */
	for (i = child_length(tn); i;) {
		struct key_vector *inode = get_child(tn, --i);

		/* resize child node */
		if (tnode_full(tn, inode))
			tn = resize(t, inode);
	}

	return tp;
}

static struct key_vector *inflate(struct trie *t,
				  struct key_vector *oldtnode)
{
	struct key_vector *tn;
	unsigned long i;
	t_key m;

	pr_debug("In inflate\n");

	tn = tnode_new(oldtnode->key, oldtnode->pos - 1, oldtnode->bits + 1);
	if (!tn)
		goto notnode;

	/* prepare oldtnode to be freed */
	tnode_free_init(oldtnode);

	/* Assemble all of the pointers in our cluster, in this case that
	 * represents all of the pointers out of our allocated nodes that
	 * point to existing tnodes and the links between our allocated
	 * nodes.
	 */
	for (i = child_length(oldtnode), m = 1u << tn->pos; i;) {
		struct key_vector *inode = get_child(oldtnode, --i);
		struct key_vector *node0, *node1;
		unsigned long j, k;

		/* An empty child */
		if (!inode)
			continue;

		/* A leaf or an internal node with skipped bits */
		if (!tnode_full(oldtnode, inode)) {
			put_child(tn, get_index(inode->key, tn), inode);
			continue;
		}

		/* drop the node in the old tnode free list */
		tnode_free_append(oldtnode, inode);

		/* An internal node with two children */
		if (inode->bits == 1) {
			put_child(tn, 2 * i + 1, get_child(inode, 1));
			put_child(tn, 2 * i, get_child(inode, 0));
			continue;
		}

		/* We will replace this node 'inode' with two new
		 * ones, 'node0' and 'node1', each with half of the
		 * original children. The two new nodes will have
		 * a position one bit further down the key and this
		 * means that the "significant" part of their keys
		 * (see the discussion near the top of this file)
		 * will differ by one bit, which will be "0" in
		 * node0's key and "1" in node1's key. Since we are
		 * moving the key position by one step, the bit that
		 * we are moving away from - the bit at position
		 * (tn->pos) - is the one that will differ between
		 * node0 and node1. So... we synthesize that bit in the
		 * two new keys.
		 */
		node1 = tnode_new(inode->key | m, inode->pos, inode->bits - 1);
		if (!node1)
			goto nomem;
		node0 = tnode_new(inode->key, inode->pos, inode->bits - 1);

		tnode_free_append(tn, node1);
		if (!node0)
			goto nomem;
		tnode_free_append(tn, node0);

		/* populate child pointers in new nodes */
		for (k = child_length(inode), j = k / 2; j;) {
			put_child(node1, --j, get_child(inode, --k));
			put_child(node0, j, get_child(inode, j));
			put_child(node1, --j, get_child(inode, --k));
			put_child(node0, j, get_child(inode, j));
		}

		/* link new nodes to parent */
		NODE_INIT_PARENT(node1, tn);
		NODE_INIT_PARENT(node0, tn);

		/* link parent to nodes */
		put_child(tn, 2 * i + 1, node1);
		put_child(tn, 2 * i, node0);
	}

	/* setup the parent pointers into and out of this node */
	return replace(t, oldtnode, tn);
nomem:
	/* all pointers should be clean so we are done */
	tnode_free(tn);
notnode:
	return NULL;
}

static struct key_vector *halve(struct trie *t,
				struct key_vector *oldtnode)
{
	struct key_vector *tn;
	unsigned long i;

	pr_debug("In halve\n");

	tn = tnode_new(oldtnode->key, oldtnode->pos + 1, oldtnode->bits - 1);
	if (!tn)
		goto notnode;

	/* prepare oldtnode to be freed */
	tnode_free_init(oldtnode);

	/* Assemble all of the pointers in our cluster, in this case that
	 * represents all of the pointers out of our allocated nodes that
	 * point to existing tnodes and the links between our allocated
	 * nodes.
	 */
	for (i = child_length(oldtnode); i;) {
		struct key_vector *node1 = get_child(oldtnode, --i);
		struct key_vector *node0 = get_child(oldtnode, --i);
		struct key_vector *inode;

		/* At least one of the children is empty */
		if (!node1 || !node0) {
			put_child(tn, i / 2, node1 ? : node0);
			continue;
		}

		/* Two nonempty children */
		inode = tnode_new(node0->key, oldtnode->pos, 1);
		if (!inode)
			goto nomem;
		tnode_free_append(tn, inode);

		/* initialize pointers out of node */
		put_child(inode, 1, node1);
		put_child(inode, 0, node0);
		NODE_INIT_PARENT(inode, tn);

		/* link parent to node */
		put_child(tn, i / 2, inode);
	}

	/* setup the parent pointers into and out of this node */
	return replace(t, oldtnode, tn);
nomem:
	/* all pointers should be clean so we are done */
	tnode_free(tn);
notnode:
	return NULL;
}

static struct key_vector *collapse(struct trie *t,
				   struct key_vector *oldtnode)
{
	struct key_vector *n, *tp;
	unsigned long i;

	/* scan the tnode looking for that one child that might still exist */
	for (n = NULL, i = child_length(oldtnode); !n && i;)
		n = get_child(oldtnode, --i);

	/* compress one level */
	tp = node_parent(oldtnode);
	put_child_root(tp, oldtnode->key, n);
	node_set_parent(n, tp);

	/* drop dead node */
	node_free(oldtnode);

	return tp;
}

static unsigned char update_suffix(struct key_vector *tn)
{
	unsigned char slen = tn->pos;
	unsigned long stride, i;

	/* search though the list of children looking for nodes that might
	 * have a suffix greater than the one we currently have.  This is
	 * why we start with a stride of 2 since a stride of 1 would
	 * represent the nodes with suffix length equal to tn->pos
	 */
	for (i = 0, stride = 0x2ul ; i < child_length(tn); i += stride) {
		struct key_vector *n = get_child(tn, i);

		if (!n || (n->slen <= slen))
			continue;

		/* update stride and slen based on new value */
		stride <<= (n->slen - slen);
		slen = n->slen;
		i &= ~(stride - 1);

		/* if slen covers all but the last bit we can stop here
		 * there will be nothing longer than that since only node
		 * 0 and 1 << (bits - 1) could have that as their suffix
		 * length.
		 */
		if ((slen + 1) >= (tn->pos + tn->bits))
			break;
	}

	tn->slen = slen;

	return slen;
}

/* From "Implementing a dynamic compressed trie" by Stefan Nilsson of
 * the Helsinki University of Technology and Matti Tikkanen of Nokia
 * Telecommunications, page 6:
 * "A node is doubled if the ratio of non-empty children to all
 * children in the *doubled* node is at least 'high'."
 *
 * 'high' in this instance is the variable 'inflate_threshold'. It
 * is expressed as a percentage, so we multiply it with
 * child_length() and instead of multiplying by 2 (since the
 * child array will be doubled by inflate()) and multiplying
 * the left-hand side by 100 (to handle the percentage thing) we
 * multiply the left-hand side by 50.
 *
 * The left-hand side may look a bit weird: child_length(tn)
 * - tn->empty_children is of course the number of non-null children
 * in the current node. tn->full_children is the number of "full"
 * children, that is non-null tnodes with a skip value of 0.
 * All of those will be doubled in the resulting inflated tnode, so
 * we just count them one extra time here.
 *
 * A clearer way to write this would be:
 *
 * to_be_doubled = tn->full_children;
 * not_to_be_doubled = child_length(tn) - tn->empty_children -
 *     tn->full_children;
 *
 * new_child_length = child_length(tn) * 2;
 *
 * new_fill_factor = 100 * (not_to_be_doubled + 2*to_be_doubled) /
 *      new_child_length;
 * if (new_fill_factor >= inflate_threshold)
 *
 * ...and so on, tho it would mess up the while () loop.
 *
 * anyway,
 * 100 * (not_to_be_doubled + 2*to_be_doubled) / new_child_length >=
 *      inflate_threshold
 *
 * avoid a division:
 * 100 * (not_to_be_doubled + 2*to_be_doubled) >=
 *      inflate_threshold * new_child_length
 *
 * expand not_to_be_doubled and to_be_doubled, and shorten:
 * 100 * (child_length(tn) - tn->empty_children +
 *    tn->full_children) >= inflate_threshold * new_child_length
 *
 * expand new_child_length:
 * 100 * (child_length(tn) - tn->empty_children +
 *    tn->full_children) >=
 *      inflate_threshold * child_length(tn) * 2
 *
 * shorten again:
 * 50 * (tn->full_children + child_length(tn) -
 *    tn->empty_children) >= inflate_threshold *
 *    child_length(tn)
 *
 */
static inline bool should_inflate(struct key_vector *tp, struct key_vector *tn)
{
	unsigned long used = child_length(tn);
	unsigned long threshold = used;

	/* Keep root node larger */
	threshold *= IS_TRIE(tp) ? inflate_threshold_root : inflate_threshold;
	used -= tn_info(tn)->empty_children;
	used += tn_info(tn)->full_children;

	/* if bits == KEYLENGTH then pos = 0, and will fail below */

	return (used > 1) && tn->pos && ((50 * used) >= threshold);
}

static inline bool should_halve(struct key_vector *tp, struct key_vector *tn)
{
	unsigned long used = child_length(tn);
	unsigned long threshold = used;

	/* Keep root node larger */
	threshold *= IS_TRIE(tp) ? halve_threshold_root : halve_threshold;
	used -= tn_info(tn)->empty_children;

	/* if bits == KEYLENGTH then used = 100% on wrap, and will fail below */

	return (used > 1) && (tn->bits > 1) && ((100 * used) < threshold);
}

static inline bool should_collapse(struct key_vector *tn)
{
	unsigned long used = child_length(tn);

	used -= tn_info(tn)->empty_children;

	/* account for bits == KEYLENGTH case */
	if ((tn->bits == KEYLENGTH) && tn_info(tn)->full_children)
		used -= KEY_MAX;

	/* One child or none, time to drop us from the trie */
	return used < 2;
}

#define MAX_WORK 10
static struct key_vector *resize(struct trie *t, struct key_vector *tn)
{
#ifdef CONFIG_IP_FIB_TRIE_STATS
	struct trie_use_stats __percpu *stats = t->stats;
#endif
	struct key_vector *tp = node_parent(tn);
	unsigned long cindex = get_index(tn->key, tp);
	int max_work = MAX_WORK;

	pr_debug("In tnode_resize %p inflate_threshold=%d threshold=%d\n",
		 tn, inflate_threshold, halve_threshold);

	/* track the tnode via the pointer from the parent instead of
	 * doing it ourselves.  This way we can let RCU fully do its
	 * thing without us interfering
	 */
	BUG_ON(tn != get_child(tp, cindex));

	/* Double as long as the resulting node has a number of
	 * nonempty nodes that are above the threshold.
	 */
	while (should_inflate(tp, tn) && max_work) {
		tp = inflate(t, tn);
		if (!tp) {
#ifdef CONFIG_IP_FIB_TRIE_STATS
			this_cpu_inc(stats->resize_node_skipped);
#endif
			break;
		}

		max_work--;
		tn = get_child(tp, cindex);
	}

	/* update parent in case inflate failed */
	tp = node_parent(tn);

	/* Return if at least one inflate is run */
	if (max_work != MAX_WORK)
		return tp;

	/* Halve as long as the number of empty children in this
	 * node is above threshold.
	 */
	while (should_halve(tp, tn) && max_work) {
		tp = halve(t, tn);
		if (!tp) {
#ifdef CONFIG_IP_FIB_TRIE_STATS
			this_cpu_inc(stats->resize_node_skipped);
#endif
			break;
		}

		max_work--;
		tn = get_child(tp, cindex);
	}

	/* Only one child remains */
	if (should_collapse(tn))
		return collapse(t, tn);

	/* update parent in case halve failed */
	tp = node_parent(tn);

	/* Return if at least one deflate was run */
	if (max_work != MAX_WORK)
		return tp;

	/* push the suffix length to the parent node */
	if (tn->slen > tn->pos) {
		unsigned char slen = update_suffix(tn);

		if (slen > tp->slen)
			tp->slen = slen;
	}

	return tp;
}

static void leaf_pull_suffix(struct key_vector *tp, struct key_vector *l)
{
	while ((tp->slen > tp->pos) && (tp->slen > l->slen)) {
		if (update_suffix(tp) > l->slen)
			break;
		tp = node_parent(tp);
	}
}

static void leaf_push_suffix(struct key_vector *tn, struct key_vector *l)
{
	/* if this is a new leaf then tn will be NULL and we can sort
	 * out parent suffix lengths as a part of trie_rebalance
	 */
	while (tn->slen < l->slen) {
		tn->slen = l->slen;
		tn = node_parent(tn);
	}
}

/* rcu_read_lock needs to be hold by caller from readside */
static struct key_vector *fib_find_node(struct trie *t,
					struct key_vector **tp, u32 key)
{
	struct key_vector *pn, *n = t->kv;
	unsigned long index = 0;

	do {
		pn = n;
		n = get_child_rcu(n, index);

		if (!n)
			break;

		index = get_cindex(key, n);

		/* This bit of code is a bit tricky but it combines multiple
		 * checks into a single check.  The prefix consists of the
		 * prefix plus zeros for the bits in the cindex. The index
		 * is the difference between the key and this value.  From
		 * this we can actually derive several pieces of data.
		 *   if (index >= (1ul << bits))
		 *     we have a mismatch in skip bits and failed
		 *   else
		 *     we know the value is cindex
		 *
		 * This check is safe even if bits == KEYLENGTH due to the
		 * fact that we can only allocate a node with 32 bits if a
		 * long is greater than 32 bits.
		 */
		if (index >= (1ul << n->bits)) {
			n = NULL;
			break;
		}

		/* keep searching until we find a perfect match leaf or NULL */
	} while (IS_TNODE(n));

	*tp = pn;

	return n;
}

/* Return the first fib alias matching TOS with
 * priority less than or equal to PRIO.
 */
static struct fib_alias *fib_find_alias(struct hlist_head *fah, u8 slen,
					u8 tos, u32 prio, u32 tb_id)
{
	struct fib_alias *fa;

	if (!fah)
		return NULL;

	hlist_for_each_entry(fa, fah, fa_list) {
		if (fa->fa_slen < slen)
			continue;
		if (fa->fa_slen != slen)
			break;
		if (fa->tb_id > tb_id)
			continue;
		if (fa->tb_id != tb_id)
			break;
		if (fa->fa_tos > tos)
			continue;
		if (fa->fa_info->fib_priority >= prio || fa->fa_tos < tos)
			return fa;
	}

	return NULL;
}

static void trie_rebalance(struct trie *t, struct key_vector *tn)
{
	while (!IS_TRIE(tn))
		tn = resize(t, tn);
}

static int fib_insert_node(struct trie *t, struct key_vector *tp,
			   struct fib_alias *new, t_key key)
{
	struct key_vector *n, *l;

	l = leaf_new(key, new);
	if (!l)
		goto noleaf;

	/* retrieve child from parent node */
	n = get_child(tp, get_index(key, tp));

	/* Case 2: n is a LEAF or a TNODE and the key doesn't match.
	 *
	 *  Add a new tnode here
	 *  first tnode need some special handling
	 *  leaves us in position for handling as case 3
	 */
	if (n) {
		struct key_vector *tn;

		tn = tnode_new(key, __fls(key ^ n->key), 1);
		if (!tn)
			goto notnode;

		/* initialize routes out of node */
		NODE_INIT_PARENT(tn, tp);
		put_child(tn, get_index(key, tn) ^ 1, n);

		/* start adding routes into the node */
		put_child_root(tp, key, tn);
		node_set_parent(n, tn);

		/* parent now has a NULL spot where the leaf can go */
		tp = tn;
	}

	/* Case 3: n is NULL, and will just insert a new leaf */
	NODE_INIT_PARENT(l, tp);
	put_child_root(tp, key, l);
	trie_rebalance(t, tp);

	return 0;
notnode:
	node_free(l);
noleaf:
	return -ENOMEM;
}

static int fib_insert_alias(struct trie *t, struct key_vector *tp,
			    struct key_vector *l, struct fib_alias *new,
			    struct fib_alias *fa, t_key key)
{
	if (!l)
		return fib_insert_node(t, tp, new, key);

	if (fa) {
		hlist_add_before_rcu(&new->fa_list, &fa->fa_list);
	} else {
		struct fib_alias *last;

		hlist_for_each_entry(last, &l->leaf, fa_list) {
			if (new->fa_slen < last->fa_slen)
				break;
			if ((new->fa_slen == last->fa_slen) &&
			    (new->tb_id > last->tb_id))
				break;
			fa = last;
		}

		if (fa)
			hlist_add_behind_rcu(&new->fa_list, &fa->fa_list);
		else
			hlist_add_head_rcu(&new->fa_list, &l->leaf);
	}

	/* if we added to the tail node then we need to update slen */
	if (l->slen < new->fa_slen) {
		l->slen = new->fa_slen;
		leaf_push_suffix(tp, l);
	}

	return 0;
}

/* Caller must hold RTNL. */
int fib_table_insert(struct fib_table *tb, struct fib_config *cfg)
{
	struct trie *t = (struct trie *)tb->tb_data;
	struct fib_alias *fa, *new_fa;
	struct key_vector *l, *tp;
	struct fib_info *fi;
	u8 plen = cfg->fc_dst_len;
	u8 slen = KEYLENGTH - plen;
	u8 tos = cfg->fc_tos;
	u32 key;
	int err;

	if (plen > KEYLENGTH)
		return -EINVAL;

	key = ntohl(cfg->fc_dst);

	pr_debug("Insert table=%u %08x/%d\n", tb->tb_id, key, plen);

	if ((plen < KEYLENGTH) && (key << plen))
		return -EINVAL;

	fi = fib_create_info(cfg);
	if (IS_ERR(fi)) {
		err = PTR_ERR(fi);
		goto err;
	}

	l = fib_find_node(t, &tp, key);
	fa = l ? fib_find_alias(&l->leaf, slen, tos, fi->fib_priority,
				tb->tb_id) : NULL;

	/* Now fa, if non-NULL, points to the first fib alias
	 * with the same keys [prefix,tos,priority], if such key already
	 * exists or to the node before which we will insert new one.
	 *
	 * If fa is NULL, we will need to allocate a new one and
	 * insert to the tail of the section matching the suffix length
	 * of the new alias.
	 */

	if (fa && fa->fa_tos == tos &&
	    fa->fa_info->fib_priority == fi->fib_priority) {
		struct fib_alias *fa_first, *fa_match;

		err = -EEXIST;
		if (cfg->fc_nlflags & NLM_F_EXCL)
			goto out;

		/* We have 2 goals:
		 * 1. Find exact match for type, scope, fib_info to avoid
		 * duplicate routes
		 * 2. Find next 'fa' (or head), NLM_F_APPEND inserts before it
		 */
		fa_match = NULL;
		fa_first = fa;
		hlist_for_each_entry_from(fa, fa_list) {
			if ((fa->fa_slen != slen) ||
			    (fa->tb_id != tb->tb_id) ||
			    (fa->fa_tos != tos))
				break;
			if (fa->fa_info->fib_priority != fi->fib_priority)
				break;
			if (fa->fa_type == cfg->fc_type &&
			    fa->fa_info == fi) {
				fa_match = fa;
				break;
			}
		}

		if (cfg->fc_nlflags & NLM_F_REPLACE) {
			struct fib_info *fi_drop;
			u8 state;

			fa = fa_first;
			if (fa_match) {
				if (fa == fa_match)
					err = 0;
				goto out;
			}
			err = -ENOBUFS;
			new_fa = kmem_cache_alloc(fn_alias_kmem, GFP_KERNEL);
			if (!new_fa)
				goto out;

			fi_drop = fa->fa_info;
			new_fa->fa_tos = fa->fa_tos;
			new_fa->fa_info = fi;
			new_fa->fa_type = cfg->fc_type;
			state = fa->fa_state;
			new_fa->fa_state = state & ~FA_S_ACCESSED;
			new_fa->fa_slen = fa->fa_slen;
<<<<<<< HEAD
=======
			new_fa->tb_id = tb->tb_id;
>>>>>>> 4b8a8262

			err = netdev_switch_fib_ipv4_add(key, plen, fi,
							 new_fa->fa_tos,
							 cfg->fc_type,
							 cfg->fc_nlflags,
							 tb->tb_id);
			if (err) {
				netdev_switch_fib_ipv4_abort(fi);
				kmem_cache_free(fn_alias_kmem, new_fa);
				goto out;
			}

			hlist_replace_rcu(&fa->fa_list, &new_fa->fa_list);

			alias_free_mem_rcu(fa);

			fib_release_info(fi_drop);
			if (state & FA_S_ACCESSED)
				rt_cache_flush(cfg->fc_nlinfo.nl_net);
			rtmsg_fib(RTM_NEWROUTE, htonl(key), new_fa, plen,
				tb->tb_id, &cfg->fc_nlinfo, NLM_F_REPLACE);

			goto succeeded;
		}
		/* Error if we find a perfect match which
		 * uses the same scope, type, and nexthop
		 * information.
		 */
		if (fa_match)
			goto out;

		if (!(cfg->fc_nlflags & NLM_F_APPEND))
			fa = fa_first;
	}
	err = -ENOENT;
	if (!(cfg->fc_nlflags & NLM_F_CREATE))
		goto out;

	err = -ENOBUFS;
	new_fa = kmem_cache_alloc(fn_alias_kmem, GFP_KERNEL);
	if (!new_fa)
		goto out;

	new_fa->fa_info = fi;
	new_fa->fa_tos = tos;
	new_fa->fa_type = cfg->fc_type;
	new_fa->fa_state = 0;
	new_fa->fa_slen = slen;
	new_fa->tb_id = tb->tb_id;

	/* (Optionally) offload fib entry to switch hardware. */
	err = netdev_switch_fib_ipv4_add(key, plen, fi, tos,
					 cfg->fc_type,
					 cfg->fc_nlflags,
					 tb->tb_id);
	if (err) {
		netdev_switch_fib_ipv4_abort(fi);
		goto out_free_new_fa;
	}

	/* Insert new entry to the list. */
	err = fib_insert_alias(t, tp, l, new_fa, fa, key);
	if (err)
		goto out_sw_fib_del;

	if (!plen)
		tb->tb_num_default++;

	rt_cache_flush(cfg->fc_nlinfo.nl_net);
	rtmsg_fib(RTM_NEWROUTE, htonl(key), new_fa, plen, new_fa->tb_id,
		  &cfg->fc_nlinfo, 0);
succeeded:
	return 0;

out_sw_fib_del:
	netdev_switch_fib_ipv4_del(key, plen, fi, tos, cfg->fc_type, tb->tb_id);
out_free_new_fa:
	kmem_cache_free(fn_alias_kmem, new_fa);
out:
	fib_release_info(fi);
err:
	return err;
}

static inline t_key prefix_mismatch(t_key key, struct key_vector *n)
{
	t_key prefix = n->key;

	return (key ^ prefix) & (prefix | -prefix);
}

/* should be called with rcu_read_lock */
int fib_table_lookup(struct fib_table *tb, const struct flowi4 *flp,
		     struct fib_result *res, int fib_flags)
{
	struct trie *t = (struct trie *) tb->tb_data;
#ifdef CONFIG_IP_FIB_TRIE_STATS
	struct trie_use_stats __percpu *stats = t->stats;
#endif
	const t_key key = ntohl(flp->daddr);
	struct key_vector *n, *pn;
	struct fib_alias *fa;
	unsigned long index;
	t_key cindex;

	pn = t->kv;
	cindex = 0;

	n = get_child_rcu(pn, cindex);
	if (!n)
		return -EAGAIN;

#ifdef CONFIG_IP_FIB_TRIE_STATS
	this_cpu_inc(stats->gets);
#endif

	/* Step 1: Travel to the longest prefix match in the trie */
	for (;;) {
		index = get_cindex(key, n);

		/* This bit of code is a bit tricky but it combines multiple
		 * checks into a single check.  The prefix consists of the
		 * prefix plus zeros for the "bits" in the prefix. The index
		 * is the difference between the key and this value.  From
		 * this we can actually derive several pieces of data.
		 *   if (index >= (1ul << bits))
		 *     we have a mismatch in skip bits and failed
		 *   else
		 *     we know the value is cindex
		 *
		 * This check is safe even if bits == KEYLENGTH due to the
		 * fact that we can only allocate a node with 32 bits if a
		 * long is greater than 32 bits.
		 */
		if (index >= (1ul << n->bits))
			break;

		/* we have found a leaf. Prefixes have already been compared */
		if (IS_LEAF(n))
			goto found;

		/* only record pn and cindex if we are going to be chopping
		 * bits later.  Otherwise we are just wasting cycles.
		 */
		if (n->slen > n->pos) {
			pn = n;
			cindex = index;
		}

		n = get_child_rcu(n, index);
		if (unlikely(!n))
			goto backtrace;
	}

	/* Step 2: Sort out leaves and begin backtracing for longest prefix */
	for (;;) {
		/* record the pointer where our next node pointer is stored */
		struct key_vector __rcu **cptr = n->tnode;

		/* This test verifies that none of the bits that differ
		 * between the key and the prefix exist in the region of
		 * the lsb and higher in the prefix.
		 */
		if (unlikely(prefix_mismatch(key, n)) || (n->slen == n->pos))
			goto backtrace;

		/* exit out and process leaf */
		if (unlikely(IS_LEAF(n)))
			break;

		/* Don't bother recording parent info.  Since we are in
		 * prefix match mode we will have to come back to wherever
		 * we started this traversal anyway
		 */

		while ((n = rcu_dereference(*cptr)) == NULL) {
backtrace:
#ifdef CONFIG_IP_FIB_TRIE_STATS
			if (!n)
				this_cpu_inc(stats->null_node_hit);
#endif
			/* If we are at cindex 0 there are no more bits for
			 * us to strip at this level so we must ascend back
			 * up one level to see if there are any more bits to
			 * be stripped there.
			 */
			while (!cindex) {
				t_key pkey = pn->key;

				/* If we don't have a parent then there is
				 * nothing for us to do as we do not have any
				 * further nodes to parse.
				 */
				if (IS_TRIE(pn))
					return -EAGAIN;
#ifdef CONFIG_IP_FIB_TRIE_STATS
				this_cpu_inc(stats->backtrack);
#endif
				/* Get Child's index */
				pn = node_parent_rcu(pn);
				cindex = get_index(pkey, pn);
			}

			/* strip the least significant bit from the cindex */
			cindex &= cindex - 1;

			/* grab pointer for next child node */
			cptr = &pn->tnode[cindex];
		}
	}

found:
	/* this line carries forward the xor from earlier in the function */
	index = key ^ n->key;

	/* Step 3: Process the leaf, if that fails fall back to backtracing */
	hlist_for_each_entry_rcu(fa, &n->leaf, fa_list) {
		struct fib_info *fi = fa->fa_info;
		int nhsel, err;

		if ((index >= (1ul << fa->fa_slen)) &&
		    ((BITS_PER_LONG > KEYLENGTH) || (fa->fa_slen != KEYLENGTH)))
			continue;
		if (fa->fa_tos && fa->fa_tos != flp->flowi4_tos)
			continue;
		if (fi->fib_dead)
			continue;
		if (fa->fa_info->fib_scope < flp->flowi4_scope)
			continue;
		fib_alias_accessed(fa);
		err = fib_props[fa->fa_type].error;
		if (unlikely(err < 0)) {
#ifdef CONFIG_IP_FIB_TRIE_STATS
			this_cpu_inc(stats->semantic_match_passed);
#endif
			return err;
		}
		if (fi->fib_flags & RTNH_F_DEAD)
			continue;
		for (nhsel = 0; nhsel < fi->fib_nhs; nhsel++) {
			const struct fib_nh *nh = &fi->fib_nh[nhsel];

			if (nh->nh_flags & RTNH_F_DEAD)
				continue;
			if (flp->flowi4_oif && flp->flowi4_oif != nh->nh_oif)
				continue;

			if (!(fib_flags & FIB_LOOKUP_NOREF))
				atomic_inc(&fi->fib_clntref);

			res->prefixlen = KEYLENGTH - fa->fa_slen;
			res->nh_sel = nhsel;
			res->type = fa->fa_type;
			res->scope = fi->fib_scope;
			res->fi = fi;
			res->table = tb;
			res->fa_head = &n->leaf;
#ifdef CONFIG_IP_FIB_TRIE_STATS
			this_cpu_inc(stats->semantic_match_passed);
#endif
			return err;
		}
	}
#ifdef CONFIG_IP_FIB_TRIE_STATS
	this_cpu_inc(stats->semantic_match_miss);
#endif
	goto backtrace;
}
EXPORT_SYMBOL_GPL(fib_table_lookup);

static void fib_remove_alias(struct trie *t, struct key_vector *tp,
			     struct key_vector *l, struct fib_alias *old)
{
	/* record the location of the previous list_info entry */
	struct hlist_node **pprev = old->fa_list.pprev;
	struct fib_alias *fa = hlist_entry(pprev, typeof(*fa), fa_list.next);

	/* remove the fib_alias from the list */
	hlist_del_rcu(&old->fa_list);

	/* if we emptied the list this leaf will be freed and we can sort
	 * out parent suffix lengths as a part of trie_rebalance
	 */
	if (hlist_empty(&l->leaf)) {
		put_child_root(tp, l->key, NULL);
		node_free(l);
		trie_rebalance(t, tp);
		return;
	}

	/* only access fa if it is pointing at the last valid hlist_node */
	if (*pprev)
		return;

	/* update the trie with the latest suffix length */
	l->slen = fa->fa_slen;
	leaf_pull_suffix(tp, l);
}

/* Caller must hold RTNL. */
int fib_table_delete(struct fib_table *tb, struct fib_config *cfg)
{
	struct trie *t = (struct trie *) tb->tb_data;
	struct fib_alias *fa, *fa_to_delete;
	struct key_vector *l, *tp;
	u8 plen = cfg->fc_dst_len;
	u8 slen = KEYLENGTH - plen;
	u8 tos = cfg->fc_tos;
	u32 key;

	if (plen > KEYLENGTH)
		return -EINVAL;

	key = ntohl(cfg->fc_dst);

	if ((plen < KEYLENGTH) && (key << plen))
		return -EINVAL;

	l = fib_find_node(t, &tp, key);
	if (!l)
		return -ESRCH;

	fa = fib_find_alias(&l->leaf, slen, tos, 0, tb->tb_id);
	if (!fa)
		return -ESRCH;

	pr_debug("Deleting %08x/%d tos=%d t=%p\n", key, plen, tos, t);

	fa_to_delete = NULL;
	hlist_for_each_entry_from(fa, fa_list) {
		struct fib_info *fi = fa->fa_info;

		if ((fa->fa_slen != slen) ||
		    (fa->tb_id != tb->tb_id) ||
		    (fa->fa_tos != tos))
			break;

		if ((!cfg->fc_type || fa->fa_type == cfg->fc_type) &&
		    (cfg->fc_scope == RT_SCOPE_NOWHERE ||
		     fa->fa_info->fib_scope == cfg->fc_scope) &&
		    (!cfg->fc_prefsrc ||
		     fi->fib_prefsrc == cfg->fc_prefsrc) &&
		    (!cfg->fc_protocol ||
		     fi->fib_protocol == cfg->fc_protocol) &&
		    fib_nh_match(cfg, fi) == 0) {
			fa_to_delete = fa;
			break;
		}
	}

	if (!fa_to_delete)
		return -ESRCH;

	netdev_switch_fib_ipv4_del(key, plen, fa_to_delete->fa_info, tos,
				   cfg->fc_type, tb->tb_id);

	rtmsg_fib(RTM_DELROUTE, htonl(key), fa_to_delete, plen, tb->tb_id,
		  &cfg->fc_nlinfo, 0);

	if (!plen)
		tb->tb_num_default--;

	fib_remove_alias(t, tp, l, fa_to_delete);

	if (fa_to_delete->fa_state & FA_S_ACCESSED)
		rt_cache_flush(cfg->fc_nlinfo.nl_net);

	fib_release_info(fa_to_delete->fa_info);
	alias_free_mem_rcu(fa_to_delete);
	return 0;
}

/* Scan for the next leaf starting at the provided key value */
static struct key_vector *leaf_walk_rcu(struct key_vector **tn, t_key key)
{
	struct key_vector *pn, *n = *tn;
	unsigned long cindex;

	/* this loop is meant to try and find the key in the trie */
	do {
		/* record parent and next child index */
		pn = n;
		cindex = key ? get_index(key, pn) : 0;

		if (cindex >> pn->bits)
			break;

		/* descend into the next child */
		n = get_child_rcu(pn, cindex++);
		if (!n)
			break;

		/* guarantee forward progress on the keys */
		if (IS_LEAF(n) && (n->key >= key))
			goto found;
	} while (IS_TNODE(n));

	/* this loop will search for the next leaf with a greater key */
	while (!IS_TRIE(pn)) {
		/* if we exhausted the parent node we will need to climb */
		if (cindex >= (1ul << pn->bits)) {
			t_key pkey = pn->key;

			pn = node_parent_rcu(pn);
			cindex = get_index(pkey, pn) + 1;
			continue;
		}

		/* grab the next available node */
		n = get_child_rcu(pn, cindex++);
		if (!n)
			continue;

		/* no need to compare keys since we bumped the index */
		if (IS_LEAF(n))
			goto found;

		/* Rescan start scanning in new node */
		pn = n;
		cindex = 0;
	}

	*tn = pn;
	return NULL; /* Root of trie */
found:
	/* if we are at the limit for keys just return NULL for the tnode */
	*tn = pn;
	return n;
}

static void fib_trie_free(struct fib_table *tb)
{
	struct trie *t = (struct trie *)tb->tb_data;
	struct key_vector *pn = t->kv;
	unsigned long cindex = 1;
	struct hlist_node *tmp;
	struct fib_alias *fa;

	/* walk trie in reverse order and free everything */
	for (;;) {
		struct key_vector *n;

		if (!(cindex--)) {
			t_key pkey = pn->key;

			if (IS_TRIE(pn))
				break;

			n = pn;
			pn = node_parent(pn);

			/* drop emptied tnode */
			put_child_root(pn, n->key, NULL);
			node_free(n);

			cindex = get_index(pkey, pn);

			continue;
		}

		/* grab the next available node */
		n = get_child(pn, cindex);
		if (!n)
			continue;

		if (IS_TNODE(n)) {
			/* record pn and cindex for leaf walking */
			pn = n;
			cindex = 1ul << n->bits;

			continue;
		}

		hlist_for_each_entry_safe(fa, tmp, &n->leaf, fa_list) {
			hlist_del_rcu(&fa->fa_list);
			alias_free_mem_rcu(fa);
		}

		put_child_root(pn, n->key, NULL);
		node_free(n);
	}

#ifdef CONFIG_IP_FIB_TRIE_STATS
	free_percpu(t->stats);
#endif
	kfree(tb);
}

struct fib_table *fib_trie_unmerge(struct fib_table *oldtb)
{
	struct trie *ot = (struct trie *)oldtb->tb_data;
	struct key_vector *l, *tp = ot->kv;
	struct fib_table *local_tb;
	struct fib_alias *fa;
	struct trie *lt;
	t_key key = 0;

	if (oldtb->tb_data == oldtb->__data)
		return oldtb;

	local_tb = fib_trie_table(RT_TABLE_LOCAL, NULL);
	if (!local_tb)
		return NULL;

	lt = (struct trie *)local_tb->tb_data;

	while ((l = leaf_walk_rcu(&tp, key)) != NULL) {
		struct key_vector *local_l = NULL, *local_tp;

		hlist_for_each_entry_rcu(fa, &l->leaf, fa_list) {
			struct fib_alias *new_fa;

			if (local_tb->tb_id != fa->tb_id)
				continue;

			/* clone fa for new local table */
			new_fa = kmem_cache_alloc(fn_alias_kmem, GFP_KERNEL);
			if (!new_fa)
				goto out;

			memcpy(new_fa, fa, sizeof(*fa));

			/* insert clone into table */
			if (!local_l)
				local_l = fib_find_node(lt, &local_tp, l->key);

			if (fib_insert_alias(lt, local_tp, local_l, new_fa,
					     NULL, l->key))
				goto out;
		}

		/* stop loop if key wrapped back to 0 */
		key = l->key + 1;
		if (key < l->key)
			break;
	}

	return local_tb;
out:
	fib_trie_free(local_tb);

	return NULL;
}

/* Caller must hold RTNL */
void fib_table_flush_external(struct fib_table *tb)
{
	struct trie *t = (struct trie *)tb->tb_data;
	struct key_vector *pn = t->kv;
	unsigned long cindex = 1;
	struct hlist_node *tmp;
	struct fib_alias *fa;

	/* walk trie in reverse order */
	for (;;) {
		unsigned char slen = 0;
		struct key_vector *n;

		if (!(cindex--)) {
			t_key pkey = pn->key;

			/* cannot resize the trie vector */
			if (IS_TRIE(pn))
				break;

			/* resize completed node */
			pn = resize(t, pn);
			cindex = get_index(pkey, pn);

			continue;
		}

		/* grab the next available node */
		n = get_child(pn, cindex);
		if (!n)
			continue;

		if (IS_TNODE(n)) {
			/* record pn and cindex for leaf walking */
			pn = n;
			cindex = 1ul << n->bits;

			continue;
		}

		hlist_for_each_entry_safe(fa, tmp, &n->leaf, fa_list) {
			struct fib_info *fi = fa->fa_info;

			/* if alias was cloned to local then we just
			 * need to remove the local copy from main
			 */
			if (tb->tb_id != fa->tb_id) {
				hlist_del_rcu(&fa->fa_list);
				alias_free_mem_rcu(fa);
				continue;
			}

			/* record local slen */
			slen = fa->fa_slen;

<<<<<<< HEAD
			if (!fi || !(fi->fib_flags & RTNH_F_EXTERNAL))
=======
			if (!fi || !(fi->fib_flags & RTNH_F_OFFLOAD))
>>>>>>> 4b8a8262
				continue;

			netdev_switch_fib_ipv4_del(n->key,
						   KEYLENGTH - fa->fa_slen,
						   fi, fa->fa_tos,
						   fa->fa_type, tb->tb_id);
		}

		/* update leaf slen */
		n->slen = slen;

		if (hlist_empty(&n->leaf)) {
			put_child_root(pn, n->key, NULL);
			node_free(n);
		} else {
			leaf_pull_suffix(pn, n);
		}
	}
}

/* Caller must hold RTNL. */
int fib_table_flush(struct fib_table *tb)
{
	struct trie *t = (struct trie *)tb->tb_data;
	struct key_vector *pn = t->kv;
	unsigned long cindex = 1;
	struct hlist_node *tmp;
	struct fib_alias *fa;
	int found = 0;

	/* walk trie in reverse order */
	for (;;) {
		unsigned char slen = 0;
		struct key_vector *n;

		if (!(cindex--)) {
			t_key pkey = pn->key;

			/* cannot resize the trie vector */
			if (IS_TRIE(pn))
				break;

			/* resize completed node */
			pn = resize(t, pn);
			cindex = get_index(pkey, pn);

			continue;
		}

		/* grab the next available node */
		n = get_child(pn, cindex);
		if (!n)
			continue;

		if (IS_TNODE(n)) {
			/* record pn and cindex for leaf walking */
			pn = n;
			cindex = 1ul << n->bits;

			continue;
		}

		hlist_for_each_entry_safe(fa, tmp, &n->leaf, fa_list) {
			struct fib_info *fi = fa->fa_info;

			if (!fi || !(fi->fib_flags & RTNH_F_DEAD)) {
				slen = fa->fa_slen;
				continue;
			}

			netdev_switch_fib_ipv4_del(n->key,
						   KEYLENGTH - fa->fa_slen,
						   fi, fa->fa_tos,
						   fa->fa_type, tb->tb_id);
			hlist_del_rcu(&fa->fa_list);
			fib_release_info(fa->fa_info);
			alias_free_mem_rcu(fa);
			found++;
		}

		/* update leaf slen */
		n->slen = slen;

		if (hlist_empty(&n->leaf)) {
			put_child_root(pn, n->key, NULL);
			node_free(n);
		} else {
			leaf_pull_suffix(pn, n);
		}
	}

	pr_debug("trie_flush found=%d\n", found);
	return found;
}

static void __trie_free_rcu(struct rcu_head *head)
{
	struct fib_table *tb = container_of(head, struct fib_table, rcu);
#ifdef CONFIG_IP_FIB_TRIE_STATS
	struct trie *t = (struct trie *)tb->tb_data;

	if (tb->tb_data == tb->__data)
		free_percpu(t->stats);
#endif /* CONFIG_IP_FIB_TRIE_STATS */
	kfree(tb);
}

void fib_free_table(struct fib_table *tb)
{
	call_rcu(&tb->rcu, __trie_free_rcu);
}

static int fn_trie_dump_leaf(struct key_vector *l, struct fib_table *tb,
			     struct sk_buff *skb, struct netlink_callback *cb)
{
	__be32 xkey = htonl(l->key);
	struct fib_alias *fa;
	int i, s_i;

	s_i = cb->args[4];
	i = 0;

	/* rcu_read_lock is hold by caller */
	hlist_for_each_entry_rcu(fa, &l->leaf, fa_list) {
		if (i < s_i) {
			i++;
			continue;
		}

		if (tb->tb_id != fa->tb_id) {
			i++;
			continue;
		}

		if (fib_dump_info(skb, NETLINK_CB(cb->skb).portid,
				  cb->nlh->nlmsg_seq,
				  RTM_NEWROUTE,
				  tb->tb_id,
				  fa->fa_type,
				  xkey,
				  KEYLENGTH - fa->fa_slen,
				  fa->fa_tos,
				  fa->fa_info, NLM_F_MULTI) < 0) {
			cb->args[4] = i;
			return -1;
		}
		i++;
	}

	cb->args[4] = i;
	return skb->len;
}

/* rcu_read_lock needs to be hold by caller from readside */
int fib_table_dump(struct fib_table *tb, struct sk_buff *skb,
		   struct netlink_callback *cb)
{
	struct trie *t = (struct trie *)tb->tb_data;
	struct key_vector *l, *tp = t->kv;
	/* Dump starting at last key.
	 * Note: 0.0.0.0/0 (ie default) is first key.
	 */
	int count = cb->args[2];
	t_key key = cb->args[3];

	while ((l = leaf_walk_rcu(&tp, key)) != NULL) {
		if (fn_trie_dump_leaf(l, tb, skb, cb) < 0) {
			cb->args[3] = key;
			cb->args[2] = count;
			return -1;
		}

		++count;
		key = l->key + 1;

		memset(&cb->args[4], 0,
		       sizeof(cb->args) - 4*sizeof(cb->args[0]));

		/* stop loop if key wrapped back to 0 */
		if (key < l->key)
			break;
	}

	cb->args[3] = key;
	cb->args[2] = count;

	return skb->len;
}

void __init fib_trie_init(void)
{
	fn_alias_kmem = kmem_cache_create("ip_fib_alias",
					  sizeof(struct fib_alias),
					  0, SLAB_PANIC, NULL);

	trie_leaf_kmem = kmem_cache_create("ip_fib_trie",
					   LEAF_SIZE,
					   0, SLAB_PANIC, NULL);
}

struct fib_table *fib_trie_table(u32 id, struct fib_table *alias)
{
	struct fib_table *tb;
	struct trie *t;
	size_t sz = sizeof(*tb);

	if (!alias)
		sz += sizeof(struct trie);

	tb = kzalloc(sz, GFP_KERNEL);
	if (!tb)
		return NULL;

	tb->tb_id = id;
	tb->tb_default = -1;
	tb->tb_num_default = 0;
	tb->tb_data = (alias ? alias->__data : tb->__data);

	if (alias)
		return tb;

	t = (struct trie *) tb->tb_data;
	t->kv[0].pos = KEYLENGTH;
	t->kv[0].slen = KEYLENGTH;
#ifdef CONFIG_IP_FIB_TRIE_STATS
	t->stats = alloc_percpu(struct trie_use_stats);
	if (!t->stats) {
		kfree(tb);
		tb = NULL;
	}
#endif

	return tb;
}

#ifdef CONFIG_PROC_FS
/* Depth first Trie walk iterator */
struct fib_trie_iter {
	struct seq_net_private p;
	struct fib_table *tb;
	struct key_vector *tnode;
	unsigned int index;
	unsigned int depth;
};

static struct key_vector *fib_trie_get_next(struct fib_trie_iter *iter)
{
	unsigned long cindex = iter->index;
	struct key_vector *pn = iter->tnode;
	t_key pkey;

	pr_debug("get_next iter={node=%p index=%d depth=%d}\n",
		 iter->tnode, iter->index, iter->depth);

	while (!IS_TRIE(pn)) {
		while (cindex < child_length(pn)) {
			struct key_vector *n = get_child_rcu(pn, cindex++);

			if (!n)
				continue;

			if (IS_LEAF(n)) {
				iter->tnode = pn;
				iter->index = cindex;
			} else {
				/* push down one level */
				iter->tnode = n;
				iter->index = 0;
				++iter->depth;
			}

			return n;
		}

		/* Current node exhausted, pop back up */
		pkey = pn->key;
		pn = node_parent_rcu(pn);
		cindex = get_index(pkey, pn) + 1;
		--iter->depth;
	}

	/* record root node so further searches know we are done */
	iter->tnode = pn;
	iter->index = 0;

	return NULL;
}

static struct key_vector *fib_trie_get_first(struct fib_trie_iter *iter,
					     struct trie *t)
{
	struct key_vector *n, *pn = t->kv;

	if (!t)
		return NULL;

	n = rcu_dereference(pn->tnode[0]);
	if (!n)
		return NULL;

	if (IS_TNODE(n)) {
		iter->tnode = n;
		iter->index = 0;
		iter->depth = 1;
	} else {
		iter->tnode = pn;
		iter->index = 0;
		iter->depth = 0;
	}

	return n;
}

static void trie_collect_stats(struct trie *t, struct trie_stat *s)
{
	struct key_vector *n;
	struct fib_trie_iter iter;

	memset(s, 0, sizeof(*s));

	rcu_read_lock();
	for (n = fib_trie_get_first(&iter, t); n; n = fib_trie_get_next(&iter)) {
		if (IS_LEAF(n)) {
			struct fib_alias *fa;

			s->leaves++;
			s->totdepth += iter.depth;
			if (iter.depth > s->maxdepth)
				s->maxdepth = iter.depth;

			hlist_for_each_entry_rcu(fa, &n->leaf, fa_list)
				++s->prefixes;
		} else {
			s->tnodes++;
			if (n->bits < MAX_STAT_DEPTH)
				s->nodesizes[n->bits]++;
			s->nullpointers += tn_info(n)->empty_children;
		}
	}
	rcu_read_unlock();
}

/*
 *	This outputs /proc/net/fib_triestats
 */
static void trie_show_stats(struct seq_file *seq, struct trie_stat *stat)
{
	unsigned int i, max, pointers, bytes, avdepth;

	if (stat->leaves)
		avdepth = stat->totdepth*100 / stat->leaves;
	else
		avdepth = 0;

	seq_printf(seq, "\tAver depth:     %u.%02d\n",
		   avdepth / 100, avdepth % 100);
	seq_printf(seq, "\tMax depth:      %u\n", stat->maxdepth);

	seq_printf(seq, "\tLeaves:         %u\n", stat->leaves);
	bytes = LEAF_SIZE * stat->leaves;

	seq_printf(seq, "\tPrefixes:       %u\n", stat->prefixes);
	bytes += sizeof(struct fib_alias) * stat->prefixes;

	seq_printf(seq, "\tInternal nodes: %u\n\t", stat->tnodes);
	bytes += TNODE_SIZE(0) * stat->tnodes;

	max = MAX_STAT_DEPTH;
	while (max > 0 && stat->nodesizes[max-1] == 0)
		max--;

	pointers = 0;
	for (i = 1; i < max; i++)
		if (stat->nodesizes[i] != 0) {
			seq_printf(seq, "  %u: %u",  i, stat->nodesizes[i]);
			pointers += (1<<i) * stat->nodesizes[i];
		}
	seq_putc(seq, '\n');
	seq_printf(seq, "\tPointers: %u\n", pointers);

	bytes += sizeof(struct key_vector *) * pointers;
	seq_printf(seq, "Null ptrs: %u\n", stat->nullpointers);
	seq_printf(seq, "Total size: %u  kB\n", (bytes + 1023) / 1024);
}

#ifdef CONFIG_IP_FIB_TRIE_STATS
static void trie_show_usage(struct seq_file *seq,
			    const struct trie_use_stats __percpu *stats)
{
	struct trie_use_stats s = { 0 };
	int cpu;

	/* loop through all of the CPUs and gather up the stats */
	for_each_possible_cpu(cpu) {
		const struct trie_use_stats *pcpu = per_cpu_ptr(stats, cpu);

		s.gets += pcpu->gets;
		s.backtrack += pcpu->backtrack;
		s.semantic_match_passed += pcpu->semantic_match_passed;
		s.semantic_match_miss += pcpu->semantic_match_miss;
		s.null_node_hit += pcpu->null_node_hit;
		s.resize_node_skipped += pcpu->resize_node_skipped;
	}

	seq_printf(seq, "\nCounters:\n---------\n");
	seq_printf(seq, "gets = %u\n", s.gets);
	seq_printf(seq, "backtracks = %u\n", s.backtrack);
	seq_printf(seq, "semantic match passed = %u\n",
		   s.semantic_match_passed);
	seq_printf(seq, "semantic match miss = %u\n", s.semantic_match_miss);
	seq_printf(seq, "null node hit= %u\n", s.null_node_hit);
	seq_printf(seq, "skipped node resize = %u\n\n", s.resize_node_skipped);
}
#endif /*  CONFIG_IP_FIB_TRIE_STATS */

static void fib_table_print(struct seq_file *seq, struct fib_table *tb)
{
	if (tb->tb_id == RT_TABLE_LOCAL)
		seq_puts(seq, "Local:\n");
	else if (tb->tb_id == RT_TABLE_MAIN)
		seq_puts(seq, "Main:\n");
	else
		seq_printf(seq, "Id %d:\n", tb->tb_id);
}


static int fib_triestat_seq_show(struct seq_file *seq, void *v)
{
	struct net *net = (struct net *)seq->private;
	unsigned int h;

	seq_printf(seq,
		   "Basic info: size of leaf:"
		   " %Zd bytes, size of tnode: %Zd bytes.\n",
		   LEAF_SIZE, TNODE_SIZE(0));

	for (h = 0; h < FIB_TABLE_HASHSZ; h++) {
		struct hlist_head *head = &net->ipv4.fib_table_hash[h];
		struct fib_table *tb;

		hlist_for_each_entry_rcu(tb, head, tb_hlist) {
			struct trie *t = (struct trie *) tb->tb_data;
			struct trie_stat stat;

			if (!t)
				continue;

			fib_table_print(seq, tb);

			trie_collect_stats(t, &stat);
			trie_show_stats(seq, &stat);
#ifdef CONFIG_IP_FIB_TRIE_STATS
			trie_show_usage(seq, t->stats);
#endif
		}
	}

	return 0;
}

static int fib_triestat_seq_open(struct inode *inode, struct file *file)
{
	return single_open_net(inode, file, fib_triestat_seq_show);
}

static const struct file_operations fib_triestat_fops = {
	.owner	= THIS_MODULE,
	.open	= fib_triestat_seq_open,
	.read	= seq_read,
	.llseek	= seq_lseek,
	.release = single_release_net,
};

static struct key_vector *fib_trie_get_idx(struct seq_file *seq, loff_t pos)
{
	struct fib_trie_iter *iter = seq->private;
	struct net *net = seq_file_net(seq);
	loff_t idx = 0;
	unsigned int h;

	for (h = 0; h < FIB_TABLE_HASHSZ; h++) {
		struct hlist_head *head = &net->ipv4.fib_table_hash[h];
		struct fib_table *tb;

		hlist_for_each_entry_rcu(tb, head, tb_hlist) {
			struct key_vector *n;

			for (n = fib_trie_get_first(iter,
						    (struct trie *) tb->tb_data);
			     n; n = fib_trie_get_next(iter))
				if (pos == idx++) {
					iter->tb = tb;
					return n;
				}
		}
	}

	return NULL;
}

static void *fib_trie_seq_start(struct seq_file *seq, loff_t *pos)
	__acquires(RCU)
{
	rcu_read_lock();
	return fib_trie_get_idx(seq, *pos);
}

static void *fib_trie_seq_next(struct seq_file *seq, void *v, loff_t *pos)
{
	struct fib_trie_iter *iter = seq->private;
	struct net *net = seq_file_net(seq);
	struct fib_table *tb = iter->tb;
	struct hlist_node *tb_node;
	unsigned int h;
	struct key_vector *n;

	++*pos;
	/* next node in same table */
	n = fib_trie_get_next(iter);
	if (n)
		return n;

	/* walk rest of this hash chain */
	h = tb->tb_id & (FIB_TABLE_HASHSZ - 1);
	while ((tb_node = rcu_dereference(hlist_next_rcu(&tb->tb_hlist)))) {
		tb = hlist_entry(tb_node, struct fib_table, tb_hlist);
		n = fib_trie_get_first(iter, (struct trie *) tb->tb_data);
		if (n)
			goto found;
	}

	/* new hash chain */
	while (++h < FIB_TABLE_HASHSZ) {
		struct hlist_head *head = &net->ipv4.fib_table_hash[h];
		hlist_for_each_entry_rcu(tb, head, tb_hlist) {
			n = fib_trie_get_first(iter, (struct trie *) tb->tb_data);
			if (n)
				goto found;
		}
	}
	return NULL;

found:
	iter->tb = tb;
	return n;
}

static void fib_trie_seq_stop(struct seq_file *seq, void *v)
	__releases(RCU)
{
	rcu_read_unlock();
}

static void seq_indent(struct seq_file *seq, int n)
{
	while (n-- > 0)
		seq_puts(seq, "   ");
}

static inline const char *rtn_scope(char *buf, size_t len, enum rt_scope_t s)
{
	switch (s) {
	case RT_SCOPE_UNIVERSE: return "universe";
	case RT_SCOPE_SITE:	return "site";
	case RT_SCOPE_LINK:	return "link";
	case RT_SCOPE_HOST:	return "host";
	case RT_SCOPE_NOWHERE:	return "nowhere";
	default:
		snprintf(buf, len, "scope=%d", s);
		return buf;
	}
}

static const char *const rtn_type_names[__RTN_MAX] = {
	[RTN_UNSPEC] = "UNSPEC",
	[RTN_UNICAST] = "UNICAST",
	[RTN_LOCAL] = "LOCAL",
	[RTN_BROADCAST] = "BROADCAST",
	[RTN_ANYCAST] = "ANYCAST",
	[RTN_MULTICAST] = "MULTICAST",
	[RTN_BLACKHOLE] = "BLACKHOLE",
	[RTN_UNREACHABLE] = "UNREACHABLE",
	[RTN_PROHIBIT] = "PROHIBIT",
	[RTN_THROW] = "THROW",
	[RTN_NAT] = "NAT",
	[RTN_XRESOLVE] = "XRESOLVE",
};

static inline const char *rtn_type(char *buf, size_t len, unsigned int t)
{
	if (t < __RTN_MAX && rtn_type_names[t])
		return rtn_type_names[t];
	snprintf(buf, len, "type %u", t);
	return buf;
}

/* Pretty print the trie */
static int fib_trie_seq_show(struct seq_file *seq, void *v)
{
	const struct fib_trie_iter *iter = seq->private;
	struct key_vector *n = v;

	if (IS_TRIE(node_parent_rcu(n)))
		fib_table_print(seq, iter->tb);

	if (IS_TNODE(n)) {
		__be32 prf = htonl(n->key);

		seq_indent(seq, iter->depth-1);
		seq_printf(seq, "  +-- %pI4/%zu %u %u %u\n",
			   &prf, KEYLENGTH - n->pos - n->bits, n->bits,
			   tn_info(n)->full_children,
			   tn_info(n)->empty_children);
	} else {
		__be32 val = htonl(n->key);
		struct fib_alias *fa;

		seq_indent(seq, iter->depth);
		seq_printf(seq, "  |-- %pI4\n", &val);

		hlist_for_each_entry_rcu(fa, &n->leaf, fa_list) {
			char buf1[32], buf2[32];

			seq_indent(seq, iter->depth + 1);
			seq_printf(seq, "  /%zu %s %s",
				   KEYLENGTH - fa->fa_slen,
				   rtn_scope(buf1, sizeof(buf1),
					     fa->fa_info->fib_scope),
				   rtn_type(buf2, sizeof(buf2),
					    fa->fa_type));
			if (fa->fa_tos)
				seq_printf(seq, " tos=%d", fa->fa_tos);
			seq_putc(seq, '\n');
		}
	}

	return 0;
}

static const struct seq_operations fib_trie_seq_ops = {
	.start  = fib_trie_seq_start,
	.next   = fib_trie_seq_next,
	.stop   = fib_trie_seq_stop,
	.show   = fib_trie_seq_show,
};

static int fib_trie_seq_open(struct inode *inode, struct file *file)
{
	return seq_open_net(inode, file, &fib_trie_seq_ops,
			    sizeof(struct fib_trie_iter));
}

static const struct file_operations fib_trie_fops = {
	.owner  = THIS_MODULE,
	.open   = fib_trie_seq_open,
	.read   = seq_read,
	.llseek = seq_lseek,
	.release = seq_release_net,
};

struct fib_route_iter {
	struct seq_net_private p;
	struct fib_table *main_tb;
	struct key_vector *tnode;
	loff_t	pos;
	t_key	key;
};

static struct key_vector *fib_route_get_idx(struct fib_route_iter *iter,
					    loff_t pos)
{
	struct fib_table *tb = iter->main_tb;
	struct key_vector *l, **tp = &iter->tnode;
	struct trie *t;
	t_key key;

	/* use cache location of next-to-find key */
	if (iter->pos > 0 && pos >= iter->pos) {
		pos -= iter->pos;
		key = iter->key;
	} else {
		t = (struct trie *)tb->tb_data;
		iter->tnode = t->kv;
		iter->pos = 0;
		key = 0;
	}

	while ((l = leaf_walk_rcu(tp, key)) != NULL) {
		key = l->key + 1;
		iter->pos++;

		if (pos-- <= 0)
			break;

		l = NULL;

		/* handle unlikely case of a key wrap */
		if (!key)
			break;
	}

	if (l)
		iter->key = key;	/* remember it */
	else
		iter->pos = 0;		/* forget it */

	return l;
}

static void *fib_route_seq_start(struct seq_file *seq, loff_t *pos)
	__acquires(RCU)
{
	struct fib_route_iter *iter = seq->private;
	struct fib_table *tb;
	struct trie *t;

	rcu_read_lock();

	tb = fib_get_table(seq_file_net(seq), RT_TABLE_MAIN);
	if (!tb)
		return NULL;

	iter->main_tb = tb;

	if (*pos != 0)
		return fib_route_get_idx(iter, *pos);

	t = (struct trie *)tb->tb_data;
	iter->tnode = t->kv;
	iter->pos = 0;
	iter->key = 0;

	return SEQ_START_TOKEN;
}

static void *fib_route_seq_next(struct seq_file *seq, void *v, loff_t *pos)
{
	struct fib_route_iter *iter = seq->private;
	struct key_vector *l = NULL;
	t_key key = iter->key;

	++*pos;

	/* only allow key of 0 for start of sequence */
	if ((v == SEQ_START_TOKEN) || key)
		l = leaf_walk_rcu(&iter->tnode, key);

	if (l) {
		iter->key = l->key + 1;
		iter->pos++;
	} else {
		iter->pos = 0;
	}

	return l;
}

static void fib_route_seq_stop(struct seq_file *seq, void *v)
	__releases(RCU)
{
	rcu_read_unlock();
}

static unsigned int fib_flag_trans(int type, __be32 mask, const struct fib_info *fi)
{
	unsigned int flags = 0;

	if (type == RTN_UNREACHABLE || type == RTN_PROHIBIT)
		flags = RTF_REJECT;
	if (fi && fi->fib_nh->nh_gw)
		flags |= RTF_GATEWAY;
	if (mask == htonl(0xFFFFFFFF))
		flags |= RTF_HOST;
	flags |= RTF_UP;
	return flags;
}

/*
 *	This outputs /proc/net/route.
 *	The format of the file is not supposed to be changed
 *	and needs to be same as fib_hash output to avoid breaking
 *	legacy utilities
 */
static int fib_route_seq_show(struct seq_file *seq, void *v)
{
	struct fib_route_iter *iter = seq->private;
	struct fib_table *tb = iter->main_tb;
	struct fib_alias *fa;
	struct key_vector *l = v;
	__be32 prefix;

	if (v == SEQ_START_TOKEN) {
		seq_printf(seq, "%-127s\n", "Iface\tDestination\tGateway "
			   "\tFlags\tRefCnt\tUse\tMetric\tMask\t\tMTU"
			   "\tWindow\tIRTT");
		return 0;
	}

	prefix = htonl(l->key);

	hlist_for_each_entry_rcu(fa, &l->leaf, fa_list) {
		const struct fib_info *fi = fa->fa_info;
		__be32 mask = inet_make_mask(KEYLENGTH - fa->fa_slen);
		unsigned int flags = fib_flag_trans(fa->fa_type, mask, fi);

		if ((fa->fa_type == RTN_BROADCAST) ||
		    (fa->fa_type == RTN_MULTICAST))
			continue;

		if (fa->tb_id != tb->tb_id)
			continue;

		seq_setwidth(seq, 127);

		if (fi)
			seq_printf(seq,
				   "%s\t%08X\t%08X\t%04X\t%d\t%u\t"
				   "%d\t%08X\t%d\t%u\t%u",
				   fi->fib_dev ? fi->fib_dev->name : "*",
				   prefix,
				   fi->fib_nh->nh_gw, flags, 0, 0,
				   fi->fib_priority,
				   mask,
				   (fi->fib_advmss ?
				    fi->fib_advmss + 40 : 0),
				   fi->fib_window,
				   fi->fib_rtt >> 3);
		else
			seq_printf(seq,
				   "*\t%08X\t%08X\t%04X\t%d\t%u\t"
				   "%d\t%08X\t%d\t%u\t%u",
				   prefix, 0, flags, 0, 0, 0,
				   mask, 0, 0, 0);

		seq_pad(seq, '\n');
	}

	return 0;
}

static const struct seq_operations fib_route_seq_ops = {
	.start  = fib_route_seq_start,
	.next   = fib_route_seq_next,
	.stop   = fib_route_seq_stop,
	.show   = fib_route_seq_show,
};

static int fib_route_seq_open(struct inode *inode, struct file *file)
{
	return seq_open_net(inode, file, &fib_route_seq_ops,
			    sizeof(struct fib_route_iter));
}

static const struct file_operations fib_route_fops = {
	.owner  = THIS_MODULE,
	.open   = fib_route_seq_open,
	.read   = seq_read,
	.llseek = seq_lseek,
	.release = seq_release_net,
};

int __net_init fib_proc_init(struct net *net)
{
	if (!proc_create("fib_trie", S_IRUGO, net->proc_net, &fib_trie_fops))
		goto out1;

	if (!proc_create("fib_triestat", S_IRUGO, net->proc_net,
			 &fib_triestat_fops))
		goto out2;

	if (!proc_create("route", S_IRUGO, net->proc_net, &fib_route_fops))
		goto out3;

	return 0;

out3:
	remove_proc_entry("fib_triestat", net->proc_net);
out2:
	remove_proc_entry("fib_trie", net->proc_net);
out1:
	return -ENOMEM;
}

void __net_exit fib_proc_exit(struct net *net)
{
	remove_proc_entry("fib_trie", net->proc_net);
	remove_proc_entry("fib_triestat", net->proc_net);
	remove_proc_entry("route", net->proc_net);
}

#endif /* CONFIG_PROC_FS */<|MERGE_RESOLUTION|>--- conflicted
+++ resolved
@@ -1164,10 +1164,7 @@
 			state = fa->fa_state;
 			new_fa->fa_state = state & ~FA_S_ACCESSED;
 			new_fa->fa_slen = fa->fa_slen;
-<<<<<<< HEAD
-=======
 			new_fa->tb_id = tb->tb_id;
->>>>>>> 4b8a8262
 
 			err = netdev_switch_fib_ipv4_add(key, plen, fi,
 							 new_fa->fa_tos,
@@ -1768,11 +1765,7 @@
 			/* record local slen */
 			slen = fa->fa_slen;
 
-<<<<<<< HEAD
-			if (!fi || !(fi->fib_flags & RTNH_F_EXTERNAL))
-=======
 			if (!fi || !(fi->fib_flags & RTNH_F_OFFLOAD))
->>>>>>> 4b8a8262
 				continue;
 
 			netdev_switch_fib_ipv4_del(n->key,
