--- conflicted
+++ resolved
@@ -2004,7 +2004,6 @@
 	 */
 	if (page)
 		page_cpupid_xchg_last(page, (1 << LAST_CPUPID_SHIFT) - 1);
-<<<<<<< HEAD
 
 	flush_cache_page(vma, address, pte_pfn(orig_pte));
 	entry = pte_mkyoung(orig_pte);
@@ -2026,29 +2025,6 @@
 		unlock_page(page);
 		page_cache_release(page);
 
-=======
-
-	flush_cache_page(vma, address, pte_pfn(orig_pte));
-	entry = pte_mkyoung(orig_pte);
-	entry = maybe_mkwrite(pte_mkdirty(entry), vma);
-	if (ptep_set_access_flags(vma, address, page_table, entry, 1))
-		update_mmu_cache(vma, address, page_table);
-	pte_unmap_unlock(page_table, ptl);
-
-	if (dirty_shared) {
-		struct address_space *mapping;
-		int dirtied;
-
-		if (!page_mkwrite)
-			lock_page(page);
-
-		dirtied = set_page_dirty(page);
-		VM_BUG_ON_PAGE(PageAnon(page), page);
-		mapping = page->mapping;
-		unlock_page(page);
-		page_cache_release(page);
-
->>>>>>> 4b8a8262
 		if ((dirtied || page_mkwrite) && mapping) {
 			/*
 			 * Some device drivers do not set page.mapping
