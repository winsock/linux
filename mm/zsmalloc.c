--- conflicted
+++ resolved
@@ -289,12 +289,8 @@
 
 static void destroy_handle_cache(struct zs_pool *pool)
 {
-<<<<<<< HEAD
-	kmem_cache_destroy(pool->handle_cachep);
-=======
 	if (pool->handle_cachep)
 		kmem_cache_destroy(pool->handle_cachep);
->>>>>>> 4b8a8262
 }
 
 static unsigned long alloc_handle(struct zs_pool *pool)
