--- conflicted
+++ resolved
@@ -22,15 +22,10 @@
  * Authors: Ben Skeggs <bskeggs@redhat.com>
  */
 
-<<<<<<< HEAD
-#include <drm/drmP.h>
-#include "nouveau_drv.h"
-=======
 #include <core/object.h>
 #include <core/class.h>
 
 #include "nouveau_drm.h"
->>>>>>> 268d2837
 #include "nouveau_dma.h"
 #include "nouveau_fence.h"
 
