menuconfig UIO
	tristate "Userspace I/O drivers"
	depends on MMU
	help
	  Enable this to allow the userspace driver core code to be
	  built.  This code allows userspace programs easy access to
	  kernel interrupts and memory locations, allowing some drivers
	  to be written in userspace.  Note that a small kernel driver
	  is also required for interrupt handling to work properly.

	  If you don't know what to do here, say N.

if UIO

config UIO_CIF
	tristate "generic Hilscher CIF Card driver"
	depends on PCI
	help
	  Driver for Hilscher CIF DeviceNet and Profibus cards.  This
  	  driver requires a userspace component called cif that handles
	  all of the heavy lifting and can be found at:
	        <http://www.osadl.org/projects/downloads/UIO/user/>

	  To compile this driver as a module, choose M here: the module
	  will be called uio_cif.

config UIO_PDRV_GENIRQ
	tristate "Userspace I/O platform driver with generic IRQ handling"
	help
	  Platform driver for Userspace I/O devices, including generic
	  interrupt handling code. Shared interrupts are not supported.

	  This kernel driver requires that the matching userspace driver
	  handles interrupts in a special way. Userspace is responsible
	  for acknowledging the hardware device if needed, and re-enabling
	  interrupts in the interrupt controller using the write() syscall.

	  If you don't know what to do here, say N.

config UIO_DMEM_GENIRQ
	tristate "Userspace platform driver with generic irq and dynamic memory"
	depends on HAS_DMA
	help
	  Platform driver for Userspace I/O devices, including generic
	  interrupt handling code. Shared interrupts are not supported.

	  Memory regions can be specified with the same platform device
	  resources as the UIO_PDRV drivers, but dynamic regions can also
	  be specified.
	  The number and size of these regions is static,
	  but the memory allocation is not performed until
	  the associated device file is opened. The
	  memory is freed once the uio device is closed.

	  If you don't know what to do here, say N.

config UIO_AEC
	tristate "AEC video timestamp device"
	depends on PCI
	help

	  UIO driver for the Adrienne Electronics Corporation PCI time
	  code device.

	  This device differs from other UIO devices since it uses I/O
	  ports instead of memory mapped I/O. In order to make it
	  possible for UIO to work with this device a utility, uioport,
	  can be used to read and write the ports:

	    git clone git://ifup.org/philips/uioport.git

	  If you compile this as a module, it will be called uio_aec.

config UIO_SERCOS3
	tristate "Automata Sercos III PCI card driver"
	depends on PCI
	help
	  Userspace I/O interface for the Sercos III PCI card from
	  Automata GmbH. The userspace part of this driver will be
	  available for download from the Automata GmbH web site.

	  Automata GmbH:        http://www.automataweb.com
	  Sercos III interface: http://www.sercos.com

	  If you compile this as a module, it will be called uio_sercos3.

config UIO_PCI_GENERIC
	tristate "Generic driver for PCI 2.3 and PCI Express cards"
	depends on PCI
	help
	  Generic driver that you can bind, dynamically, to any
	  PCI 2.3 compliant and PCI Express card. It is useful,
	  primarily, for virtualization scenarios.
	  If you compile this as a module, it will be called uio_pci_generic.

config UIO_NETX
	tristate "Hilscher NetX Card driver"
	depends on PCI
	help
	  Driver for Hilscher NetX based fieldbus cards (cifX, comX).
	  This driver requires a userspace component that comes with the card
	  or is available from Hilscher (http://www.hilscher.com).

	  To compile this driver as a module, choose M here; the module
	  will be called uio_netx.

config UIO_FSL_ELBC_GPCM
	tristate "eLBC/GPCM driver"
	depends on FSL_LBC
	help
	  Generic driver for accessing a peripheral connected to an eLBC port
	  that is running in GPCM mode. GPCM is an interface for simple lower
	  performance memories and memory-mapped devices. For devices using
	  FCM or UPM eLBC modes, other device-specific drivers are available.

config UIO_FSL_ELBC_GPCM_NETX5152
	bool "eLBC/GPCM netX 51/52 support"
	depends on UIO_FSL_ELBC_GPCM
	help
	  This will add support for netX 51/52 devices connected via eLBC/GPCM.
	  In particular, it implements interrupt handling. This can be used
	  together with the userspace netX stack from Hilscher.

	  Information about this hardware can be found at:
	  http://www.hilscher.com/netx

config UIO_PRUSS
	tristate "Texas Instruments PRUSS driver"
	select GENERIC_ALLOCATOR
<<<<<<< HEAD
	depends on HAS_IOMEM
=======
	depends on HAS_IOMEM && HAS_DMA
>>>>>>> 9fe8ecca
	help
	  PRUSS driver for OMAPL138/DA850/AM18XX devices
	  PRUSS driver requires user space components, examples and user space
	  driver is available from below SVN repo - you may use anonymous login

	  https://gforge.ti.com/gf/project/pru_sw/

	  More info on API is available at below wiki

	  http://processors.wiki.ti.com/index.php/PRU_Linux_Application_Loader

	  To compile this driver as a module, choose M here: the module
	  will be called uio_pruss.

config UIO_MF624
	tristate "Humusoft MF624 DAQ PCI card driver"
	depends on PCI
	help
	  Userspace I/O interface for the Humusoft MF624 PCI card.
	  A sample userspace application using this driver is available
	  (among other MF624 related information and software components)
	  for download in a git repository:

	    git clone git://rtime.felk.cvut.cz/mf6xx.git

	  If you compile this as a module, it will be called uio_mf624.

endif<|MERGE_RESOLUTION|>--- conflicted
+++ resolved
@@ -127,11 +127,7 @@
 config UIO_PRUSS
 	tristate "Texas Instruments PRUSS driver"
 	select GENERIC_ALLOCATOR
-<<<<<<< HEAD
-	depends on HAS_IOMEM
-=======
 	depends on HAS_IOMEM && HAS_DMA
->>>>>>> 9fe8ecca
 	help
 	  PRUSS driver for OMAPL138/DA850/AM18XX devices
 	  PRUSS driver requires user space components, examples and user space
