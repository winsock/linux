--- conflicted
+++ resolved
@@ -639,7 +639,6 @@
 	.extra_priv_size = sizeof(struct ehci_fsl),
 	.reset = ehci_fsl_setup,
 };
-<<<<<<< HEAD
 
 /**
  * fsl_ehci_drv_remove - shutdown processing for FSL-based HCDs
@@ -673,41 +672,6 @@
 	return 0;
 }
 
-=======
-
-/**
- * fsl_ehci_drv_remove - shutdown processing for FSL-based HCDs
- * @dev: USB Host Controller being removed
- * Context: !in_interrupt()
- *
- * Reverses the effect of usb_hcd_fsl_probe().
- *
- */
-
-static int fsl_ehci_drv_remove(struct platform_device *pdev)
-{
-	struct fsl_usb2_platform_data *pdata = dev_get_platdata(&pdev->dev);
-	struct usb_hcd *hcd = platform_get_drvdata(pdev);
-
-	if (!IS_ERR_OR_NULL(hcd->usb_phy)) {
-		otg_set_host(hcd->usb_phy->otg, NULL);
-		usb_put_phy(hcd->usb_phy);
-	}
-
-	usb_remove_hcd(hcd);
-
-	/*
-	 * do platform specific un-initialization:
-	 * release iomux pins, disable clock, etc.
-	 */
-	if (pdata->exit)
-		pdata->exit(pdev);
-	usb_put_hcd(hcd);
-
-	return 0;
-}
-
->>>>>>> 9fe8ecca
 static struct platform_driver ehci_fsl_driver = {
 	.probe = fsl_ehci_drv_probe,
 	.remove = fsl_ehci_drv_remove,
