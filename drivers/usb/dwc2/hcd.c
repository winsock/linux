/*
 * hcd.c - DesignWare HS OTG Controller host-mode routines
 *
 * Copyright (C) 2004-2013 Synopsys, Inc.
 *
 * Redistribution and use in source and binary forms, with or without
 * modification, are permitted provided that the following conditions
 * are met:
 * 1. Redistributions of source code must retain the above copyright
 *    notice, this list of conditions, and the following disclaimer,
 *    without modification.
 * 2. Redistributions in binary form must reproduce the above copyright
 *    notice, this list of conditions and the following disclaimer in the
 *    documentation and/or other materials provided with the distribution.
 * 3. The names of the above-listed copyright holders may not be used
 *    to endorse or promote products derived from this software without
 *    specific prior written permission.
 *
 * ALTERNATIVELY, this software may be distributed under the terms of the
 * GNU General Public License ("GPL") as published by the Free Software
 * Foundation; either version 2 of the License, or (at your option) any
 * later version.
 *
 * THIS SOFTWARE IS PROVIDED BY THE COPYRIGHT HOLDERS AND CONTRIBUTORS "AS
 * IS" AND ANY EXPRESS OR IMPLIED WARRANTIES, INCLUDING, BUT NOT LIMITED TO,
 * THE IMPLIED WARRANTIES OF MERCHANTABILITY AND FITNESS FOR A PARTICULAR
 * PURPOSE ARE DISCLAIMED. IN NO EVENT SHALL THE COPYRIGHT OWNER OR
 * CONTRIBUTORS BE LIABLE FOR ANY DIRECT, INDIRECT, INCIDENTAL, SPECIAL,
 * EXEMPLARY, OR CONSEQUENTIAL DAMAGES (INCLUDING, BUT NOT LIMITED TO,
 * PROCUREMENT OF SUBSTITUTE GOODS OR SERVICES; LOSS OF USE, DATA, OR
 * PROFITS; OR BUSINESS INTERRUPTION) HOWEVER CAUSED AND ON ANY THEORY OF
 * LIABILITY, WHETHER IN CONTRACT, STRICT LIABILITY, OR TORT (INCLUDING
 * NEGLIGENCE OR OTHERWISE) ARISING IN ANY WAY OUT OF THE USE OF THIS
 * SOFTWARE, EVEN IF ADVISED OF THE POSSIBILITY OF SUCH DAMAGE.
 */

/*
 * This file contains the core HCD code, and implements the Linux hc_driver
 * API
 */
#include <linux/kernel.h>
#include <linux/module.h>
#include <linux/spinlock.h>
#include <linux/interrupt.h>
#include <linux/dma-mapping.h>
#include <linux/delay.h>
#include <linux/io.h>
#include <linux/slab.h>
#include <linux/usb.h>

#include <linux/usb/hcd.h>
#include <linux/usb/ch11.h>

#include "core.h"
#include "hcd.h"

/**
 * dwc2_dump_channel_info() - Prints the state of a host channel
 *
 * @hsotg: Programming view of DWC_otg controller
 * @chan:  Pointer to the channel to dump
 *
 * Must be called with interrupt disabled and spinlock held
 *
 * NOTE: This function will be removed once the peripheral controller code
 * is integrated and the driver is stable
 */
static void dwc2_dump_channel_info(struct dwc2_hsotg *hsotg,
				   struct dwc2_host_chan *chan)
{
#ifdef VERBOSE_DEBUG
	int num_channels = hsotg->core_params->host_channels;
	struct dwc2_qh *qh;
	u32 hcchar;
	u32 hcsplt;
	u32 hctsiz;
	u32 hc_dma;
	int i;

	if (chan == NULL)
		return;

	hcchar = readl(hsotg->regs + HCCHAR(chan->hc_num));
	hcsplt = readl(hsotg->regs + HCSPLT(chan->hc_num));
	hctsiz = readl(hsotg->regs + HCTSIZ(chan->hc_num));
	hc_dma = readl(hsotg->regs + HCDMA(chan->hc_num));

	dev_dbg(hsotg->dev, "  Assigned to channel %p:\n", chan);
	dev_dbg(hsotg->dev, "    hcchar 0x%08x, hcsplt 0x%08x\n",
		hcchar, hcsplt);
	dev_dbg(hsotg->dev, "    hctsiz 0x%08x, hc_dma 0x%08x\n",
		hctsiz, hc_dma);
	dev_dbg(hsotg->dev, "    dev_addr: %d, ep_num: %d, ep_is_in: %d\n",
		chan->dev_addr, chan->ep_num, chan->ep_is_in);
	dev_dbg(hsotg->dev, "    ep_type: %d\n", chan->ep_type);
	dev_dbg(hsotg->dev, "    max_packet: %d\n", chan->max_packet);
	dev_dbg(hsotg->dev, "    data_pid_start: %d\n", chan->data_pid_start);
	dev_dbg(hsotg->dev, "    xfer_started: %d\n", chan->xfer_started);
	dev_dbg(hsotg->dev, "    halt_status: %d\n", chan->halt_status);
	dev_dbg(hsotg->dev, "    xfer_buf: %p\n", chan->xfer_buf);
	dev_dbg(hsotg->dev, "    xfer_dma: %08lx\n",
		(unsigned long)chan->xfer_dma);
	dev_dbg(hsotg->dev, "    xfer_len: %d\n", chan->xfer_len);
	dev_dbg(hsotg->dev, "    qh: %p\n", chan->qh);
	dev_dbg(hsotg->dev, "  NP inactive sched:\n");
	list_for_each_entry(qh, &hsotg->non_periodic_sched_inactive,
			    qh_list_entry)
		dev_dbg(hsotg->dev, "    %p\n", qh);
	dev_dbg(hsotg->dev, "  NP active sched:\n");
	list_for_each_entry(qh, &hsotg->non_periodic_sched_active,
			    qh_list_entry)
		dev_dbg(hsotg->dev, "    %p\n", qh);
	dev_dbg(hsotg->dev, "  Channels:\n");
	for (i = 0; i < num_channels; i++) {
		struct dwc2_host_chan *chan = hsotg->hc_ptr_array[i];

		dev_dbg(hsotg->dev, "    %2d: %p\n", i, chan);
	}
#endif /* VERBOSE_DEBUG */
}

/*
 * Processes all the URBs in a single list of QHs. Completes them with
 * -ETIMEDOUT and frees the QTD.
 *
 * Must be called with interrupt disabled and spinlock held
 */
static void dwc2_kill_urbs_in_qh_list(struct dwc2_hsotg *hsotg,
				      struct list_head *qh_list)
{
	struct dwc2_qh *qh, *qh_tmp;
	struct dwc2_qtd *qtd, *qtd_tmp;

	list_for_each_entry_safe(qh, qh_tmp, qh_list, qh_list_entry) {
		list_for_each_entry_safe(qtd, qtd_tmp, &qh->qtd_list,
					 qtd_list_entry) {
			dwc2_host_complete(hsotg, qtd, -ETIMEDOUT);
			dwc2_hcd_qtd_unlink_and_free(hsotg, qtd, qh);
		}
	}
}

static void dwc2_qh_list_free(struct dwc2_hsotg *hsotg,
			      struct list_head *qh_list)
{
	struct dwc2_qtd *qtd, *qtd_tmp;
	struct dwc2_qh *qh, *qh_tmp;
	unsigned long flags;

	if (!qh_list->next)
		/* The list hasn't been initialized yet */
		return;

	spin_lock_irqsave(&hsotg->lock, flags);

	/* Ensure there are no QTDs or URBs left */
	dwc2_kill_urbs_in_qh_list(hsotg, qh_list);

	list_for_each_entry_safe(qh, qh_tmp, qh_list, qh_list_entry) {
		dwc2_hcd_qh_unlink(hsotg, qh);

		/* Free each QTD in the QH's QTD list */
		list_for_each_entry_safe(qtd, qtd_tmp, &qh->qtd_list,
					 qtd_list_entry)
			dwc2_hcd_qtd_unlink_and_free(hsotg, qtd, qh);

		spin_unlock_irqrestore(&hsotg->lock, flags);
		dwc2_hcd_qh_free(hsotg, qh);
		spin_lock_irqsave(&hsotg->lock, flags);
	}

	spin_unlock_irqrestore(&hsotg->lock, flags);
}

/*
 * Responds with an error status of -ETIMEDOUT to all URBs in the non-periodic
 * and periodic schedules. The QTD associated with each URB is removed from
 * the schedule and freed. This function may be called when a disconnect is
 * detected or when the HCD is being stopped.
 *
 * Must be called with interrupt disabled and spinlock held
 */
static void dwc2_kill_all_urbs(struct dwc2_hsotg *hsotg)
{
	dwc2_kill_urbs_in_qh_list(hsotg, &hsotg->non_periodic_sched_inactive);
	dwc2_kill_urbs_in_qh_list(hsotg, &hsotg->non_periodic_sched_active);
	dwc2_kill_urbs_in_qh_list(hsotg, &hsotg->periodic_sched_inactive);
	dwc2_kill_urbs_in_qh_list(hsotg, &hsotg->periodic_sched_ready);
	dwc2_kill_urbs_in_qh_list(hsotg, &hsotg->periodic_sched_assigned);
	dwc2_kill_urbs_in_qh_list(hsotg, &hsotg->periodic_sched_queued);
}

/**
 * dwc2_hcd_start() - Starts the HCD when switching to Host mode
 *
 * @hsotg: Pointer to struct dwc2_hsotg
 */
void dwc2_hcd_start(struct dwc2_hsotg *hsotg)
{
	u32 hprt0;

	if (hsotg->op_state == OTG_STATE_B_HOST) {
		/*
		 * Reset the port. During a HNP mode switch the reset
		 * needs to occur within 1ms and have a duration of at
		 * least 50ms.
		 */
		hprt0 = dwc2_read_hprt0(hsotg);
		hprt0 |= HPRT0_RST;
		writel(hprt0, hsotg->regs + HPRT0);
	}

	queue_delayed_work(hsotg->wq_otg, &hsotg->start_work,
			   msecs_to_jiffies(50));
}

/* Must be called with interrupt disabled and spinlock held */
static void dwc2_hcd_cleanup_channels(struct dwc2_hsotg *hsotg)
{
	int num_channels = hsotg->core_params->host_channels;
	struct dwc2_host_chan *channel;
	u32 hcchar;
	int i;

	if (hsotg->core_params->dma_enable <= 0) {
		/* Flush out any channel requests in slave mode */
		for (i = 0; i < num_channels; i++) {
			channel = hsotg->hc_ptr_array[i];
			if (!list_empty(&channel->hc_list_entry))
				continue;
			hcchar = readl(hsotg->regs + HCCHAR(i));
			if (hcchar & HCCHAR_CHENA) {
				hcchar &= ~(HCCHAR_CHENA | HCCHAR_EPDIR);
				hcchar |= HCCHAR_CHDIS;
				writel(hcchar, hsotg->regs + HCCHAR(i));
			}
		}
	}

	for (i = 0; i < num_channels; i++) {
		channel = hsotg->hc_ptr_array[i];
		if (!list_empty(&channel->hc_list_entry))
			continue;
		hcchar = readl(hsotg->regs + HCCHAR(i));
		if (hcchar & HCCHAR_CHENA) {
			/* Halt the channel */
			hcchar |= HCCHAR_CHDIS;
			writel(hcchar, hsotg->regs + HCCHAR(i));
		}

		dwc2_hc_cleanup(hsotg, channel);
		list_add_tail(&channel->hc_list_entry, &hsotg->free_hc_list);
		/*
		 * Added for Descriptor DMA to prevent channel double cleanup in
		 * release_channel_ddma(), which is called from ep_disable when
		 * device disconnects
		 */
		channel->qh = NULL;
	}
	/* All channels have been freed, mark them available */
	if (hsotg->core_params->uframe_sched > 0) {
		hsotg->available_host_channels =
			hsotg->core_params->host_channels;
	} else {
		hsotg->non_periodic_channels = 0;
		hsotg->periodic_channels = 0;
	}
}

/**
 * dwc2_hcd_disconnect() - Handles disconnect of the HCD
 *
 * @hsotg: Pointer to struct dwc2_hsotg
 *
 * Must be called with interrupt disabled and spinlock held
 */
void dwc2_hcd_disconnect(struct dwc2_hsotg *hsotg)
{
	u32 intr;

	/* Set status flags for the hub driver */
	hsotg->flags.b.port_connect_status_change = 1;
	hsotg->flags.b.port_connect_status = 0;

	/*
	 * Shutdown any transfers in process by clearing the Tx FIFO Empty
	 * interrupt mask and status bits and disabling subsequent host
	 * channel interrupts.
	 */
	intr = readl(hsotg->regs + GINTMSK);
	intr &= ~(GINTSTS_NPTXFEMP | GINTSTS_PTXFEMP | GINTSTS_HCHINT);
	writel(intr, hsotg->regs + GINTMSK);
	intr = GINTSTS_NPTXFEMP | GINTSTS_PTXFEMP | GINTSTS_HCHINT;
	writel(intr, hsotg->regs + GINTSTS);

	/*
	 * Turn off the vbus power only if the core has transitioned to device
	 * mode. If still in host mode, need to keep power on to detect a
	 * reconnection.
	 */
	if (dwc2_is_device_mode(hsotg)) {
		if (hsotg->op_state != OTG_STATE_A_SUSPEND) {
			dev_dbg(hsotg->dev, "Disconnect: PortPower off\n");
			writel(0, hsotg->regs + HPRT0);
		}

		dwc2_disable_host_interrupts(hsotg);
	}

	/* Respond with an error status to all URBs in the schedule */
	dwc2_kill_all_urbs(hsotg);

	if (dwc2_is_host_mode(hsotg))
		/* Clean up any host channels that were in use */
		dwc2_hcd_cleanup_channels(hsotg);

	dwc2_host_disconnect(hsotg);
}

/**
 * dwc2_hcd_rem_wakeup() - Handles Remote Wakeup
 *
 * @hsotg: Pointer to struct dwc2_hsotg
 */
static void dwc2_hcd_rem_wakeup(struct dwc2_hsotg *hsotg)
{
	if (hsotg->lx_state == DWC2_L2) {
		hsotg->flags.b.port_suspend_change = 1;
		usb_hcd_resume_root_hub(hsotg->priv);
	} else {
		hsotg->flags.b.port_l1_change = 1;
	}
}

/**
 * dwc2_hcd_stop() - Halts the DWC_otg host mode operations in a clean manner
 *
 * @hsotg: Pointer to struct dwc2_hsotg
 *
 * Must be called with interrupt disabled and spinlock held
 */
void dwc2_hcd_stop(struct dwc2_hsotg *hsotg)
{
	dev_dbg(hsotg->dev, "DWC OTG HCD STOP\n");

	/*
	 * The root hub should be disconnected before this function is called.
	 * The disconnect will clear the QTD lists (via ..._hcd_urb_dequeue)
	 * and the QH lists (via ..._hcd_endpoint_disable).
	 */

	/* Turn off all host-specific interrupts */
	dwc2_disable_host_interrupts(hsotg);

	/* Turn off the vbus power */
	dev_dbg(hsotg->dev, "PortPower off\n");
	writel(0, hsotg->regs + HPRT0);
}

static int dwc2_hcd_urb_enqueue(struct dwc2_hsotg *hsotg,
				struct dwc2_hcd_urb *urb, void **ep_handle,
				gfp_t mem_flags)
{
	struct dwc2_qtd *qtd;
	unsigned long flags;
	u32 intr_mask;
	int retval;
	int dev_speed;

	if (!hsotg->flags.b.port_connect_status) {
		/* No longer connected */
		dev_err(hsotg->dev, "Not connected\n");
		return -ENODEV;
	}

	dev_speed = dwc2_host_get_speed(hsotg, urb->priv);

	/* Some configurations cannot support LS traffic on a FS root port */
	if ((dev_speed == USB_SPEED_LOW) &&
	    (hsotg->hw_params.fs_phy_type == GHWCFG2_FS_PHY_TYPE_DEDICATED) &&
	    (hsotg->hw_params.hs_phy_type == GHWCFG2_HS_PHY_TYPE_UTMI)) {
		u32 hprt0 = readl(hsotg->regs + HPRT0);
		u32 prtspd = (hprt0 & HPRT0_SPD_MASK) >> HPRT0_SPD_SHIFT;

		if (prtspd == HPRT0_SPD_FULL_SPEED)
			return -ENODEV;
	}

	qtd = kzalloc(sizeof(*qtd), mem_flags);
	if (!qtd)
		return -ENOMEM;

	dwc2_hcd_qtd_init(qtd, urb);
	retval = dwc2_hcd_qtd_add(hsotg, qtd, (struct dwc2_qh **)ep_handle,
				  mem_flags);
	if (retval) {
		dev_err(hsotg->dev,
			"DWC OTG HCD URB Enqueue failed adding QTD. Error status %d\n",
			retval);
		kfree(qtd);
		return retval;
	}

	intr_mask = readl(hsotg->regs + GINTMSK);
	if (!(intr_mask & GINTSTS_SOF)) {
		enum dwc2_transaction_type tr_type;

		if (qtd->qh->ep_type == USB_ENDPOINT_XFER_BULK &&
		    !(qtd->urb->flags & URB_GIVEBACK_ASAP))
			/*
			 * Do not schedule SG transactions until qtd has
			 * URB_GIVEBACK_ASAP set
			 */
			return 0;

		spin_lock_irqsave(&hsotg->lock, flags);
		tr_type = dwc2_hcd_select_transactions(hsotg);
		if (tr_type != DWC2_TRANSACTION_NONE)
			dwc2_hcd_queue_transactions(hsotg, tr_type);
		spin_unlock_irqrestore(&hsotg->lock, flags);
	}

	return 0;
}

/* Must be called with interrupt disabled and spinlock held */
static int dwc2_hcd_urb_dequeue(struct dwc2_hsotg *hsotg,
				struct dwc2_hcd_urb *urb)
{
	struct dwc2_qh *qh;
	struct dwc2_qtd *urb_qtd;

	urb_qtd = urb->qtd;
	if (!urb_qtd) {
		dev_dbg(hsotg->dev, "## Urb QTD is NULL ##\n");
		return -EINVAL;
	}

	qh = urb_qtd->qh;
	if (!qh) {
		dev_dbg(hsotg->dev, "## Urb QTD QH is NULL ##\n");
		return -EINVAL;
	}

	urb->priv = NULL;

	if (urb_qtd->in_process && qh->channel) {
		dwc2_dump_channel_info(hsotg, qh->channel);

		/* The QTD is in process (it has been assigned to a channel) */
		if (hsotg->flags.b.port_connect_status)
			/*
			 * If still connected (i.e. in host mode), halt the
			 * channel so it can be used for other transfers. If
			 * no longer connected, the host registers can't be
			 * written to halt the channel since the core is in
			 * device mode.
			 */
			dwc2_hc_halt(hsotg, qh->channel,
				     DWC2_HC_XFER_URB_DEQUEUE);
	}

	/*
	 * Free the QTD and clean up the associated QH. Leave the QH in the
	 * schedule if it has any remaining QTDs.
	 */
	if (hsotg->core_params->dma_desc_enable <= 0) {
		u8 in_process = urb_qtd->in_process;

		dwc2_hcd_qtd_unlink_and_free(hsotg, urb_qtd, qh);
		if (in_process) {
			dwc2_hcd_qh_deactivate(hsotg, qh, 0);
			qh->channel = NULL;
		} else if (list_empty(&qh->qtd_list)) {
			dwc2_hcd_qh_unlink(hsotg, qh);
		}
	} else {
		dwc2_hcd_qtd_unlink_and_free(hsotg, urb_qtd, qh);
	}

	return 0;
}

/* Must NOT be called with interrupt disabled or spinlock held */
static int dwc2_hcd_endpoint_disable(struct dwc2_hsotg *hsotg,
				     struct usb_host_endpoint *ep, int retry)
{
	struct dwc2_qtd *qtd, *qtd_tmp;
	struct dwc2_qh *qh;
	unsigned long flags;
	int rc;

	spin_lock_irqsave(&hsotg->lock, flags);

	qh = ep->hcpriv;
	if (!qh) {
		rc = -EINVAL;
		goto err;
	}

	while (!list_empty(&qh->qtd_list) && retry--) {
		if (retry == 0) {
			dev_err(hsotg->dev,
				"## timeout in dwc2_hcd_endpoint_disable() ##\n");
			rc = -EBUSY;
			goto err;
		}

		spin_unlock_irqrestore(&hsotg->lock, flags);
		usleep_range(20000, 40000);
		spin_lock_irqsave(&hsotg->lock, flags);
		qh = ep->hcpriv;
		if (!qh) {
			rc = -EINVAL;
			goto err;
		}
	}

	dwc2_hcd_qh_unlink(hsotg, qh);

	/* Free each QTD in the QH's QTD list */
	list_for_each_entry_safe(qtd, qtd_tmp, &qh->qtd_list, qtd_list_entry)
		dwc2_hcd_qtd_unlink_and_free(hsotg, qtd, qh);

	ep->hcpriv = NULL;
	spin_unlock_irqrestore(&hsotg->lock, flags);
	dwc2_hcd_qh_free(hsotg, qh);

	return 0;

err:
	ep->hcpriv = NULL;
	spin_unlock_irqrestore(&hsotg->lock, flags);

	return rc;
}

/* Must be called with interrupt disabled and spinlock held */
static int dwc2_hcd_endpoint_reset(struct dwc2_hsotg *hsotg,
				   struct usb_host_endpoint *ep)
{
	struct dwc2_qh *qh = ep->hcpriv;

	if (!qh)
		return -EINVAL;

	qh->data_toggle = DWC2_HC_PID_DATA0;

	return 0;
}

/*
 * Initializes dynamic portions of the DWC_otg HCD state
 *
 * Must be called with interrupt disabled and spinlock held
 */
static void dwc2_hcd_reinit(struct dwc2_hsotg *hsotg)
{
	struct dwc2_host_chan *chan, *chan_tmp;
	int num_channels;
	int i;

	hsotg->flags.d32 = 0;
	hsotg->non_periodic_qh_ptr = &hsotg->non_periodic_sched_active;

	if (hsotg->core_params->uframe_sched > 0) {
		hsotg->available_host_channels =
			hsotg->core_params->host_channels;
	} else {
		hsotg->non_periodic_channels = 0;
		hsotg->periodic_channels = 0;
	}

	/*
	 * Put all channels in the free channel list and clean up channel
	 * states
	 */
	list_for_each_entry_safe(chan, chan_tmp, &hsotg->free_hc_list,
				 hc_list_entry)
		list_del_init(&chan->hc_list_entry);

	num_channels = hsotg->core_params->host_channels;
	for (i = 0; i < num_channels; i++) {
		chan = hsotg->hc_ptr_array[i];
		list_add_tail(&chan->hc_list_entry, &hsotg->free_hc_list);
		dwc2_hc_cleanup(hsotg, chan);
	}

	/* Initialize the DWC core for host mode operation */
	dwc2_core_host_init(hsotg);
}

static void dwc2_hc_init_split(struct dwc2_hsotg *hsotg,
			       struct dwc2_host_chan *chan,
			       struct dwc2_qtd *qtd, struct dwc2_hcd_urb *urb)
{
	int hub_addr, hub_port;

	chan->do_split = 1;
	chan->xact_pos = qtd->isoc_split_pos;
	chan->complete_split = qtd->complete_split;
	dwc2_host_hub_info(hsotg, urb->priv, &hub_addr, &hub_port);
	chan->hub_addr = (u8)hub_addr;
	chan->hub_port = (u8)hub_port;
}

static void *dwc2_hc_init_xfer(struct dwc2_hsotg *hsotg,
			       struct dwc2_host_chan *chan,
			       struct dwc2_qtd *qtd, void *bufptr)
{
	struct dwc2_hcd_urb *urb = qtd->urb;
	struct dwc2_hcd_iso_packet_desc *frame_desc;

	switch (dwc2_hcd_get_pipe_type(&urb->pipe_info)) {
	case USB_ENDPOINT_XFER_CONTROL:
		chan->ep_type = USB_ENDPOINT_XFER_CONTROL;

		switch (qtd->control_phase) {
		case DWC2_CONTROL_SETUP:
			dev_vdbg(hsotg->dev, "  Control setup transaction\n");
			chan->do_ping = 0;
			chan->ep_is_in = 0;
			chan->data_pid_start = DWC2_HC_PID_SETUP;
			if (hsotg->core_params->dma_enable > 0)
				chan->xfer_dma = urb->setup_dma;
			else
				chan->xfer_buf = urb->setup_packet;
			chan->xfer_len = 8;
			bufptr = NULL;
			break;

		case DWC2_CONTROL_DATA:
			dev_vdbg(hsotg->dev, "  Control data transaction\n");
			chan->data_pid_start = qtd->data_toggle;
			break;

		case DWC2_CONTROL_STATUS:
			/*
			 * Direction is opposite of data direction or IN if no
			 * data
			 */
			dev_vdbg(hsotg->dev, "  Control status transaction\n");
			if (urb->length == 0)
				chan->ep_is_in = 1;
			else
				chan->ep_is_in =
					dwc2_hcd_is_pipe_out(&urb->pipe_info);
			if (chan->ep_is_in)
				chan->do_ping = 0;
			chan->data_pid_start = DWC2_HC_PID_DATA1;
			chan->xfer_len = 0;
			if (hsotg->core_params->dma_enable > 0)
				chan->xfer_dma = hsotg->status_buf_dma;
			else
				chan->xfer_buf = hsotg->status_buf;
			bufptr = NULL;
			break;
		}
		break;

	case USB_ENDPOINT_XFER_BULK:
		chan->ep_type = USB_ENDPOINT_XFER_BULK;
		break;

	case USB_ENDPOINT_XFER_INT:
		chan->ep_type = USB_ENDPOINT_XFER_INT;
		break;

	case USB_ENDPOINT_XFER_ISOC:
		chan->ep_type = USB_ENDPOINT_XFER_ISOC;
		if (hsotg->core_params->dma_desc_enable > 0)
			break;

		frame_desc = &urb->iso_descs[qtd->isoc_frame_index];
		frame_desc->status = 0;

		if (hsotg->core_params->dma_enable > 0) {
			chan->xfer_dma = urb->dma;
			chan->xfer_dma += frame_desc->offset +
					qtd->isoc_split_offset;
		} else {
			chan->xfer_buf = urb->buf;
			chan->xfer_buf += frame_desc->offset +
					qtd->isoc_split_offset;
		}

		chan->xfer_len = frame_desc->length - qtd->isoc_split_offset;

		/* For non-dword aligned buffers */
		if (hsotg->core_params->dma_enable > 0 &&
		    (chan->xfer_dma & 0x3))
			bufptr = (u8 *)urb->buf + frame_desc->offset +
					qtd->isoc_split_offset;
		else
			bufptr = NULL;

		if (chan->xact_pos == DWC2_HCSPLT_XACTPOS_ALL) {
			if (chan->xfer_len <= 188)
				chan->xact_pos = DWC2_HCSPLT_XACTPOS_ALL;
			else
				chan->xact_pos = DWC2_HCSPLT_XACTPOS_BEGIN;
		}
		break;
	}

	return bufptr;
}

static int dwc2_hc_setup_align_buf(struct dwc2_hsotg *hsotg, struct dwc2_qh *qh,
				   struct dwc2_host_chan *chan,
				   struct dwc2_hcd_urb *urb, void *bufptr)
{
	u32 buf_size;
	struct urb *usb_urb;
	struct usb_hcd *hcd;

	if (!qh->dw_align_buf) {
		if (chan->ep_type != USB_ENDPOINT_XFER_ISOC)
			buf_size = hsotg->core_params->max_transfer_size;
		else
			/* 3072 = 3 max-size Isoc packets */
			buf_size = 3072;

		qh->dw_align_buf = dma_alloc_coherent(hsotg->dev, buf_size,
						      &qh->dw_align_buf_dma,
						      GFP_ATOMIC);
		if (!qh->dw_align_buf)
			return -ENOMEM;
		qh->dw_align_buf_size = buf_size;
	}

	if (chan->xfer_len) {
		dev_vdbg(hsotg->dev, "%s(): non-aligned buffer\n", __func__);
		usb_urb = urb->priv;

		if (usb_urb) {
			if (usb_urb->transfer_flags &
			    (URB_SETUP_MAP_SINGLE | URB_DMA_MAP_SG |
			     URB_DMA_MAP_PAGE | URB_DMA_MAP_SINGLE)) {
				hcd = dwc2_hsotg_to_hcd(hsotg);
				usb_hcd_unmap_urb_for_dma(hcd, usb_urb);
			}
			if (!chan->ep_is_in)
				memcpy(qh->dw_align_buf, bufptr,
				       chan->xfer_len);
		} else {
			dev_warn(hsotg->dev, "no URB in dwc2_urb\n");
		}
	}

	chan->align_buf = qh->dw_align_buf_dma;
	return 0;
}

/**
 * dwc2_assign_and_init_hc() - Assigns transactions from a QTD to a free host
 * channel and initializes the host channel to perform the transactions. The
 * host channel is removed from the free list.
 *
 * @hsotg: The HCD state structure
 * @qh:    Transactions from the first QTD for this QH are selected and assigned
 *         to a free host channel
 */
static int dwc2_assign_and_init_hc(struct dwc2_hsotg *hsotg, struct dwc2_qh *qh)
{
	struct dwc2_host_chan *chan;
	struct dwc2_hcd_urb *urb;
	struct dwc2_qtd *qtd;
	void *bufptr = NULL;

	if (dbg_qh(qh))
		dev_vdbg(hsotg->dev, "%s(%p,%p)\n", __func__, hsotg, qh);

	if (list_empty(&qh->qtd_list)) {
		dev_dbg(hsotg->dev, "No QTDs in QH list\n");
		return -ENOMEM;
	}

	if (list_empty(&hsotg->free_hc_list)) {
		dev_dbg(hsotg->dev, "No free channel to assign\n");
		return -ENOMEM;
	}

	chan = list_first_entry(&hsotg->free_hc_list, struct dwc2_host_chan,
				hc_list_entry);

	/* Remove host channel from free list */
	list_del_init(&chan->hc_list_entry);

	qtd = list_first_entry(&qh->qtd_list, struct dwc2_qtd, qtd_list_entry);
	urb = qtd->urb;
	qh->channel = chan;
	qtd->in_process = 1;

	/*
	 * Use usb_pipedevice to determine device address. This address is
	 * 0 before the SET_ADDRESS command and the correct address afterward.
	 */
	chan->dev_addr = dwc2_hcd_get_dev_addr(&urb->pipe_info);
	chan->ep_num = dwc2_hcd_get_ep_num(&urb->pipe_info);
	chan->speed = qh->dev_speed;
	chan->max_packet = dwc2_max_packet(qh->maxp);

	chan->xfer_started = 0;
	chan->halt_status = DWC2_HC_XFER_NO_HALT_STATUS;
	chan->error_state = (qtd->error_count > 0);
	chan->halt_on_queue = 0;
	chan->halt_pending = 0;
	chan->requests = 0;

	/*
	 * The following values may be modified in the transfer type section
	 * below. The xfer_len value may be reduced when the transfer is
	 * started to accommodate the max widths of the XferSize and PktCnt
	 * fields in the HCTSIZn register.
	 */

	chan->ep_is_in = (dwc2_hcd_is_pipe_in(&urb->pipe_info) != 0);
	if (chan->ep_is_in)
		chan->do_ping = 0;
	else
		chan->do_ping = qh->ping_state;

	chan->data_pid_start = qh->data_toggle;
	chan->multi_count = 1;

	if (urb->actual_length > urb->length &&
		!dwc2_hcd_is_pipe_in(&urb->pipe_info))
		urb->actual_length = urb->length;

	if (hsotg->core_params->dma_enable > 0) {
		chan->xfer_dma = urb->dma + urb->actual_length;

		/* For non-dword aligned case */
		if (hsotg->core_params->dma_desc_enable <= 0 &&
		    (chan->xfer_dma & 0x3))
			bufptr = (u8 *)urb->buf + urb->actual_length;
	} else {
		chan->xfer_buf = (u8 *)urb->buf + urb->actual_length;
	}

	chan->xfer_len = urb->length - urb->actual_length;
	chan->xfer_count = 0;

	/* Set the split attributes if required */
	if (qh->do_split)
		dwc2_hc_init_split(hsotg, chan, qtd, urb);
	else
		chan->do_split = 0;

	/* Set the transfer attributes */
	bufptr = dwc2_hc_init_xfer(hsotg, chan, qtd, bufptr);

	/* Non DWORD-aligned buffer case */
	if (bufptr) {
		dev_vdbg(hsotg->dev, "Non-aligned buffer\n");
		if (dwc2_hc_setup_align_buf(hsotg, qh, chan, urb, bufptr)) {
			dev_err(hsotg->dev,
				"%s: Failed to allocate memory to handle non-dword aligned buffer\n",
				__func__);
			/* Add channel back to free list */
			chan->align_buf = 0;
			chan->multi_count = 0;
			list_add_tail(&chan->hc_list_entry,
				      &hsotg->free_hc_list);
			qtd->in_process = 0;
			qh->channel = NULL;
			return -ENOMEM;
		}
	} else {
		chan->align_buf = 0;
	}

	if (chan->ep_type == USB_ENDPOINT_XFER_INT ||
	    chan->ep_type == USB_ENDPOINT_XFER_ISOC)
		/*
		 * This value may be modified when the transfer is started
		 * to reflect the actual transfer length
		 */
		chan->multi_count = dwc2_hb_mult(qh->maxp);

	if (hsotg->core_params->dma_desc_enable > 0)
		chan->desc_list_addr = qh->desc_list_dma;

	dwc2_hc_init(hsotg, chan);
	chan->qh = qh;

	return 0;
}

/**
 * dwc2_hcd_select_transactions() - Selects transactions from the HCD transfer
 * schedule and assigns them to available host channels. Called from the HCD
 * interrupt handler functions.
 *
 * @hsotg: The HCD state structure
 *
 * Return: The types of new transactions that were assigned to host channels
 */
enum dwc2_transaction_type dwc2_hcd_select_transactions(
		struct dwc2_hsotg *hsotg)
{
	enum dwc2_transaction_type ret_val = DWC2_TRANSACTION_NONE;
	struct list_head *qh_ptr;
	struct dwc2_qh *qh;
	int num_channels;

#ifdef DWC2_DEBUG_SOF
	dev_vdbg(hsotg->dev, "  Select Transactions\n");
#endif

	/* Process entries in the periodic ready list */
	qh_ptr = hsotg->periodic_sched_ready.next;
	while (qh_ptr != &hsotg->periodic_sched_ready) {
		if (list_empty(&hsotg->free_hc_list))
			break;
		if (hsotg->core_params->uframe_sched > 0) {
			if (hsotg->available_host_channels <= 1)
				break;
			hsotg->available_host_channels--;
		}
		qh = list_entry(qh_ptr, struct dwc2_qh, qh_list_entry);
		if (dwc2_assign_and_init_hc(hsotg, qh))
			break;

		/*
		 * Move the QH from the periodic ready schedule to the
		 * periodic assigned schedule
		 */
		qh_ptr = qh_ptr->next;
		list_move(&qh->qh_list_entry, &hsotg->periodic_sched_assigned);
		ret_val = DWC2_TRANSACTION_PERIODIC;
	}

	/*
	 * Process entries in the inactive portion of the non-periodic
	 * schedule. Some free host channels may not be used if they are
	 * reserved for periodic transfers.
	 */
	num_channels = hsotg->core_params->host_channels;
	qh_ptr = hsotg->non_periodic_sched_inactive.next;
	while (qh_ptr != &hsotg->non_periodic_sched_inactive) {
		if (hsotg->core_params->uframe_sched <= 0 &&
		    hsotg->non_periodic_channels >= num_channels -
						hsotg->periodic_channels)
			break;
		if (list_empty(&hsotg->free_hc_list))
			break;
		qh = list_entry(qh_ptr, struct dwc2_qh, qh_list_entry);
		if (hsotg->core_params->uframe_sched > 0) {
			if (hsotg->available_host_channels < 1)
				break;
			hsotg->available_host_channels--;
		}

		if (dwc2_assign_and_init_hc(hsotg, qh))
			break;

		/*
		 * Move the QH from the non-periodic inactive schedule to the
		 * non-periodic active schedule
		 */
		qh_ptr = qh_ptr->next;
		list_move(&qh->qh_list_entry,
			  &hsotg->non_periodic_sched_active);

		if (ret_val == DWC2_TRANSACTION_NONE)
			ret_val = DWC2_TRANSACTION_NON_PERIODIC;
		else
			ret_val = DWC2_TRANSACTION_ALL;

		if (hsotg->core_params->uframe_sched <= 0)
			hsotg->non_periodic_channels++;
	}

	return ret_val;
}

/**
 * dwc2_queue_transaction() - Attempts to queue a single transaction request for
 * a host channel associated with either a periodic or non-periodic transfer
 *
 * @hsotg: The HCD state structure
 * @chan:  Host channel descriptor associated with either a periodic or
 *         non-periodic transfer
 * @fifo_dwords_avail: Number of DWORDs available in the periodic Tx FIFO
 *                     for periodic transfers or the non-periodic Tx FIFO
 *                     for non-periodic transfers
 *
 * Return: 1 if a request is queued and more requests may be needed to
 * complete the transfer, 0 if no more requests are required for this
 * transfer, -1 if there is insufficient space in the Tx FIFO
 *
 * This function assumes that there is space available in the appropriate
 * request queue. For an OUT transfer or SETUP transaction in Slave mode,
 * it checks whether space is available in the appropriate Tx FIFO.
 *
 * Must be called with interrupt disabled and spinlock held
 */
static int dwc2_queue_transaction(struct dwc2_hsotg *hsotg,
				  struct dwc2_host_chan *chan,
				  u16 fifo_dwords_avail)
{
	int retval = 0;

	if (hsotg->core_params->dma_enable > 0) {
		if (hsotg->core_params->dma_desc_enable > 0) {
			if (!chan->xfer_started ||
			    chan->ep_type == USB_ENDPOINT_XFER_ISOC) {
				dwc2_hcd_start_xfer_ddma(hsotg, chan->qh);
				chan->qh->ping_state = 0;
			}
		} else if (!chan->xfer_started) {
			dwc2_hc_start_transfer(hsotg, chan);
			chan->qh->ping_state = 0;
		}
	} else if (chan->halt_pending) {
		/* Don't queue a request if the channel has been halted */
	} else if (chan->halt_on_queue) {
		dwc2_hc_halt(hsotg, chan, chan->halt_status);
	} else if (chan->do_ping) {
		if (!chan->xfer_started)
			dwc2_hc_start_transfer(hsotg, chan);
	} else if (!chan->ep_is_in ||
		   chan->data_pid_start == DWC2_HC_PID_SETUP) {
		if ((fifo_dwords_avail * 4) >= chan->max_packet) {
			if (!chan->xfer_started) {
				dwc2_hc_start_transfer(hsotg, chan);
				retval = 1;
			} else {
				retval = dwc2_hc_continue_transfer(hsotg, chan);
			}
		} else {
			retval = -1;
		}
	} else {
		if (!chan->xfer_started) {
			dwc2_hc_start_transfer(hsotg, chan);
			retval = 1;
		} else {
			retval = dwc2_hc_continue_transfer(hsotg, chan);
		}
	}

	return retval;
}

/*
 * Processes periodic channels for the next frame and queues transactions for
 * these channels to the DWC_otg controller. After queueing transactions, the
 * Periodic Tx FIFO Empty interrupt is enabled if there are more transactions
 * to queue as Periodic Tx FIFO or request queue space becomes available.
 * Otherwise, the Periodic Tx FIFO Empty interrupt is disabled.
 *
 * Must be called with interrupt disabled and spinlock held
 */
static void dwc2_process_periodic_channels(struct dwc2_hsotg *hsotg)
{
	struct list_head *qh_ptr;
	struct dwc2_qh *qh;
	u32 tx_status;
	u32 fspcavail;
	u32 gintmsk;
	int status;
	int no_queue_space = 0;
	int no_fifo_space = 0;
	u32 qspcavail;

	if (dbg_perio())
		dev_vdbg(hsotg->dev, "Queue periodic transactions\n");

	tx_status = readl(hsotg->regs + HPTXSTS);
	qspcavail = (tx_status & TXSTS_QSPCAVAIL_MASK) >>
		    TXSTS_QSPCAVAIL_SHIFT;
	fspcavail = (tx_status & TXSTS_FSPCAVAIL_MASK) >>
		    TXSTS_FSPCAVAIL_SHIFT;

	if (dbg_perio()) {
		dev_vdbg(hsotg->dev, "  P Tx Req Queue Space Avail (before queue): %d\n",
			 qspcavail);
		dev_vdbg(hsotg->dev, "  P Tx FIFO Space Avail (before queue): %d\n",
			 fspcavail);
	}

	qh_ptr = hsotg->periodic_sched_assigned.next;
	while (qh_ptr != &hsotg->periodic_sched_assigned) {
		tx_status = readl(hsotg->regs + HPTXSTS);
		qspcavail = (tx_status & TXSTS_QSPCAVAIL_MASK) >>
			    TXSTS_QSPCAVAIL_SHIFT;
		if (qspcavail == 0) {
			no_queue_space = 1;
			break;
		}

		qh = list_entry(qh_ptr, struct dwc2_qh, qh_list_entry);
		if (!qh->channel) {
			qh_ptr = qh_ptr->next;
			continue;
		}

		/* Make sure EP's TT buffer is clean before queueing qtds */
		if (qh->tt_buffer_dirty) {
			qh_ptr = qh_ptr->next;
			continue;
		}

		/*
		 * Set a flag if we're queuing high-bandwidth in slave mode.
		 * The flag prevents any halts to get into the request queue in
		 * the middle of multiple high-bandwidth packets getting queued.
		 */
		if (hsotg->core_params->dma_enable <= 0 &&
				qh->channel->multi_count > 1)
			hsotg->queuing_high_bandwidth = 1;

		fspcavail = (tx_status & TXSTS_FSPCAVAIL_MASK) >>
			    TXSTS_FSPCAVAIL_SHIFT;
		status = dwc2_queue_transaction(hsotg, qh->channel, fspcavail);
		if (status < 0) {
			no_fifo_space = 1;
			break;
		}

		/*
		 * In Slave mode, stay on the current transfer until there is
		 * nothing more to do or the high-bandwidth request count is
		 * reached. In DMA mode, only need to queue one request. The
		 * controller automatically handles multiple packets for
		 * high-bandwidth transfers.
		 */
		if (hsotg->core_params->dma_enable > 0 || status == 0 ||
		    qh->channel->requests == qh->channel->multi_count) {
			qh_ptr = qh_ptr->next;
			/*
			 * Move the QH from the periodic assigned schedule to
			 * the periodic queued schedule
			 */
			list_move(&qh->qh_list_entry,
				  &hsotg->periodic_sched_queued);

			/* done queuing high bandwidth */
			hsotg->queuing_high_bandwidth = 0;
		}
	}

	if (hsotg->core_params->dma_enable <= 0) {
		tx_status = readl(hsotg->regs + HPTXSTS);
		qspcavail = (tx_status & TXSTS_QSPCAVAIL_MASK) >>
			    TXSTS_QSPCAVAIL_SHIFT;
		fspcavail = (tx_status & TXSTS_FSPCAVAIL_MASK) >>
			    TXSTS_FSPCAVAIL_SHIFT;
		if (dbg_perio()) {
			dev_vdbg(hsotg->dev,
				 "  P Tx Req Queue Space Avail (after queue): %d\n",
				 qspcavail);
			dev_vdbg(hsotg->dev,
				 "  P Tx FIFO Space Avail (after queue): %d\n",
				 fspcavail);
		}

		if (!list_empty(&hsotg->periodic_sched_assigned) ||
		    no_queue_space || no_fifo_space) {
			/*
			 * May need to queue more transactions as the request
			 * queue or Tx FIFO empties. Enable the periodic Tx
			 * FIFO empty interrupt. (Always use the half-empty
			 * level to ensure that new requests are loaded as
			 * soon as possible.)
			 */
			gintmsk = readl(hsotg->regs + GINTMSK);
			gintmsk |= GINTSTS_PTXFEMP;
			writel(gintmsk, hsotg->regs + GINTMSK);
		} else {
			/*
			 * Disable the Tx FIFO empty interrupt since there are
			 * no more transactions that need to be queued right
			 * now. This function is called from interrupt
			 * handlers to queue more transactions as transfer
			 * states change.
			 */
			gintmsk = readl(hsotg->regs + GINTMSK);
			gintmsk &= ~GINTSTS_PTXFEMP;
			writel(gintmsk, hsotg->regs + GINTMSK);
		}
	}
}

/*
 * Processes active non-periodic channels and queues transactions for these
 * channels to the DWC_otg controller. After queueing transactions, the NP Tx
 * FIFO Empty interrupt is enabled if there are more transactions to queue as
 * NP Tx FIFO or request queue space becomes available. Otherwise, the NP Tx
 * FIFO Empty interrupt is disabled.
 *
 * Must be called with interrupt disabled and spinlock held
 */
static void dwc2_process_non_periodic_channels(struct dwc2_hsotg *hsotg)
{
	struct list_head *orig_qh_ptr;
	struct dwc2_qh *qh;
	u32 tx_status;
	u32 qspcavail;
	u32 fspcavail;
	u32 gintmsk;
	int status;
	int no_queue_space = 0;
	int no_fifo_space = 0;
	int more_to_do = 0;

	dev_vdbg(hsotg->dev, "Queue non-periodic transactions\n");

	tx_status = readl(hsotg->regs + GNPTXSTS);
	qspcavail = (tx_status & TXSTS_QSPCAVAIL_MASK) >>
		    TXSTS_QSPCAVAIL_SHIFT;
	fspcavail = (tx_status & TXSTS_FSPCAVAIL_MASK) >>
		    TXSTS_FSPCAVAIL_SHIFT;
	dev_vdbg(hsotg->dev, "  NP Tx Req Queue Space Avail (before queue): %d\n",
		 qspcavail);
	dev_vdbg(hsotg->dev, "  NP Tx FIFO Space Avail (before queue): %d\n",
		 fspcavail);

	/*
	 * Keep track of the starting point. Skip over the start-of-list
	 * entry.
	 */
	if (hsotg->non_periodic_qh_ptr == &hsotg->non_periodic_sched_active)
		hsotg->non_periodic_qh_ptr = hsotg->non_periodic_qh_ptr->next;
	orig_qh_ptr = hsotg->non_periodic_qh_ptr;

	/*
	 * Process once through the active list or until no more space is
	 * available in the request queue or the Tx FIFO
	 */
	do {
		tx_status = readl(hsotg->regs + GNPTXSTS);
		qspcavail = (tx_status & TXSTS_QSPCAVAIL_MASK) >>
			    TXSTS_QSPCAVAIL_SHIFT;
		if (hsotg->core_params->dma_enable <= 0 && qspcavail == 0) {
			no_queue_space = 1;
			break;
		}

		qh = list_entry(hsotg->non_periodic_qh_ptr, struct dwc2_qh,
				qh_list_entry);
		if (!qh->channel)
			goto next;

		/* Make sure EP's TT buffer is clean before queueing qtds */
		if (qh->tt_buffer_dirty)
			goto next;

		fspcavail = (tx_status & TXSTS_FSPCAVAIL_MASK) >>
			    TXSTS_FSPCAVAIL_SHIFT;
		status = dwc2_queue_transaction(hsotg, qh->channel, fspcavail);

		if (status > 0) {
			more_to_do = 1;
		} else if (status < 0) {
			no_fifo_space = 1;
			break;
		}
next:
		/* Advance to next QH, skipping start-of-list entry */
		hsotg->non_periodic_qh_ptr = hsotg->non_periodic_qh_ptr->next;
		if (hsotg->non_periodic_qh_ptr ==
				&hsotg->non_periodic_sched_active)
			hsotg->non_periodic_qh_ptr =
					hsotg->non_periodic_qh_ptr->next;
	} while (hsotg->non_periodic_qh_ptr != orig_qh_ptr);

	if (hsotg->core_params->dma_enable <= 0) {
		tx_status = readl(hsotg->regs + GNPTXSTS);
		qspcavail = (tx_status & TXSTS_QSPCAVAIL_MASK) >>
			    TXSTS_QSPCAVAIL_SHIFT;
		fspcavail = (tx_status & TXSTS_FSPCAVAIL_MASK) >>
			    TXSTS_FSPCAVAIL_SHIFT;
		dev_vdbg(hsotg->dev,
			 "  NP Tx Req Queue Space Avail (after queue): %d\n",
			 qspcavail);
		dev_vdbg(hsotg->dev,
			 "  NP Tx FIFO Space Avail (after queue): %d\n",
			 fspcavail);

		if (more_to_do || no_queue_space || no_fifo_space) {
			/*
			 * May need to queue more transactions as the request
			 * queue or Tx FIFO empties. Enable the non-periodic
			 * Tx FIFO empty interrupt. (Always use the half-empty
			 * level to ensure that new requests are loaded as
			 * soon as possible.)
			 */
			gintmsk = readl(hsotg->regs + GINTMSK);
			gintmsk |= GINTSTS_NPTXFEMP;
			writel(gintmsk, hsotg->regs + GINTMSK);
		} else {
			/*
			 * Disable the Tx FIFO empty interrupt since there are
			 * no more transactions that need to be queued right
			 * now. This function is called from interrupt
			 * handlers to queue more transactions as transfer
			 * states change.
			 */
			gintmsk = readl(hsotg->regs + GINTMSK);
			gintmsk &= ~GINTSTS_NPTXFEMP;
			writel(gintmsk, hsotg->regs + GINTMSK);
		}
	}
}

/**
 * dwc2_hcd_queue_transactions() - Processes the currently active host channels
 * and queues transactions for these channels to the DWC_otg controller. Called
 * from the HCD interrupt handler functions.
 *
 * @hsotg:   The HCD state structure
 * @tr_type: The type(s) of transactions to queue (non-periodic, periodic,
 *           or both)
 *
 * Must be called with interrupt disabled and spinlock held
 */
void dwc2_hcd_queue_transactions(struct dwc2_hsotg *hsotg,
				 enum dwc2_transaction_type tr_type)
{
#ifdef DWC2_DEBUG_SOF
	dev_vdbg(hsotg->dev, "Queue Transactions\n");
#endif
	/* Process host channels associated with periodic transfers */
	if ((tr_type == DWC2_TRANSACTION_PERIODIC ||
	     tr_type == DWC2_TRANSACTION_ALL) &&
	    !list_empty(&hsotg->periodic_sched_assigned))
		dwc2_process_periodic_channels(hsotg);

	/* Process host channels associated with non-periodic transfers */
	if (tr_type == DWC2_TRANSACTION_NON_PERIODIC ||
	    tr_type == DWC2_TRANSACTION_ALL) {
		if (!list_empty(&hsotg->non_periodic_sched_active)) {
			dwc2_process_non_periodic_channels(hsotg);
		} else {
			/*
			 * Ensure NP Tx FIFO empty interrupt is disabled when
			 * there are no non-periodic transfers to process
			 */
			u32 gintmsk = readl(hsotg->regs + GINTMSK);

			gintmsk &= ~GINTSTS_NPTXFEMP;
			writel(gintmsk, hsotg->regs + GINTMSK);
		}
	}
}

static void dwc2_conn_id_status_change(struct work_struct *work)
{
	struct dwc2_hsotg *hsotg = container_of(work, struct dwc2_hsotg,
						wf_otg);
	u32 count = 0;
	u32 gotgctl;

	dev_dbg(hsotg->dev, "%s()\n", __func__);

	gotgctl = readl(hsotg->regs + GOTGCTL);
	dev_dbg(hsotg->dev, "gotgctl=%0x\n", gotgctl);
	dev_dbg(hsotg->dev, "gotgctl.b.conidsts=%d\n",
		!!(gotgctl & GOTGCTL_CONID_B));

	/* B-Device connector (Device Mode) */
	if (gotgctl & GOTGCTL_CONID_B) {
		/* Wait for switch to device mode */
		dev_dbg(hsotg->dev, "connId B\n");
		while (!dwc2_is_device_mode(hsotg)) {
			dev_info(hsotg->dev,
				 "Waiting for Peripheral Mode, Mode=%s\n",
				 dwc2_is_host_mode(hsotg) ? "Host" :
				 "Peripheral");
			usleep_range(20000, 40000);
			if (++count > 250)
				break;
		}
		if (count > 250)
			dev_err(hsotg->dev,
				"Connection id status change timed out\n");
		hsotg->op_state = OTG_STATE_B_PERIPHERAL;
		dwc2_core_init(hsotg, false, -1);
		dwc2_enable_global_interrupts(hsotg);
		s3c_hsotg_core_init_disconnected(hsotg, false);
		s3c_hsotg_core_connect(hsotg);
	} else {
		/* A-Device connector (Host Mode) */
		dev_dbg(hsotg->dev, "connId A\n");
		while (!dwc2_is_host_mode(hsotg)) {
			dev_info(hsotg->dev, "Waiting for Host Mode, Mode=%s\n",
				 dwc2_is_host_mode(hsotg) ?
				 "Host" : "Peripheral");
			usleep_range(20000, 40000);
			if (++count > 250)
				break;
		}
		if (count > 250)
			dev_err(hsotg->dev,
				"Connection id status change timed out\n");
		hsotg->op_state = OTG_STATE_A_HOST;

		/* Initialize the Core for Host mode */
		dwc2_core_init(hsotg, false, -1);
		dwc2_enable_global_interrupts(hsotg);
		dwc2_hcd_start(hsotg);
	}
}

static void dwc2_wakeup_detected(unsigned long data)
{
	struct dwc2_hsotg *hsotg = (struct dwc2_hsotg *)data;
	u32 hprt0;

	dev_dbg(hsotg->dev, "%s()\n", __func__);

	/*
	 * Clear the Resume after 70ms. (Need 20 ms minimum. Use 70 ms
	 * so that OPT tests pass with all PHYs.)
	 */
	hprt0 = dwc2_read_hprt0(hsotg);
	dev_dbg(hsotg->dev, "Resume: HPRT0=%0x\n", hprt0);
	hprt0 &= ~HPRT0_RES;
	writel(hprt0, hsotg->regs + HPRT0);
	dev_dbg(hsotg->dev, "Clear Resume: HPRT0=%0x\n",
		readl(hsotg->regs + HPRT0));

	dwc2_hcd_rem_wakeup(hsotg);

	/* Change to L0 state */
	hsotg->lx_state = DWC2_L0;
}

static int dwc2_host_is_b_hnp_enabled(struct dwc2_hsotg *hsotg)
{
	struct usb_hcd *hcd = dwc2_hsotg_to_hcd(hsotg);

	return hcd->self.b_hnp_enable;
}

/* Must NOT be called with interrupt disabled or spinlock held */
static void dwc2_port_suspend(struct dwc2_hsotg *hsotg, u16 windex)
{
	unsigned long flags;
	u32 hprt0;
	u32 pcgctl;
	u32 gotgctl;

	dev_dbg(hsotg->dev, "%s()\n", __func__);

	spin_lock_irqsave(&hsotg->lock, flags);

	if (windex == hsotg->otg_port && dwc2_host_is_b_hnp_enabled(hsotg)) {
		gotgctl = readl(hsotg->regs + GOTGCTL);
		gotgctl |= GOTGCTL_HSTSETHNPEN;
		writel(gotgctl, hsotg->regs + GOTGCTL);
		hsotg->op_state = OTG_STATE_A_SUSPEND;
	}

	hprt0 = dwc2_read_hprt0(hsotg);
	hprt0 |= HPRT0_SUSP;
	writel(hprt0, hsotg->regs + HPRT0);

	/* Update lx_state */
	hsotg->lx_state = DWC2_L2;

	/* Suspend the Phy Clock */
	pcgctl = readl(hsotg->regs + PCGCTL);
	pcgctl |= PCGCTL_STOPPCLK;
	writel(pcgctl, hsotg->regs + PCGCTL);
	udelay(10);

	/* For HNP the bus must be suspended for at least 200ms */
	if (dwc2_host_is_b_hnp_enabled(hsotg)) {
		pcgctl = readl(hsotg->regs + PCGCTL);
		pcgctl &= ~PCGCTL_STOPPCLK;
		writel(pcgctl, hsotg->regs + PCGCTL);

		spin_unlock_irqrestore(&hsotg->lock, flags);

		usleep_range(200000, 250000);
	} else {
		spin_unlock_irqrestore(&hsotg->lock, flags);
	}
}

/* Handles hub class-specific requests */
static int dwc2_hcd_hub_control(struct dwc2_hsotg *hsotg, u16 typereq,
				u16 wvalue, u16 windex, char *buf, u16 wlength)
{
	struct usb_hub_descriptor *hub_desc;
	int retval = 0;
	u32 hprt0;
	u32 port_status;
	u32 speed;
	u32 pcgctl;

	switch (typereq) {
	case ClearHubFeature:
		dev_dbg(hsotg->dev, "ClearHubFeature %1xh\n", wvalue);

		switch (wvalue) {
		case C_HUB_LOCAL_POWER:
		case C_HUB_OVER_CURRENT:
			/* Nothing required here */
			break;

		default:
			retval = -EINVAL;
			dev_err(hsotg->dev,
				"ClearHubFeature request %1xh unknown\n",
				wvalue);
		}
		break;

	case ClearPortFeature:
		if (wvalue != USB_PORT_FEAT_L1)
			if (!windex || windex > 1)
				goto error;
		switch (wvalue) {
		case USB_PORT_FEAT_ENABLE:
			dev_dbg(hsotg->dev,
				"ClearPortFeature USB_PORT_FEAT_ENABLE\n");
			hprt0 = dwc2_read_hprt0(hsotg);
			hprt0 |= HPRT0_ENA;
			writel(hprt0, hsotg->regs + HPRT0);
			break;

		case USB_PORT_FEAT_SUSPEND:
			dev_dbg(hsotg->dev,
				"ClearPortFeature USB_PORT_FEAT_SUSPEND\n");
			writel(0, hsotg->regs + PCGCTL);
			usleep_range(20000, 40000);

			hprt0 = dwc2_read_hprt0(hsotg);
			hprt0 |= HPRT0_RES;
			writel(hprt0, hsotg->regs + HPRT0);
			hprt0 &= ~HPRT0_SUSP;
<<<<<<< HEAD
			usleep_range(100000, 150000);
=======
			msleep(USB_RESUME_TIMEOUT);
>>>>>>> 007760cf

			hprt0 &= ~HPRT0_RES;
			writel(hprt0, hsotg->regs + HPRT0);
			break;

		case USB_PORT_FEAT_POWER:
			dev_dbg(hsotg->dev,
				"ClearPortFeature USB_PORT_FEAT_POWER\n");
			hprt0 = dwc2_read_hprt0(hsotg);
			hprt0 &= ~HPRT0_PWR;
			writel(hprt0, hsotg->regs + HPRT0);
			break;

		case USB_PORT_FEAT_INDICATOR:
			dev_dbg(hsotg->dev,
				"ClearPortFeature USB_PORT_FEAT_INDICATOR\n");
			/* Port indicator not supported */
			break;

		case USB_PORT_FEAT_C_CONNECTION:
			/*
			 * Clears driver's internal Connect Status Change flag
			 */
			dev_dbg(hsotg->dev,
				"ClearPortFeature USB_PORT_FEAT_C_CONNECTION\n");
			hsotg->flags.b.port_connect_status_change = 0;
			break;

		case USB_PORT_FEAT_C_RESET:
			/* Clears driver's internal Port Reset Change flag */
			dev_dbg(hsotg->dev,
				"ClearPortFeature USB_PORT_FEAT_C_RESET\n");
			hsotg->flags.b.port_reset_change = 0;
			break;

		case USB_PORT_FEAT_C_ENABLE:
			/*
			 * Clears the driver's internal Port Enable/Disable
			 * Change flag
			 */
			dev_dbg(hsotg->dev,
				"ClearPortFeature USB_PORT_FEAT_C_ENABLE\n");
			hsotg->flags.b.port_enable_change = 0;
			break;

		case USB_PORT_FEAT_C_SUSPEND:
			/*
			 * Clears the driver's internal Port Suspend Change
			 * flag, which is set when resume signaling on the host
			 * port is complete
			 */
			dev_dbg(hsotg->dev,
				"ClearPortFeature USB_PORT_FEAT_C_SUSPEND\n");
			hsotg->flags.b.port_suspend_change = 0;
			break;

		case USB_PORT_FEAT_C_PORT_L1:
			dev_dbg(hsotg->dev,
				"ClearPortFeature USB_PORT_FEAT_C_PORT_L1\n");
			hsotg->flags.b.port_l1_change = 0;
			break;

		case USB_PORT_FEAT_C_OVER_CURRENT:
			dev_dbg(hsotg->dev,
				"ClearPortFeature USB_PORT_FEAT_C_OVER_CURRENT\n");
			hsotg->flags.b.port_over_current_change = 0;
			break;

		default:
			retval = -EINVAL;
			dev_err(hsotg->dev,
				"ClearPortFeature request %1xh unknown or unsupported\n",
				wvalue);
		}
		break;

	case GetHubDescriptor:
		dev_dbg(hsotg->dev, "GetHubDescriptor\n");
		hub_desc = (struct usb_hub_descriptor *)buf;
		hub_desc->bDescLength = 9;
		hub_desc->bDescriptorType = USB_DT_HUB;
		hub_desc->bNbrPorts = 1;
		hub_desc->wHubCharacteristics =
			cpu_to_le16(HUB_CHAR_COMMON_LPSM |
				    HUB_CHAR_INDV_PORT_OCPM);
		hub_desc->bPwrOn2PwrGood = 1;
		hub_desc->bHubContrCurrent = 0;
		hub_desc->u.hs.DeviceRemovable[0] = 0;
		hub_desc->u.hs.DeviceRemovable[1] = 0xff;
		break;

	case GetHubStatus:
		dev_dbg(hsotg->dev, "GetHubStatus\n");
		memset(buf, 0, 4);
		break;

	case GetPortStatus:
		dev_vdbg(hsotg->dev,
			 "GetPortStatus wIndex=0x%04x flags=0x%08x\n", windex,
			 hsotg->flags.d32);
		if (!windex || windex > 1)
			goto error;

		port_status = 0;
		if (hsotg->flags.b.port_connect_status_change)
			port_status |= USB_PORT_STAT_C_CONNECTION << 16;
		if (hsotg->flags.b.port_enable_change)
			port_status |= USB_PORT_STAT_C_ENABLE << 16;
		if (hsotg->flags.b.port_suspend_change)
			port_status |= USB_PORT_STAT_C_SUSPEND << 16;
		if (hsotg->flags.b.port_l1_change)
			port_status |= USB_PORT_STAT_C_L1 << 16;
		if (hsotg->flags.b.port_reset_change)
			port_status |= USB_PORT_STAT_C_RESET << 16;
		if (hsotg->flags.b.port_over_current_change) {
			dev_warn(hsotg->dev, "Overcurrent change detected\n");
			port_status |= USB_PORT_STAT_C_OVERCURRENT << 16;
		}

		if (!hsotg->flags.b.port_connect_status) {
			/*
			 * The port is disconnected, which means the core is
			 * either in device mode or it soon will be. Just
			 * return 0's for the remainder of the port status
			 * since the port register can't be read if the core
			 * is in device mode.
			 */
			*(__le32 *)buf = cpu_to_le32(port_status);
			break;
		}

		hprt0 = readl(hsotg->regs + HPRT0);
		dev_vdbg(hsotg->dev, "  HPRT0: 0x%08x\n", hprt0);

		if (hprt0 & HPRT0_CONNSTS)
			port_status |= USB_PORT_STAT_CONNECTION;
		if (hprt0 & HPRT0_ENA)
			port_status |= USB_PORT_STAT_ENABLE;
		if (hprt0 & HPRT0_SUSP)
			port_status |= USB_PORT_STAT_SUSPEND;
		if (hprt0 & HPRT0_OVRCURRACT)
			port_status |= USB_PORT_STAT_OVERCURRENT;
		if (hprt0 & HPRT0_RST)
			port_status |= USB_PORT_STAT_RESET;
		if (hprt0 & HPRT0_PWR)
			port_status |= USB_PORT_STAT_POWER;

		speed = (hprt0 & HPRT0_SPD_MASK) >> HPRT0_SPD_SHIFT;
		if (speed == HPRT0_SPD_HIGH_SPEED)
			port_status |= USB_PORT_STAT_HIGH_SPEED;
		else if (speed == HPRT0_SPD_LOW_SPEED)
			port_status |= USB_PORT_STAT_LOW_SPEED;

		if (hprt0 & HPRT0_TSTCTL_MASK)
			port_status |= USB_PORT_STAT_TEST;
		/* USB_PORT_FEAT_INDICATOR unsupported always 0 */

		dev_vdbg(hsotg->dev, "port_status=%08x\n", port_status);
		*(__le32 *)buf = cpu_to_le32(port_status);
		break;

	case SetHubFeature:
		dev_dbg(hsotg->dev, "SetHubFeature\n");
		/* No HUB features supported */
		break;

	case SetPortFeature:
		dev_dbg(hsotg->dev, "SetPortFeature\n");
		if (wvalue != USB_PORT_FEAT_TEST && (!windex || windex > 1))
			goto error;

		if (!hsotg->flags.b.port_connect_status) {
			/*
			 * The port is disconnected, which means the core is
			 * either in device mode or it soon will be. Just
			 * return without doing anything since the port
			 * register can't be written if the core is in device
			 * mode.
			 */
			break;
		}

		switch (wvalue) {
		case USB_PORT_FEAT_SUSPEND:
			dev_dbg(hsotg->dev,
				"SetPortFeature - USB_PORT_FEAT_SUSPEND\n");
			if (windex != hsotg->otg_port)
				goto error;
			dwc2_port_suspend(hsotg, windex);
			break;

		case USB_PORT_FEAT_POWER:
			dev_dbg(hsotg->dev,
				"SetPortFeature - USB_PORT_FEAT_POWER\n");
			hprt0 = dwc2_read_hprt0(hsotg);
			hprt0 |= HPRT0_PWR;
			writel(hprt0, hsotg->regs + HPRT0);
			break;

		case USB_PORT_FEAT_RESET:
			hprt0 = dwc2_read_hprt0(hsotg);
			dev_dbg(hsotg->dev,
				"SetPortFeature - USB_PORT_FEAT_RESET\n");
			pcgctl = readl(hsotg->regs + PCGCTL);
			pcgctl &= ~(PCGCTL_ENBL_SLEEP_GATING | PCGCTL_STOPPCLK);
			writel(pcgctl, hsotg->regs + PCGCTL);
			/* ??? Original driver does this */
			writel(0, hsotg->regs + PCGCTL);

			hprt0 = dwc2_read_hprt0(hsotg);
			/* Clear suspend bit if resetting from suspend state */
			hprt0 &= ~HPRT0_SUSP;

			/*
			 * When B-Host the Port reset bit is set in the Start
			 * HCD Callback function, so that the reset is started
			 * within 1ms of the HNP success interrupt
			 */
			if (!dwc2_hcd_is_b_host(hsotg)) {
				hprt0 |= HPRT0_PWR | HPRT0_RST;
				dev_dbg(hsotg->dev,
					"In host mode, hprt0=%08x\n", hprt0);
				writel(hprt0, hsotg->regs + HPRT0);
			}

			/* Clear reset bit in 10ms (FS/LS) or 50ms (HS) */
			usleep_range(50000, 70000);
			hprt0 &= ~HPRT0_RST;
			writel(hprt0, hsotg->regs + HPRT0);
			hsotg->lx_state = DWC2_L0; /* Now back to On state */
			break;

		case USB_PORT_FEAT_INDICATOR:
			dev_dbg(hsotg->dev,
				"SetPortFeature - USB_PORT_FEAT_INDICATOR\n");
			/* Not supported */
			break;

		default:
			retval = -EINVAL;
			dev_err(hsotg->dev,
				"SetPortFeature %1xh unknown or unsupported\n",
				wvalue);
			break;
		}
		break;

	default:
error:
		retval = -EINVAL;
		dev_dbg(hsotg->dev,
			"Unknown hub control request: %1xh wIndex: %1xh wValue: %1xh\n",
			typereq, windex, wvalue);
		break;
	}

	return retval;
}

static int dwc2_hcd_is_status_changed(struct dwc2_hsotg *hsotg, int port)
{
	int retval;

	if (port != 1)
		return -EINVAL;

	retval = (hsotg->flags.b.port_connect_status_change ||
		  hsotg->flags.b.port_reset_change ||
		  hsotg->flags.b.port_enable_change ||
		  hsotg->flags.b.port_suspend_change ||
		  hsotg->flags.b.port_over_current_change);

	if (retval) {
		dev_dbg(hsotg->dev,
			"DWC OTG HCD HUB STATUS DATA: Root port status changed\n");
		dev_dbg(hsotg->dev, "  port_connect_status_change: %d\n",
			hsotg->flags.b.port_connect_status_change);
		dev_dbg(hsotg->dev, "  port_reset_change: %d\n",
			hsotg->flags.b.port_reset_change);
		dev_dbg(hsotg->dev, "  port_enable_change: %d\n",
			hsotg->flags.b.port_enable_change);
		dev_dbg(hsotg->dev, "  port_suspend_change: %d\n",
			hsotg->flags.b.port_suspend_change);
		dev_dbg(hsotg->dev, "  port_over_current_change: %d\n",
			hsotg->flags.b.port_over_current_change);
	}

	return retval;
}

int dwc2_hcd_get_frame_number(struct dwc2_hsotg *hsotg)
{
	u32 hfnum = readl(hsotg->regs + HFNUM);

#ifdef DWC2_DEBUG_SOF
	dev_vdbg(hsotg->dev, "DWC OTG HCD GET FRAME NUMBER %d\n",
		 (hfnum & HFNUM_FRNUM_MASK) >> HFNUM_FRNUM_SHIFT);
#endif
	return (hfnum & HFNUM_FRNUM_MASK) >> HFNUM_FRNUM_SHIFT;
}

int dwc2_hcd_is_b_host(struct dwc2_hsotg *hsotg)
{
	return hsotg->op_state == OTG_STATE_B_HOST;
}

static struct dwc2_hcd_urb *dwc2_hcd_urb_alloc(struct dwc2_hsotg *hsotg,
					       int iso_desc_count,
					       gfp_t mem_flags)
{
	struct dwc2_hcd_urb *urb;
	u32 size = sizeof(*urb) + iso_desc_count *
		   sizeof(struct dwc2_hcd_iso_packet_desc);

	urb = kzalloc(size, mem_flags);
	if (urb)
		urb->packet_count = iso_desc_count;
	return urb;
}

static void dwc2_hcd_urb_set_pipeinfo(struct dwc2_hsotg *hsotg,
				      struct dwc2_hcd_urb *urb, u8 dev_addr,
				      u8 ep_num, u8 ep_type, u8 ep_dir, u16 mps)
{
	if (dbg_perio() ||
	    ep_type == USB_ENDPOINT_XFER_BULK ||
	    ep_type == USB_ENDPOINT_XFER_CONTROL)
		dev_vdbg(hsotg->dev,
			 "addr=%d, ep_num=%d, ep_dir=%1x, ep_type=%1x, mps=%d\n",
			 dev_addr, ep_num, ep_dir, ep_type, mps);
	urb->pipe_info.dev_addr = dev_addr;
	urb->pipe_info.ep_num = ep_num;
	urb->pipe_info.pipe_type = ep_type;
	urb->pipe_info.pipe_dir = ep_dir;
	urb->pipe_info.mps = mps;
}

/*
 * NOTE: This function will be removed once the peripheral controller code
 * is integrated and the driver is stable
 */
void dwc2_hcd_dump_state(struct dwc2_hsotg *hsotg)
{
#ifdef DEBUG
	struct dwc2_host_chan *chan;
	struct dwc2_hcd_urb *urb;
	struct dwc2_qtd *qtd;
	int num_channels;
	u32 np_tx_status;
	u32 p_tx_status;
	int i;

	num_channels = hsotg->core_params->host_channels;
	dev_dbg(hsotg->dev, "\n");
	dev_dbg(hsotg->dev,
		"************************************************************\n");
	dev_dbg(hsotg->dev, "HCD State:\n");
	dev_dbg(hsotg->dev, "  Num channels: %d\n", num_channels);

	for (i = 0; i < num_channels; i++) {
		chan = hsotg->hc_ptr_array[i];
		dev_dbg(hsotg->dev, "  Channel %d:\n", i);
		dev_dbg(hsotg->dev,
			"    dev_addr: %d, ep_num: %d, ep_is_in: %d\n",
			chan->dev_addr, chan->ep_num, chan->ep_is_in);
		dev_dbg(hsotg->dev, "    speed: %d\n", chan->speed);
		dev_dbg(hsotg->dev, "    ep_type: %d\n", chan->ep_type);
		dev_dbg(hsotg->dev, "    max_packet: %d\n", chan->max_packet);
		dev_dbg(hsotg->dev, "    data_pid_start: %d\n",
			chan->data_pid_start);
		dev_dbg(hsotg->dev, "    multi_count: %d\n", chan->multi_count);
		dev_dbg(hsotg->dev, "    xfer_started: %d\n",
			chan->xfer_started);
		dev_dbg(hsotg->dev, "    xfer_buf: %p\n", chan->xfer_buf);
		dev_dbg(hsotg->dev, "    xfer_dma: %08lx\n",
			(unsigned long)chan->xfer_dma);
		dev_dbg(hsotg->dev, "    xfer_len: %d\n", chan->xfer_len);
		dev_dbg(hsotg->dev, "    xfer_count: %d\n", chan->xfer_count);
		dev_dbg(hsotg->dev, "    halt_on_queue: %d\n",
			chan->halt_on_queue);
		dev_dbg(hsotg->dev, "    halt_pending: %d\n",
			chan->halt_pending);
		dev_dbg(hsotg->dev, "    halt_status: %d\n", chan->halt_status);
		dev_dbg(hsotg->dev, "    do_split: %d\n", chan->do_split);
		dev_dbg(hsotg->dev, "    complete_split: %d\n",
			chan->complete_split);
		dev_dbg(hsotg->dev, "    hub_addr: %d\n", chan->hub_addr);
		dev_dbg(hsotg->dev, "    hub_port: %d\n", chan->hub_port);
		dev_dbg(hsotg->dev, "    xact_pos: %d\n", chan->xact_pos);
		dev_dbg(hsotg->dev, "    requests: %d\n", chan->requests);
		dev_dbg(hsotg->dev, "    qh: %p\n", chan->qh);

		if (chan->xfer_started) {
			u32 hfnum, hcchar, hctsiz, hcint, hcintmsk;

			hfnum = readl(hsotg->regs + HFNUM);
			hcchar = readl(hsotg->regs + HCCHAR(i));
			hctsiz = readl(hsotg->regs + HCTSIZ(i));
			hcint = readl(hsotg->regs + HCINT(i));
			hcintmsk = readl(hsotg->regs + HCINTMSK(i));
			dev_dbg(hsotg->dev, "    hfnum: 0x%08x\n", hfnum);
			dev_dbg(hsotg->dev, "    hcchar: 0x%08x\n", hcchar);
			dev_dbg(hsotg->dev, "    hctsiz: 0x%08x\n", hctsiz);
			dev_dbg(hsotg->dev, "    hcint: 0x%08x\n", hcint);
			dev_dbg(hsotg->dev, "    hcintmsk: 0x%08x\n", hcintmsk);
		}

		if (!(chan->xfer_started && chan->qh))
			continue;

		list_for_each_entry(qtd, &chan->qh->qtd_list, qtd_list_entry) {
			if (!qtd->in_process)
				break;
			urb = qtd->urb;
			dev_dbg(hsotg->dev, "    URB Info:\n");
			dev_dbg(hsotg->dev, "      qtd: %p, urb: %p\n",
				qtd, urb);
			if (urb) {
				dev_dbg(hsotg->dev,
					"      Dev: %d, EP: %d %s\n",
					dwc2_hcd_get_dev_addr(&urb->pipe_info),
					dwc2_hcd_get_ep_num(&urb->pipe_info),
					dwc2_hcd_is_pipe_in(&urb->pipe_info) ?
					"IN" : "OUT");
				dev_dbg(hsotg->dev,
					"      Max packet size: %d\n",
					dwc2_hcd_get_mps(&urb->pipe_info));
				dev_dbg(hsotg->dev,
					"      transfer_buffer: %p\n",
					urb->buf);
				dev_dbg(hsotg->dev,
					"      transfer_dma: %08lx\n",
					(unsigned long)urb->dma);
				dev_dbg(hsotg->dev,
					"      transfer_buffer_length: %d\n",
					urb->length);
				dev_dbg(hsotg->dev, "      actual_length: %d\n",
					urb->actual_length);
			}
		}
	}

	dev_dbg(hsotg->dev, "  non_periodic_channels: %d\n",
		hsotg->non_periodic_channels);
	dev_dbg(hsotg->dev, "  periodic_channels: %d\n",
		hsotg->periodic_channels);
	dev_dbg(hsotg->dev, "  periodic_usecs: %d\n", hsotg->periodic_usecs);
	np_tx_status = readl(hsotg->regs + GNPTXSTS);
	dev_dbg(hsotg->dev, "  NP Tx Req Queue Space Avail: %d\n",
		(np_tx_status & TXSTS_QSPCAVAIL_MASK) >> TXSTS_QSPCAVAIL_SHIFT);
	dev_dbg(hsotg->dev, "  NP Tx FIFO Space Avail: %d\n",
		(np_tx_status & TXSTS_FSPCAVAIL_MASK) >> TXSTS_FSPCAVAIL_SHIFT);
	p_tx_status = readl(hsotg->regs + HPTXSTS);
	dev_dbg(hsotg->dev, "  P Tx Req Queue Space Avail: %d\n",
		(p_tx_status & TXSTS_QSPCAVAIL_MASK) >> TXSTS_QSPCAVAIL_SHIFT);
	dev_dbg(hsotg->dev, "  P Tx FIFO Space Avail: %d\n",
		(p_tx_status & TXSTS_FSPCAVAIL_MASK) >> TXSTS_FSPCAVAIL_SHIFT);
	dwc2_hcd_dump_frrem(hsotg);
	dwc2_dump_global_registers(hsotg);
	dwc2_dump_host_registers(hsotg);
	dev_dbg(hsotg->dev,
		"************************************************************\n");
	dev_dbg(hsotg->dev, "\n");
#endif
}

/*
 * NOTE: This function will be removed once the peripheral controller code
 * is integrated and the driver is stable
 */
void dwc2_hcd_dump_frrem(struct dwc2_hsotg *hsotg)
{
#ifdef DWC2_DUMP_FRREM
	dev_dbg(hsotg->dev, "Frame remaining at SOF:\n");
	dev_dbg(hsotg->dev, "  samples %u, accum %llu, avg %llu\n",
		hsotg->frrem_samples, hsotg->frrem_accum,
		hsotg->frrem_samples > 0 ?
		hsotg->frrem_accum / hsotg->frrem_samples : 0);
	dev_dbg(hsotg->dev, "\n");
	dev_dbg(hsotg->dev, "Frame remaining at start_transfer (uframe 7):\n");
	dev_dbg(hsotg->dev, "  samples %u, accum %llu, avg %llu\n",
		hsotg->hfnum_7_samples,
		hsotg->hfnum_7_frrem_accum,
		hsotg->hfnum_7_samples > 0 ?
		hsotg->hfnum_7_frrem_accum / hsotg->hfnum_7_samples : 0);
	dev_dbg(hsotg->dev, "Frame remaining at start_transfer (uframe 0):\n");
	dev_dbg(hsotg->dev, "  samples %u, accum %llu, avg %llu\n",
		hsotg->hfnum_0_samples,
		hsotg->hfnum_0_frrem_accum,
		hsotg->hfnum_0_samples > 0 ?
		hsotg->hfnum_0_frrem_accum / hsotg->hfnum_0_samples : 0);
	dev_dbg(hsotg->dev, "Frame remaining at start_transfer (uframe 1-6):\n");
	dev_dbg(hsotg->dev, "  samples %u, accum %llu, avg %llu\n",
		hsotg->hfnum_other_samples,
		hsotg->hfnum_other_frrem_accum,
		hsotg->hfnum_other_samples > 0 ?
		hsotg->hfnum_other_frrem_accum / hsotg->hfnum_other_samples :
		0);
	dev_dbg(hsotg->dev, "\n");
	dev_dbg(hsotg->dev, "Frame remaining at sample point A (uframe 7):\n");
	dev_dbg(hsotg->dev, "  samples %u, accum %llu, avg %llu\n",
		hsotg->hfnum_7_samples_a, hsotg->hfnum_7_frrem_accum_a,
		hsotg->hfnum_7_samples_a > 0 ?
		hsotg->hfnum_7_frrem_accum_a / hsotg->hfnum_7_samples_a : 0);
	dev_dbg(hsotg->dev, "Frame remaining at sample point A (uframe 0):\n");
	dev_dbg(hsotg->dev, "  samples %u, accum %llu, avg %llu\n",
		hsotg->hfnum_0_samples_a, hsotg->hfnum_0_frrem_accum_a,
		hsotg->hfnum_0_samples_a > 0 ?
		hsotg->hfnum_0_frrem_accum_a / hsotg->hfnum_0_samples_a : 0);
	dev_dbg(hsotg->dev, "Frame remaining at sample point A (uframe 1-6):\n");
	dev_dbg(hsotg->dev, "  samples %u, accum %llu, avg %llu\n",
		hsotg->hfnum_other_samples_a, hsotg->hfnum_other_frrem_accum_a,
		hsotg->hfnum_other_samples_a > 0 ?
		hsotg->hfnum_other_frrem_accum_a / hsotg->hfnum_other_samples_a
		: 0);
	dev_dbg(hsotg->dev, "\n");
	dev_dbg(hsotg->dev, "Frame remaining at sample point B (uframe 7):\n");
	dev_dbg(hsotg->dev, "  samples %u, accum %llu, avg %llu\n",
		hsotg->hfnum_7_samples_b, hsotg->hfnum_7_frrem_accum_b,
		hsotg->hfnum_7_samples_b > 0 ?
		hsotg->hfnum_7_frrem_accum_b / hsotg->hfnum_7_samples_b : 0);
	dev_dbg(hsotg->dev, "Frame remaining at sample point B (uframe 0):\n");
	dev_dbg(hsotg->dev, "  samples %u, accum %llu, avg %llu\n",
		hsotg->hfnum_0_samples_b, hsotg->hfnum_0_frrem_accum_b,
		(hsotg->hfnum_0_samples_b > 0) ?
		hsotg->hfnum_0_frrem_accum_b / hsotg->hfnum_0_samples_b : 0);
	dev_dbg(hsotg->dev, "Frame remaining at sample point B (uframe 1-6):\n");
	dev_dbg(hsotg->dev, "  samples %u, accum %llu, avg %llu\n",
		hsotg->hfnum_other_samples_b, hsotg->hfnum_other_frrem_accum_b,
		(hsotg->hfnum_other_samples_b > 0) ?
		hsotg->hfnum_other_frrem_accum_b / hsotg->hfnum_other_samples_b
		: 0);
#endif
}

struct wrapper_priv_data {
	struct dwc2_hsotg *hsotg;
};

/* Gets the dwc2_hsotg from a usb_hcd */
static struct dwc2_hsotg *dwc2_hcd_to_hsotg(struct usb_hcd *hcd)
{
	struct wrapper_priv_data *p;

	p = (struct wrapper_priv_data *) &hcd->hcd_priv;
	return p->hsotg;
}

static int _dwc2_hcd_start(struct usb_hcd *hcd);

void dwc2_host_start(struct dwc2_hsotg *hsotg)
{
	struct usb_hcd *hcd = dwc2_hsotg_to_hcd(hsotg);

	hcd->self.is_b_host = dwc2_hcd_is_b_host(hsotg);
	_dwc2_hcd_start(hcd);
}

void dwc2_host_disconnect(struct dwc2_hsotg *hsotg)
{
	struct usb_hcd *hcd = dwc2_hsotg_to_hcd(hsotg);

	hcd->self.is_b_host = 0;
}

void dwc2_host_hub_info(struct dwc2_hsotg *hsotg, void *context, int *hub_addr,
			int *hub_port)
{
	struct urb *urb = context;

	if (urb->dev->tt)
		*hub_addr = urb->dev->tt->hub->devnum;
	else
		*hub_addr = 0;
	*hub_port = urb->dev->ttport;
}

int dwc2_host_get_speed(struct dwc2_hsotg *hsotg, void *context)
{
	struct urb *urb = context;

	return urb->dev->speed;
}

static void dwc2_allocate_bus_bandwidth(struct usb_hcd *hcd, u16 bw,
					struct urb *urb)
{
	struct usb_bus *bus = hcd_to_bus(hcd);

	if (urb->interval)
		bus->bandwidth_allocated += bw / urb->interval;
	if (usb_pipetype(urb->pipe) == PIPE_ISOCHRONOUS)
		bus->bandwidth_isoc_reqs++;
	else
		bus->bandwidth_int_reqs++;
}

static void dwc2_free_bus_bandwidth(struct usb_hcd *hcd, u16 bw,
				    struct urb *urb)
{
	struct usb_bus *bus = hcd_to_bus(hcd);

	if (urb->interval)
		bus->bandwidth_allocated -= bw / urb->interval;
	if (usb_pipetype(urb->pipe) == PIPE_ISOCHRONOUS)
		bus->bandwidth_isoc_reqs--;
	else
		bus->bandwidth_int_reqs--;
}

/*
 * Sets the final status of an URB and returns it to the upper layer. Any
 * required cleanup of the URB is performed.
 *
 * Must be called with interrupt disabled and spinlock held
 */
void dwc2_host_complete(struct dwc2_hsotg *hsotg, struct dwc2_qtd *qtd,
			int status)
{
	struct urb *urb;
	int i;

	if (!qtd) {
		dev_dbg(hsotg->dev, "## %s: qtd is NULL ##\n", __func__);
		return;
	}

	if (!qtd->urb) {
		dev_dbg(hsotg->dev, "## %s: qtd->urb is NULL ##\n", __func__);
		return;
	}

	urb = qtd->urb->priv;
	if (!urb) {
		dev_dbg(hsotg->dev, "## %s: urb->priv is NULL ##\n", __func__);
		return;
	}

	urb->actual_length = dwc2_hcd_urb_get_actual_length(qtd->urb);

	if (dbg_urb(urb))
		dev_vdbg(hsotg->dev,
			 "%s: urb %p device %d ep %d-%s status %d actual %d\n",
			 __func__, urb, usb_pipedevice(urb->pipe),
			 usb_pipeendpoint(urb->pipe),
			 usb_pipein(urb->pipe) ? "IN" : "OUT", status,
			 urb->actual_length);

	if (usb_pipetype(urb->pipe) == PIPE_ISOCHRONOUS && dbg_perio()) {
		for (i = 0; i < urb->number_of_packets; i++)
			dev_vdbg(hsotg->dev, " ISO Desc %d status %d\n",
				 i, urb->iso_frame_desc[i].status);
	}

	if (usb_pipetype(urb->pipe) == PIPE_ISOCHRONOUS) {
		urb->error_count = dwc2_hcd_urb_get_error_count(qtd->urb);
		for (i = 0; i < urb->number_of_packets; ++i) {
			urb->iso_frame_desc[i].actual_length =
				dwc2_hcd_urb_get_iso_desc_actual_length(
						qtd->urb, i);
			urb->iso_frame_desc[i].status =
				dwc2_hcd_urb_get_iso_desc_status(qtd->urb, i);
		}
	}

	urb->status = status;
	if (!status) {
		if ((urb->transfer_flags & URB_SHORT_NOT_OK) &&
		    urb->actual_length < urb->transfer_buffer_length)
			urb->status = -EREMOTEIO;
	}

	if (usb_pipetype(urb->pipe) == PIPE_ISOCHRONOUS ||
	    usb_pipetype(urb->pipe) == PIPE_INTERRUPT) {
		struct usb_host_endpoint *ep = urb->ep;

		if (ep)
			dwc2_free_bus_bandwidth(dwc2_hsotg_to_hcd(hsotg),
					dwc2_hcd_get_ep_bandwidth(hsotg, ep),
					urb);
	}

	usb_hcd_unlink_urb_from_ep(dwc2_hsotg_to_hcd(hsotg), urb);
	urb->hcpriv = NULL;
	kfree(qtd->urb);
	qtd->urb = NULL;

	spin_unlock(&hsotg->lock);
	usb_hcd_giveback_urb(dwc2_hsotg_to_hcd(hsotg), urb, status);
	spin_lock(&hsotg->lock);
}

/*
 * Work queue function for starting the HCD when A-Cable is connected
 */
static void dwc2_hcd_start_func(struct work_struct *work)
{
	struct dwc2_hsotg *hsotg = container_of(work, struct dwc2_hsotg,
						start_work.work);

	dev_dbg(hsotg->dev, "%s() %p\n", __func__, hsotg);
	dwc2_host_start(hsotg);
}

/*
 * Reset work queue function
 */
static void dwc2_hcd_reset_func(struct work_struct *work)
{
	struct dwc2_hsotg *hsotg = container_of(work, struct dwc2_hsotg,
						reset_work.work);
	u32 hprt0;

	dev_dbg(hsotg->dev, "USB RESET function called\n");
	hprt0 = dwc2_read_hprt0(hsotg);
	hprt0 &= ~HPRT0_RST;
	writel(hprt0, hsotg->regs + HPRT0);
	hsotg->flags.b.port_reset_change = 1;
}

/*
 * =========================================================================
 *  Linux HC Driver Functions
 * =========================================================================
 */

/*
 * Initializes the DWC_otg controller and its root hub and prepares it for host
 * mode operation. Activates the root port. Returns 0 on success and a negative
 * error code on failure.
 */
static int _dwc2_hcd_start(struct usb_hcd *hcd)
{
	struct dwc2_hsotg *hsotg = dwc2_hcd_to_hsotg(hcd);
	struct usb_bus *bus = hcd_to_bus(hcd);
	unsigned long flags;

	dev_dbg(hsotg->dev, "DWC OTG HCD START\n");

	spin_lock_irqsave(&hsotg->lock, flags);

	hcd->state = HC_STATE_RUNNING;

	if (dwc2_is_device_mode(hsotg)) {
		spin_unlock_irqrestore(&hsotg->lock, flags);
		return 0;	/* why 0 ?? */
	}

	dwc2_hcd_reinit(hsotg);

	/* Initialize and connect root hub if one is not already attached */
	if (bus->root_hub) {
		dev_dbg(hsotg->dev, "DWC OTG HCD Has Root Hub\n");
		/* Inform the HUB driver to resume */
		usb_hcd_resume_root_hub(hcd);
	}

	spin_unlock_irqrestore(&hsotg->lock, flags);
	return 0;
}

/*
 * Halts the DWC_otg host mode operations in a clean manner. USB transfers are
 * stopped.
 */
static void _dwc2_hcd_stop(struct usb_hcd *hcd)
{
	struct dwc2_hsotg *hsotg = dwc2_hcd_to_hsotg(hcd);
	unsigned long flags;

	spin_lock_irqsave(&hsotg->lock, flags);
	dwc2_hcd_stop(hsotg);
	spin_unlock_irqrestore(&hsotg->lock, flags);

	usleep_range(1000, 3000);
}

/* Returns the current frame number */
static int _dwc2_hcd_get_frame_number(struct usb_hcd *hcd)
{
	struct dwc2_hsotg *hsotg = dwc2_hcd_to_hsotg(hcd);

	return dwc2_hcd_get_frame_number(hsotg);
}

static void dwc2_dump_urb_info(struct usb_hcd *hcd, struct urb *urb,
			       char *fn_name)
{
#ifdef VERBOSE_DEBUG
	struct dwc2_hsotg *hsotg = dwc2_hcd_to_hsotg(hcd);
	char *pipetype;
	char *speed;

	dev_vdbg(hsotg->dev, "%s, urb %p\n", fn_name, urb);
	dev_vdbg(hsotg->dev, "  Device address: %d\n",
		 usb_pipedevice(urb->pipe));
	dev_vdbg(hsotg->dev, "  Endpoint: %d, %s\n",
		 usb_pipeendpoint(urb->pipe),
		 usb_pipein(urb->pipe) ? "IN" : "OUT");

	switch (usb_pipetype(urb->pipe)) {
	case PIPE_CONTROL:
		pipetype = "CONTROL";
		break;
	case PIPE_BULK:
		pipetype = "BULK";
		break;
	case PIPE_INTERRUPT:
		pipetype = "INTERRUPT";
		break;
	case PIPE_ISOCHRONOUS:
		pipetype = "ISOCHRONOUS";
		break;
	default:
		pipetype = "UNKNOWN";
		break;
	}

	dev_vdbg(hsotg->dev, "  Endpoint type: %s %s (%s)\n", pipetype,
		 usb_urb_dir_in(urb) ? "IN" : "OUT", usb_pipein(urb->pipe) ?
		 "IN" : "OUT");

	switch (urb->dev->speed) {
	case USB_SPEED_HIGH:
		speed = "HIGH";
		break;
	case USB_SPEED_FULL:
		speed = "FULL";
		break;
	case USB_SPEED_LOW:
		speed = "LOW";
		break;
	default:
		speed = "UNKNOWN";
		break;
	}

	dev_vdbg(hsotg->dev, "  Speed: %s\n", speed);
	dev_vdbg(hsotg->dev, "  Max packet size: %d\n",
		 usb_maxpacket(urb->dev, urb->pipe, usb_pipeout(urb->pipe)));
	dev_vdbg(hsotg->dev, "  Data buffer length: %d\n",
		 urb->transfer_buffer_length);
	dev_vdbg(hsotg->dev, "  Transfer buffer: %p, Transfer DMA: %08lx\n",
		 urb->transfer_buffer, (unsigned long)urb->transfer_dma);
	dev_vdbg(hsotg->dev, "  Setup buffer: %p, Setup DMA: %08lx\n",
		 urb->setup_packet, (unsigned long)urb->setup_dma);
	dev_vdbg(hsotg->dev, "  Interval: %d\n", urb->interval);

	if (usb_pipetype(urb->pipe) == PIPE_ISOCHRONOUS) {
		int i;

		for (i = 0; i < urb->number_of_packets; i++) {
			dev_vdbg(hsotg->dev, "  ISO Desc %d:\n", i);
			dev_vdbg(hsotg->dev, "    offset: %d, length %d\n",
				 urb->iso_frame_desc[i].offset,
				 urb->iso_frame_desc[i].length);
		}
	}
#endif
}

/*
 * Starts processing a USB transfer request specified by a USB Request Block
 * (URB). mem_flags indicates the type of memory allocation to use while
 * processing this URB.
 */
static int _dwc2_hcd_urb_enqueue(struct usb_hcd *hcd, struct urb *urb,
				 gfp_t mem_flags)
{
	struct dwc2_hsotg *hsotg = dwc2_hcd_to_hsotg(hcd);
	struct usb_host_endpoint *ep = urb->ep;
	struct dwc2_hcd_urb *dwc2_urb;
	int i;
	int retval;
	int alloc_bandwidth = 0;
	u8 ep_type = 0;
	u32 tflags = 0;
	void *buf;
	unsigned long flags;

	if (dbg_urb(urb)) {
		dev_vdbg(hsotg->dev, "DWC OTG HCD URB Enqueue\n");
		dwc2_dump_urb_info(hcd, urb, "urb_enqueue");
	}

	if (ep == NULL)
		return -EINVAL;

	if (usb_pipetype(urb->pipe) == PIPE_ISOCHRONOUS ||
	    usb_pipetype(urb->pipe) == PIPE_INTERRUPT) {
		spin_lock_irqsave(&hsotg->lock, flags);
		if (!dwc2_hcd_is_bandwidth_allocated(hsotg, ep))
			alloc_bandwidth = 1;
		spin_unlock_irqrestore(&hsotg->lock, flags);
	}

	switch (usb_pipetype(urb->pipe)) {
	case PIPE_CONTROL:
		ep_type = USB_ENDPOINT_XFER_CONTROL;
		break;
	case PIPE_ISOCHRONOUS:
		ep_type = USB_ENDPOINT_XFER_ISOC;
		break;
	case PIPE_BULK:
		ep_type = USB_ENDPOINT_XFER_BULK;
		break;
	case PIPE_INTERRUPT:
		ep_type = USB_ENDPOINT_XFER_INT;
		break;
	default:
		dev_warn(hsotg->dev, "Wrong ep type\n");
	}

	dwc2_urb = dwc2_hcd_urb_alloc(hsotg, urb->number_of_packets,
				      mem_flags);
	if (!dwc2_urb)
		return -ENOMEM;

	dwc2_hcd_urb_set_pipeinfo(hsotg, dwc2_urb, usb_pipedevice(urb->pipe),
				  usb_pipeendpoint(urb->pipe), ep_type,
				  usb_pipein(urb->pipe),
				  usb_maxpacket(urb->dev, urb->pipe,
						!(usb_pipein(urb->pipe))));

	buf = urb->transfer_buffer;

	if (hcd->self.uses_dma) {
		if (!buf && (urb->transfer_dma & 3)) {
			dev_err(hsotg->dev,
				"%s: unaligned transfer with no transfer_buffer",
				__func__);
			retval = -EINVAL;
			goto fail1;
		}
	}

	if (!(urb->transfer_flags & URB_NO_INTERRUPT))
		tflags |= URB_GIVEBACK_ASAP;
	if (urb->transfer_flags & URB_ZERO_PACKET)
		tflags |= URB_SEND_ZERO_PACKET;

	dwc2_urb->priv = urb;
	dwc2_urb->buf = buf;
	dwc2_urb->dma = urb->transfer_dma;
	dwc2_urb->length = urb->transfer_buffer_length;
	dwc2_urb->setup_packet = urb->setup_packet;
	dwc2_urb->setup_dma = urb->setup_dma;
	dwc2_urb->flags = tflags;
	dwc2_urb->interval = urb->interval;
	dwc2_urb->status = -EINPROGRESS;

	for (i = 0; i < urb->number_of_packets; ++i)
		dwc2_hcd_urb_set_iso_desc_params(dwc2_urb, i,
						 urb->iso_frame_desc[i].offset,
						 urb->iso_frame_desc[i].length);

	urb->hcpriv = dwc2_urb;

	spin_lock_irqsave(&hsotg->lock, flags);
	retval = usb_hcd_link_urb_to_ep(hcd, urb);
	spin_unlock_irqrestore(&hsotg->lock, flags);
	if (retval)
		goto fail1;

	retval = dwc2_hcd_urb_enqueue(hsotg, dwc2_urb, &ep->hcpriv, mem_flags);
	if (retval)
		goto fail2;

	if (alloc_bandwidth) {
		spin_lock_irqsave(&hsotg->lock, flags);
		dwc2_allocate_bus_bandwidth(hcd,
				dwc2_hcd_get_ep_bandwidth(hsotg, ep),
				urb);
		spin_unlock_irqrestore(&hsotg->lock, flags);
	}

	return 0;

fail2:
	spin_lock_irqsave(&hsotg->lock, flags);
	dwc2_urb->priv = NULL;
	usb_hcd_unlink_urb_from_ep(hcd, urb);
	spin_unlock_irqrestore(&hsotg->lock, flags);
fail1:
	urb->hcpriv = NULL;
	kfree(dwc2_urb);

	return retval;
}

/*
 * Aborts/cancels a USB transfer request. Always returns 0 to indicate success.
 */
static int _dwc2_hcd_urb_dequeue(struct usb_hcd *hcd, struct urb *urb,
				 int status)
{
	struct dwc2_hsotg *hsotg = dwc2_hcd_to_hsotg(hcd);
	int rc;
	unsigned long flags;

	dev_dbg(hsotg->dev, "DWC OTG HCD URB Dequeue\n");
	dwc2_dump_urb_info(hcd, urb, "urb_dequeue");

	spin_lock_irqsave(&hsotg->lock, flags);

	rc = usb_hcd_check_unlink_urb(hcd, urb, status);
	if (rc)
		goto out;

	if (!urb->hcpriv) {
		dev_dbg(hsotg->dev, "## urb->hcpriv is NULL ##\n");
		goto out;
	}

	rc = dwc2_hcd_urb_dequeue(hsotg, urb->hcpriv);

	usb_hcd_unlink_urb_from_ep(hcd, urb);

	kfree(urb->hcpriv);
	urb->hcpriv = NULL;

	/* Higher layer software sets URB status */
	spin_unlock(&hsotg->lock);
	usb_hcd_giveback_urb(hcd, urb, status);
	spin_lock(&hsotg->lock);

	dev_dbg(hsotg->dev, "Called usb_hcd_giveback_urb()\n");
	dev_dbg(hsotg->dev, "  urb->status = %d\n", urb->status);
out:
	spin_unlock_irqrestore(&hsotg->lock, flags);

	return rc;
}

/*
 * Frees resources in the DWC_otg controller related to a given endpoint. Also
 * clears state in the HCD related to the endpoint. Any URBs for the endpoint
 * must already be dequeued.
 */
static void _dwc2_hcd_endpoint_disable(struct usb_hcd *hcd,
				       struct usb_host_endpoint *ep)
{
	struct dwc2_hsotg *hsotg = dwc2_hcd_to_hsotg(hcd);

	dev_dbg(hsotg->dev,
		"DWC OTG HCD EP DISABLE: bEndpointAddress=0x%02x, ep->hcpriv=%p\n",
		ep->desc.bEndpointAddress, ep->hcpriv);
	dwc2_hcd_endpoint_disable(hsotg, ep, 250);
}

/*
 * Resets endpoint specific parameter values, in current version used to reset
 * the data toggle (as a WA). This function can be called from usb_clear_halt
 * routine.
 */
static void _dwc2_hcd_endpoint_reset(struct usb_hcd *hcd,
				     struct usb_host_endpoint *ep)
{
	struct dwc2_hsotg *hsotg = dwc2_hcd_to_hsotg(hcd);
	unsigned long flags;

	dev_dbg(hsotg->dev,
		"DWC OTG HCD EP RESET: bEndpointAddress=0x%02x\n",
		ep->desc.bEndpointAddress);

	spin_lock_irqsave(&hsotg->lock, flags);
	dwc2_hcd_endpoint_reset(hsotg, ep);
	spin_unlock_irqrestore(&hsotg->lock, flags);
}

/*
 * Handles host mode interrupts for the DWC_otg controller. Returns IRQ_NONE if
 * there was no interrupt to handle. Returns IRQ_HANDLED if there was a valid
 * interrupt.
 *
 * This function is called by the USB core when an interrupt occurs
 */
static irqreturn_t _dwc2_hcd_irq(struct usb_hcd *hcd)
{
	struct dwc2_hsotg *hsotg = dwc2_hcd_to_hsotg(hcd);

	return dwc2_handle_hcd_intr(hsotg);
}

/*
 * Creates Status Change bitmap for the root hub and root port. The bitmap is
 * returned in buf. Bit 0 is the status change indicator for the root hub. Bit 1
 * is the status change indicator for the single root port. Returns 1 if either
 * change indicator is 1, otherwise returns 0.
 */
static int _dwc2_hcd_hub_status_data(struct usb_hcd *hcd, char *buf)
{
	struct dwc2_hsotg *hsotg = dwc2_hcd_to_hsotg(hcd);

	buf[0] = dwc2_hcd_is_status_changed(hsotg, 1) << 1;
	return buf[0] != 0;
}

/* Handles hub class-specific requests */
static int _dwc2_hcd_hub_control(struct usb_hcd *hcd, u16 typereq, u16 wvalue,
				 u16 windex, char *buf, u16 wlength)
{
	int retval = dwc2_hcd_hub_control(dwc2_hcd_to_hsotg(hcd), typereq,
					  wvalue, windex, buf, wlength);
	return retval;
}

/* Handles hub TT buffer clear completions */
static void _dwc2_hcd_clear_tt_buffer_complete(struct usb_hcd *hcd,
					       struct usb_host_endpoint *ep)
{
	struct dwc2_hsotg *hsotg = dwc2_hcd_to_hsotg(hcd);
	struct dwc2_qh *qh;
	unsigned long flags;

	qh = ep->hcpriv;
	if (!qh)
		return;

	spin_lock_irqsave(&hsotg->lock, flags);
	qh->tt_buffer_dirty = 0;

	if (hsotg->flags.b.port_connect_status)
		dwc2_hcd_queue_transactions(hsotg, DWC2_TRANSACTION_ALL);

	spin_unlock_irqrestore(&hsotg->lock, flags);
}

static struct hc_driver dwc2_hc_driver = {
	.description = "dwc2_hsotg",
	.product_desc = "DWC OTG Controller",
	.hcd_priv_size = sizeof(struct wrapper_priv_data),

	.irq = _dwc2_hcd_irq,
	.flags = HCD_MEMORY | HCD_USB2,

	.start = _dwc2_hcd_start,
	.stop = _dwc2_hcd_stop,
	.urb_enqueue = _dwc2_hcd_urb_enqueue,
	.urb_dequeue = _dwc2_hcd_urb_dequeue,
	.endpoint_disable = _dwc2_hcd_endpoint_disable,
	.endpoint_reset = _dwc2_hcd_endpoint_reset,
	.get_frame_number = _dwc2_hcd_get_frame_number,

	.hub_status_data = _dwc2_hcd_hub_status_data,
	.hub_control = _dwc2_hcd_hub_control,
	.clear_tt_buffer_complete = _dwc2_hcd_clear_tt_buffer_complete,
};

/*
 * Frees secondary storage associated with the dwc2_hsotg structure contained
 * in the struct usb_hcd field
 */
static void dwc2_hcd_free(struct dwc2_hsotg *hsotg)
{
	u32 ahbcfg;
	u32 dctl;
	int i;

	dev_dbg(hsotg->dev, "DWC OTG HCD FREE\n");

	/* Free memory for QH/QTD lists */
	dwc2_qh_list_free(hsotg, &hsotg->non_periodic_sched_inactive);
	dwc2_qh_list_free(hsotg, &hsotg->non_periodic_sched_active);
	dwc2_qh_list_free(hsotg, &hsotg->periodic_sched_inactive);
	dwc2_qh_list_free(hsotg, &hsotg->periodic_sched_ready);
	dwc2_qh_list_free(hsotg, &hsotg->periodic_sched_assigned);
	dwc2_qh_list_free(hsotg, &hsotg->periodic_sched_queued);

	/* Free memory for the host channels */
	for (i = 0; i < MAX_EPS_CHANNELS; i++) {
		struct dwc2_host_chan *chan = hsotg->hc_ptr_array[i];

		if (chan != NULL) {
			dev_dbg(hsotg->dev, "HCD Free channel #%i, chan=%p\n",
				i, chan);
			hsotg->hc_ptr_array[i] = NULL;
			kfree(chan);
		}
	}

	if (hsotg->core_params->dma_enable > 0) {
		if (hsotg->status_buf) {
			dma_free_coherent(hsotg->dev, DWC2_HCD_STATUS_BUF_SIZE,
					  hsotg->status_buf,
					  hsotg->status_buf_dma);
			hsotg->status_buf = NULL;
		}
	} else {
		kfree(hsotg->status_buf);
		hsotg->status_buf = NULL;
	}

	ahbcfg = readl(hsotg->regs + GAHBCFG);

	/* Disable all interrupts */
	ahbcfg &= ~GAHBCFG_GLBL_INTR_EN;
	writel(ahbcfg, hsotg->regs + GAHBCFG);
	writel(0, hsotg->regs + GINTMSK);

	if (hsotg->hw_params.snpsid >= DWC2_CORE_REV_3_00a) {
		dctl = readl(hsotg->regs + DCTL);
		dctl |= DCTL_SFTDISCON;
		writel(dctl, hsotg->regs + DCTL);
	}

	if (hsotg->wq_otg) {
		if (!cancel_work_sync(&hsotg->wf_otg))
			flush_workqueue(hsotg->wq_otg);
		destroy_workqueue(hsotg->wq_otg);
	}

	kfree(hsotg->core_params);
	hsotg->core_params = NULL;
	del_timer(&hsotg->wkp_timer);
}

static void dwc2_hcd_release(struct dwc2_hsotg *hsotg)
{
	/* Turn off all host-specific interrupts */
	dwc2_disable_host_interrupts(hsotg);

	dwc2_hcd_free(hsotg);
}

/*
 * Sets all parameters to the given value.
 *
 * Assumes that the dwc2_core_params struct contains only integers.
 */
void dwc2_set_all_params(struct dwc2_core_params *params, int value)
{
	int *p = (int *)params;
	size_t size = sizeof(*params) / sizeof(*p);
	int i;

	for (i = 0; i < size; i++)
		p[i] = value;
}
EXPORT_SYMBOL_GPL(dwc2_set_all_params);

/*
 * Initializes the HCD. This function allocates memory for and initializes the
 * static parts of the usb_hcd and dwc2_hsotg structures. It also registers the
 * USB bus with the core and calls the hc_driver->start() function. It returns
 * a negative error on failure.
 */
int dwc2_hcd_init(struct dwc2_hsotg *hsotg, int irq,
		  const struct dwc2_core_params *params)
{
	struct usb_hcd *hcd;
	struct dwc2_host_chan *channel;
	u32 hcfg;
	int i, num_channels;
	int retval;

	if (usb_disabled())
		return -ENODEV;

	dev_dbg(hsotg->dev, "DWC OTG HCD INIT\n");

	/* Detect config values from hardware */
	retval = dwc2_get_hwparams(hsotg);

	if (retval)
		return retval;

	retval = -ENOMEM;

	hcfg = readl(hsotg->regs + HCFG);
	dev_dbg(hsotg->dev, "hcfg=%08x\n", hcfg);

#ifdef CONFIG_USB_DWC2_TRACK_MISSED_SOFS
	hsotg->frame_num_array = kzalloc(sizeof(*hsotg->frame_num_array) *
					 FRAME_NUM_ARRAY_SIZE, GFP_KERNEL);
	if (!hsotg->frame_num_array)
		goto error1;
	hsotg->last_frame_num_array = kzalloc(
			sizeof(*hsotg->last_frame_num_array) *
			FRAME_NUM_ARRAY_SIZE, GFP_KERNEL);
	if (!hsotg->last_frame_num_array)
		goto error1;
	hsotg->last_frame_num = HFNUM_MAX_FRNUM;
#endif

	hsotg->core_params = kzalloc(sizeof(*hsotg->core_params), GFP_KERNEL);
	if (!hsotg->core_params)
		goto error1;

	dwc2_set_all_params(hsotg->core_params, -1);

	/* Validate parameter values */
	dwc2_set_parameters(hsotg, params);

	/* Check if the bus driver or platform code has setup a dma_mask */
	if (hsotg->core_params->dma_enable > 0 &&
	    hsotg->dev->dma_mask == NULL) {
		dev_warn(hsotg->dev,
			 "dma_mask not set, disabling DMA\n");
		hsotg->core_params->dma_enable = 0;
		hsotg->core_params->dma_desc_enable = 0;
	}

	/* Set device flags indicating whether the HCD supports DMA */
	if (hsotg->core_params->dma_enable > 0) {
		if (dma_set_mask(hsotg->dev, DMA_BIT_MASK(32)) < 0)
			dev_warn(hsotg->dev, "can't set DMA mask\n");
		if (dma_set_coherent_mask(hsotg->dev, DMA_BIT_MASK(32)) < 0)
			dev_warn(hsotg->dev, "can't set coherent DMA mask\n");
	}

	hcd = usb_create_hcd(&dwc2_hc_driver, hsotg->dev, dev_name(hsotg->dev));
	if (!hcd)
		goto error1;

	if (hsotg->core_params->dma_enable <= 0)
		hcd->self.uses_dma = 0;

	hcd->has_tt = 1;

	((struct wrapper_priv_data *) &hcd->hcd_priv)->hsotg = hsotg;
	hsotg->priv = hcd;

	/*
	 * Disable the global interrupt until all the interrupt handlers are
	 * installed
	 */
	dwc2_disable_global_interrupts(hsotg);

	/* Initialize the DWC_otg core, and select the Phy type */
	retval = dwc2_core_init(hsotg, true, irq);
	if (retval)
		goto error2;

	/* Create new workqueue and init work */
	retval = -ENOMEM;
	hsotg->wq_otg = create_singlethread_workqueue("dwc2");
	if (!hsotg->wq_otg) {
		dev_err(hsotg->dev, "Failed to create workqueue\n");
		goto error2;
	}
	INIT_WORK(&hsotg->wf_otg, dwc2_conn_id_status_change);

	setup_timer(&hsotg->wkp_timer, dwc2_wakeup_detected,
		    (unsigned long)hsotg);

	/* Initialize the non-periodic schedule */
	INIT_LIST_HEAD(&hsotg->non_periodic_sched_inactive);
	INIT_LIST_HEAD(&hsotg->non_periodic_sched_active);

	/* Initialize the periodic schedule */
	INIT_LIST_HEAD(&hsotg->periodic_sched_inactive);
	INIT_LIST_HEAD(&hsotg->periodic_sched_ready);
	INIT_LIST_HEAD(&hsotg->periodic_sched_assigned);
	INIT_LIST_HEAD(&hsotg->periodic_sched_queued);

	/*
	 * Create a host channel descriptor for each host channel implemented
	 * in the controller. Initialize the channel descriptor array.
	 */
	INIT_LIST_HEAD(&hsotg->free_hc_list);
	num_channels = hsotg->core_params->host_channels;
	memset(&hsotg->hc_ptr_array[0], 0, sizeof(hsotg->hc_ptr_array));

	for (i = 0; i < num_channels; i++) {
		channel = kzalloc(sizeof(*channel), GFP_KERNEL);
		if (channel == NULL)
			goto error3;
		channel->hc_num = i;
		hsotg->hc_ptr_array[i] = channel;
	}

	if (hsotg->core_params->uframe_sched > 0)
		dwc2_hcd_init_usecs(hsotg);

	/* Initialize hsotg start work */
	INIT_DELAYED_WORK(&hsotg->start_work, dwc2_hcd_start_func);

	/* Initialize port reset work */
	INIT_DELAYED_WORK(&hsotg->reset_work, dwc2_hcd_reset_func);

	/*
	 * Allocate space for storing data on status transactions. Normally no
	 * data is sent, but this space acts as a bit bucket. This must be
	 * done after usb_add_hcd since that function allocates the DMA buffer
	 * pool.
	 */
	if (hsotg->core_params->dma_enable > 0)
		hsotg->status_buf = dma_alloc_coherent(hsotg->dev,
					DWC2_HCD_STATUS_BUF_SIZE,
					&hsotg->status_buf_dma, GFP_KERNEL);
	else
		hsotg->status_buf = kzalloc(DWC2_HCD_STATUS_BUF_SIZE,
					  GFP_KERNEL);

	if (!hsotg->status_buf)
		goto error3;

	hsotg->otg_port = 1;
	hsotg->frame_list = NULL;
	hsotg->frame_list_dma = 0;
	hsotg->periodic_qh_count = 0;

	/* Initiate lx_state to L3 disconnected state */
	hsotg->lx_state = DWC2_L3;

	hcd->self.otg_port = hsotg->otg_port;

	/* Don't support SG list at this point */
	hcd->self.sg_tablesize = 0;

	/*
	 * Finish generic HCD initialization and start the HCD. This function
	 * allocates the DMA buffer pool, registers the USB bus, requests the
	 * IRQ line, and calls hcd_start method.
	 */
	retval = usb_add_hcd(hcd, irq, IRQF_SHARED);
	if (retval < 0)
		goto error3;

	device_wakeup_enable(hcd->self.controller);

	dwc2_hcd_dump_state(hsotg);

	dwc2_enable_global_interrupts(hsotg);

	return 0;

error3:
	dwc2_hcd_release(hsotg);
error2:
	usb_put_hcd(hcd);
error1:
	kfree(hsotg->core_params);

#ifdef CONFIG_USB_DWC2_TRACK_MISSED_SOFS
	kfree(hsotg->last_frame_num_array);
	kfree(hsotg->frame_num_array);
#endif

	dev_err(hsotg->dev, "%s() FAILED, returning %d\n", __func__, retval);
	return retval;
}
EXPORT_SYMBOL_GPL(dwc2_hcd_init);

/*
 * Removes the HCD.
 * Frees memory and resources associated with the HCD and deregisters the bus.
 */
void dwc2_hcd_remove(struct dwc2_hsotg *hsotg)
{
	struct usb_hcd *hcd;

	dev_dbg(hsotg->dev, "DWC OTG HCD REMOVE\n");

	hcd = dwc2_hsotg_to_hcd(hsotg);
	dev_dbg(hsotg->dev, "hsotg->hcd = %p\n", hcd);

	if (!hcd) {
		dev_dbg(hsotg->dev, "%s: dwc2_hsotg_to_hcd(hsotg) NULL!\n",
			__func__);
		return;
	}

	usb_remove_hcd(hcd);
	hsotg->priv = NULL;
	dwc2_hcd_release(hsotg);
	usb_put_hcd(hcd);

#ifdef CONFIG_USB_DWC2_TRACK_MISSED_SOFS
	kfree(hsotg->last_frame_num_array);
	kfree(hsotg->frame_num_array);
#endif
}
EXPORT_SYMBOL_GPL(dwc2_hcd_remove);<|MERGE_RESOLUTION|>--- conflicted
+++ resolved
@@ -1535,11 +1535,7 @@
 			hprt0 |= HPRT0_RES;
 			writel(hprt0, hsotg->regs + HPRT0);
 			hprt0 &= ~HPRT0_SUSP;
-<<<<<<< HEAD
-			usleep_range(100000, 150000);
-=======
 			msleep(USB_RESUME_TIMEOUT);
->>>>>>> 007760cf
 
 			hprt0 &= ~HPRT0_RES;
 			writel(hprt0, hsotg->regs + HPRT0);
