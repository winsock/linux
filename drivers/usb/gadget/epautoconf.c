/*
 * epautoconf.c -- endpoint autoconfiguration for usb gadget drivers
 *
 * Copyright (C) 2004 David Brownell
 *
 * This program is free software; you can redistribute it and/or modify
 * it under the terms of the GNU General Public License as published by
 * the Free Software Foundation; either version 2 of the License, or
 * (at your option) any later version.
 */

#include <linux/kernel.h>
#include <linux/module.h>
#include <linux/types.h>
#include <linux/device.h>

#include <linux/ctype.h>
#include <linux/string.h>

#include <linux/usb/ch9.h>
#include <linux/usb/gadget.h>

/**
 * usb_ep_autoconfig_ss() - choose an endpoint matching the ep
 * descriptor and ep companion descriptor
 * @gadget: The device to which the endpoint must belong.
 * @desc: Endpoint descriptor, with endpoint direction and transfer mode
 *    initialized.  For periodic transfers, the maximum packet
 *    size must also be initialized.  This is modified on
 *    success.
 * @ep_comp: Endpoint companion descriptor, with the required
 *    number of streams. Will be modified when the chosen EP
 *    supports a different number of streams.
 *
 * This routine replaces the usb_ep_autoconfig when needed
 * superspeed enhancments. If such enhancemnets are required,
 * the FD should call usb_ep_autoconfig_ss directly and provide
 * the additional ep_comp parameter.
 *
 * By choosing an endpoint to use with the specified descriptor,
 * this routine simplifies writing gadget drivers that work with
 * multiple USB device controllers.  The endpoint would be
 * passed later to usb_ep_enable(), along with some descriptor.
 *
 * That second descriptor won't always be the same as the first one.
 * For example, isochronous endpoints can be autoconfigured for high
 * bandwidth, and then used in several lower bandwidth altsettings.
 * Also, high and full speed descriptors will be different.
 *
 * Be sure to examine and test the results of autoconfiguration
 * on your hardware.  This code may not make the best choices
 * about how to use the USB controller, and it can't know all
 * the restrictions that may apply. Some combinations of driver
 * and hardware won't be able to autoconfigure.
 *
 * On success, this returns an un-claimed usb_ep, and modifies the endpoint
 * descriptor bEndpointAddress.  For bulk endpoints, the wMaxPacket value
 * is initialized as if the endpoint were used at full speed and
 * the bmAttribute field in the ep companion descriptor is
 * updated with the assigned number of streams if it is
 * different from the original value. To prevent the endpoint
 * from being returned by a later autoconfig call, claim it by
 * assigning ep->claimed to true.
 *
 * On failure, this returns a null endpoint descriptor.
 */
struct usb_ep *usb_ep_autoconfig_ss(
	struct usb_gadget		*gadget,
	struct usb_endpoint_descriptor	*desc,
	struct usb_ss_ep_comp_descriptor *ep_comp
)
{
	struct usb_ep	*ep;
	u8		type;

	type = desc->bmAttributes & USB_ENDPOINT_XFERTYPE_MASK;

<<<<<<< HEAD
	/* First, apply chip-specific "best usage" knowledge.
	 * This might make a good usb_gadget_ops hook ...
	 */
	if (gadget_is_net2280(gadget)) {
		char name[8];

		if (type == USB_ENDPOINT_XFER_INT) {
			/* ep-e, ep-f are PIO with only 64 byte fifos */
			ep = find_ep(gadget, "ep-e");
			if (ep && ep_matches(gadget, ep, desc, ep_comp))
				goto found_ep;
			ep = find_ep(gadget, "ep-f");
			if (ep && ep_matches(gadget, ep, desc, ep_comp))
				goto found_ep;
		}

		/* USB3380: use same address for usb and hardware endpoints */
		snprintf(name, sizeof(name), "ep%d%s", usb_endpoint_num(desc),
				usb_endpoint_dir_in(desc) ? "in" : "out");
		ep = find_ep(gadget, name);
		if (ep && ep_matches(gadget, ep, desc, ep_comp))
			goto found_ep;
	} else if (gadget_is_goku (gadget)) {
		if (USB_ENDPOINT_XFER_INT == type) {
			/* single buffering is enough */
			ep = find_ep(gadget, "ep3-bulk");
			if (ep && ep_matches(gadget, ep, desc, ep_comp))
				goto found_ep;
		} else if (USB_ENDPOINT_XFER_BULK == type
				&& (USB_DIR_IN & desc->bEndpointAddress)) {
			/* DMA may be available */
			ep = find_ep(gadget, "ep2-bulk");
			if (ep && ep_matches(gadget, ep, desc,
					      ep_comp))
				goto found_ep;
		}

#ifdef CONFIG_BLACKFIN
	} else if (gadget_is_musbhdrc(gadget)) {
		if ((USB_ENDPOINT_XFER_BULK == type) ||
		    (USB_ENDPOINT_XFER_ISOC == type)) {
			if (USB_DIR_IN & desc->bEndpointAddress)
				ep = find_ep (gadget, "ep5in");
			else
				ep = find_ep (gadget, "ep6out");
		} else if (USB_ENDPOINT_XFER_INT == type) {
			if (USB_DIR_IN & desc->bEndpointAddress)
				ep = find_ep(gadget, "ep1in");
			else
				ep = find_ep(gadget, "ep2out");
		} else
			ep = NULL;
		if (ep && ep_matches(gadget, ep, desc, ep_comp))
			goto found_ep;
#endif
=======
	if (gadget->ops->match_ep) {
		ep = gadget->ops->match_ep(gadget, desc, ep_comp);
		if (ep)
			goto found_ep;
>>>>>>> 9fe8ecca
	}

	/* Second, look at endpoints until an unclaimed one looks usable */
	list_for_each_entry (ep, &gadget->ep_list, ep_list) {
		if (usb_gadget_ep_match_desc(gadget, ep, desc, ep_comp))
			goto found_ep;
	}

	/* Fail */
	return NULL;
found_ep:

	/*
	 * If the protocol driver hasn't yet decided on wMaxPacketSize
	 * and wants to know the maximum possible, provide the info.
	 */
	if (desc->wMaxPacketSize == 0)
		desc->wMaxPacketSize = cpu_to_le16(ep->maxpacket_limit);

	/* report address */
	desc->bEndpointAddress &= USB_DIR_IN;
	if (isdigit(ep->name[2])) {
		u8 num = simple_strtoul(&ep->name[2], NULL, 10);
		desc->bEndpointAddress |= num;
	} else if (desc->bEndpointAddress & USB_DIR_IN) {
		if (++gadget->in_epnum > 15)
			return NULL;
		desc->bEndpointAddress = USB_DIR_IN | gadget->in_epnum;
	} else {
		if (++gadget->out_epnum > 15)
			return NULL;
		desc->bEndpointAddress |= gadget->out_epnum;
	}

	/* report (variable) full speed bulk maxpacket */
	if ((type == USB_ENDPOINT_XFER_BULK) && !ep_comp) {
		int size = ep->maxpacket_limit;

		/* min() doesn't work on bitfields with gcc-3.5 */
		if (size > 64)
			size = 64;
		desc->wMaxPacketSize = cpu_to_le16(size);
	}

	ep->address = desc->bEndpointAddress;
	ep->desc = NULL;
	ep->comp_desc = NULL;
	ep->claimed = true;
	return ep;
}
EXPORT_SYMBOL_GPL(usb_ep_autoconfig_ss);

/**
 * usb_ep_autoconfig() - choose an endpoint matching the
 * descriptor
 * @gadget: The device to which the endpoint must belong.
 * @desc: Endpoint descriptor, with endpoint direction and transfer mode
 *	initialized.  For periodic transfers, the maximum packet
 *	size must also be initialized.  This is modified on success.
 *
 * By choosing an endpoint to use with the specified descriptor, this
 * routine simplifies writing gadget drivers that work with multiple
 * USB device controllers.  The endpoint would be passed later to
 * usb_ep_enable(), along with some descriptor.
 *
 * That second descriptor won't always be the same as the first one.
 * For example, isochronous endpoints can be autoconfigured for high
 * bandwidth, and then used in several lower bandwidth altsettings.
 * Also, high and full speed descriptors will be different.
 *
 * Be sure to examine and test the results of autoconfiguration on your
 * hardware.  This code may not make the best choices about how to use the
 * USB controller, and it can't know all the restrictions that may apply.
 * Some combinations of driver and hardware won't be able to autoconfigure.
 *
 * On success, this returns an un-claimed usb_ep, and modifies the endpoint
 * descriptor bEndpointAddress.  For bulk endpoints, the wMaxPacket value
 * is initialized as if the endpoint were used at full speed.  To prevent
 * the endpoint from being returned by a later autoconfig call, claim it
 * by assigning ep->claimed to true.
 *
 * On failure, this returns a null endpoint descriptor.
 */
struct usb_ep *usb_ep_autoconfig(
	struct usb_gadget		*gadget,
	struct usb_endpoint_descriptor	*desc
)
{
	return usb_ep_autoconfig_ss(gadget, desc, NULL);
}
EXPORT_SYMBOL_GPL(usb_ep_autoconfig);

/**
 * usb_ep_autoconfig_reset - reset endpoint autoconfig state
 * @gadget: device for which autoconfig state will be reset
 *
 * Use this for devices where one configuration may need to assign
 * endpoint resources very differently from the next one.  It clears
 * state such as ep->claimed and the record of assigned endpoints
 * used by usb_ep_autoconfig().
 */
void usb_ep_autoconfig_reset (struct usb_gadget *gadget)
{
	struct usb_ep	*ep;

	list_for_each_entry (ep, &gadget->ep_list, ep_list) {
		ep->claimed = false;
	}
	gadget->in_epnum = 0;
	gadget->out_epnum = 0;
}
EXPORT_SYMBOL_GPL(usb_ep_autoconfig_reset);<|MERGE_RESOLUTION|>--- conflicted
+++ resolved
@@ -75,68 +75,10 @@
 
 	type = desc->bmAttributes & USB_ENDPOINT_XFERTYPE_MASK;
 
-<<<<<<< HEAD
-	/* First, apply chip-specific "best usage" knowledge.
-	 * This might make a good usb_gadget_ops hook ...
-	 */
-	if (gadget_is_net2280(gadget)) {
-		char name[8];
-
-		if (type == USB_ENDPOINT_XFER_INT) {
-			/* ep-e, ep-f are PIO with only 64 byte fifos */
-			ep = find_ep(gadget, "ep-e");
-			if (ep && ep_matches(gadget, ep, desc, ep_comp))
-				goto found_ep;
-			ep = find_ep(gadget, "ep-f");
-			if (ep && ep_matches(gadget, ep, desc, ep_comp))
-				goto found_ep;
-		}
-
-		/* USB3380: use same address for usb and hardware endpoints */
-		snprintf(name, sizeof(name), "ep%d%s", usb_endpoint_num(desc),
-				usb_endpoint_dir_in(desc) ? "in" : "out");
-		ep = find_ep(gadget, name);
-		if (ep && ep_matches(gadget, ep, desc, ep_comp))
-			goto found_ep;
-	} else if (gadget_is_goku (gadget)) {
-		if (USB_ENDPOINT_XFER_INT == type) {
-			/* single buffering is enough */
-			ep = find_ep(gadget, "ep3-bulk");
-			if (ep && ep_matches(gadget, ep, desc, ep_comp))
-				goto found_ep;
-		} else if (USB_ENDPOINT_XFER_BULK == type
-				&& (USB_DIR_IN & desc->bEndpointAddress)) {
-			/* DMA may be available */
-			ep = find_ep(gadget, "ep2-bulk");
-			if (ep && ep_matches(gadget, ep, desc,
-					      ep_comp))
-				goto found_ep;
-		}
-
-#ifdef CONFIG_BLACKFIN
-	} else if (gadget_is_musbhdrc(gadget)) {
-		if ((USB_ENDPOINT_XFER_BULK == type) ||
-		    (USB_ENDPOINT_XFER_ISOC == type)) {
-			if (USB_DIR_IN & desc->bEndpointAddress)
-				ep = find_ep (gadget, "ep5in");
-			else
-				ep = find_ep (gadget, "ep6out");
-		} else if (USB_ENDPOINT_XFER_INT == type) {
-			if (USB_DIR_IN & desc->bEndpointAddress)
-				ep = find_ep(gadget, "ep1in");
-			else
-				ep = find_ep(gadget, "ep2out");
-		} else
-			ep = NULL;
-		if (ep && ep_matches(gadget, ep, desc, ep_comp))
-			goto found_ep;
-#endif
-=======
 	if (gadget->ops->match_ep) {
 		ep = gadget->ops->match_ep(gadget, desc, ep_comp);
 		if (ep)
 			goto found_ep;
->>>>>>> 9fe8ecca
 	}
 
 	/* Second, look at endpoints until an unclaimed one looks usable */
