--- conflicted
+++ resolved
@@ -1120,19 +1120,11 @@
 static void isig(int sig, struct tty_struct *tty)
 {
 	struct n_tty_data *ldata = tty->disc_data;
-<<<<<<< HEAD
 
 	if (L_NOFLSH(tty)) {
 		/* signal only */
 		__isig(sig, tty);
 
-=======
-
-	if (L_NOFLSH(tty)) {
-		/* signal only */
-		__isig(sig, tty);
-
->>>>>>> 9fe8ecca
 	} else { /* signal and flush */
 		up_read(&tty->termios_rwsem);
 		down_write(&tty->termios_rwsem);
