--- conflicted
+++ resolved
@@ -177,10 +177,6 @@
 	struct gpio_chip *gc = irq_data_get_irq_chip_data(d);
 	struct gpio_rcar_priv *p = container_of(gc, struct gpio_rcar_priv,
 						gpio_chip);
-<<<<<<< HEAD
-
-	irq_set_irq_wake(p->irq_parent, on);
-=======
 	int error;
 
 	if (p->irq_parent) {
@@ -192,7 +188,6 @@
 			p->irq_parent = 0;
 		}
 	}
->>>>>>> 4b8a8262
 
 	if (!p->clk)
 		return 0;
