--- conflicted
+++ resolved
@@ -1019,16 +1019,9 @@
 			state &= ~PCIE_LINK_STATE_L0S;
 			pci_write_config_word(us_dev, pos + PCI_EXP_LNKCTL,
 			                      state);
-<<<<<<< HEAD
-			printk(KERN_INFO "Disabling ASPM L0s upstream switch "
-			       "port %x:%x.%x\n", us_dev->bus->number,
-			       PCI_SLOT(us_dev->devfn),
-			       PCI_FUNC(us_dev->devfn));
-=======
 			dev_info(&pdev->dev,
 				 "Disabling ASPM L0s upstream switch port %s\n",
 				 pci_name(us_dev));
->>>>>>> c07f62e5
 		}
 	default:
 		break;
