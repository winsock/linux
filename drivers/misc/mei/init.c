/*
 *
 * Intel Management Engine Interface (Intel MEI) Linux driver
 * Copyright (c) 2003-2012, Intel Corporation.
 *
 * This program is free software; you can redistribute it and/or modify it
 * under the terms and conditions of the GNU General Public License,
 * version 2, as published by the Free Software Foundation.
 *
 * This program is distributed in the hope it will be useful, but WITHOUT
 * ANY WARRANTY; without even the implied warranty of MERCHANTABILITY or
 * FITNESS FOR A PARTICULAR PURPOSE.  See the GNU General Public License for
 * more details.
 *
 */

#include <linux/export.h>
#include <linux/sched.h>
#include <linux/wait.h>
#include <linux/delay.h>

#include <linux/mei.h>

#include "mei_dev.h"
#include "hbm.h"
#include "client.h"

const char *mei_dev_state_str(int state)
{
#define MEI_DEV_STATE(state) case MEI_DEV_##state: return #state
	switch (state) {
	MEI_DEV_STATE(INITIALIZING);
	MEI_DEV_STATE(INIT_CLIENTS);
	MEI_DEV_STATE(ENABLED);
	MEI_DEV_STATE(RESETTING);
	MEI_DEV_STATE(DISABLED);
	MEI_DEV_STATE(POWER_DOWN);
	MEI_DEV_STATE(POWER_UP);
	default:
		return "unknown";
	}
#undef MEI_DEV_STATE
}

const char *mei_pg_state_str(enum mei_pg_state state)
{
#define MEI_PG_STATE(state) case MEI_PG_##state: return #state
	switch (state) {
	MEI_PG_STATE(OFF);
	MEI_PG_STATE(ON);
	default:
		return "unknown";
	}
#undef MEI_PG_STATE
}

/**
 * mei_fw_status2str - convert fw status registers to printable string
 *
 * @fw_status:  firmware status
 * @buf: string buffer at minimal size MEI_FW_STATUS_STR_SZ
 * @len: buffer len must be >= MEI_FW_STATUS_STR_SZ
 *
 * Return: number of bytes written or -EINVAL if buffer is to small
 */
ssize_t mei_fw_status2str(struct mei_fw_status *fw_status,
			  char *buf, size_t len)
{
	ssize_t cnt = 0;
	int i;

	buf[0] = '\0';

	if (len < MEI_FW_STATUS_STR_SZ)
		return -EINVAL;

	for (i = 0; i < fw_status->count; i++)
		cnt += scnprintf(buf + cnt, len - cnt, "%08X ",
				fw_status->status[i]);

	/* drop last space */
	buf[cnt] = '\0';
	return cnt;
}
EXPORT_SYMBOL_GPL(mei_fw_status2str);

/**
 * mei_cancel_work - Cancel mei background jobs
 *
 * @dev: the device structure
 */
void mei_cancel_work(struct mei_device *dev)
{
	cancel_work_sync(&dev->init_work);
	cancel_work_sync(&dev->reset_work);

	cancel_delayed_work(&dev->timer_work);
}
EXPORT_SYMBOL_GPL(mei_cancel_work);

/**
 * mei_reset - resets host and fw.
 *
 * @dev: the device structure
 *
 * Return: 0 on success or < 0 if the reset hasn't succeeded
 */
int mei_reset(struct mei_device *dev)
{
	enum mei_dev_state state = dev->dev_state;
	bool interrupts_enabled;
	int ret;

	if (state != MEI_DEV_INITIALIZING &&
	    state != MEI_DEV_DISABLED &&
	    state != MEI_DEV_POWER_DOWN &&
	    state != MEI_DEV_POWER_UP) {
		char fw_sts_str[MEI_FW_STATUS_STR_SZ];

		mei_fw_status_str(dev, fw_sts_str, MEI_FW_STATUS_STR_SZ);
		dev_warn(dev->dev, "unexpected reset: dev_state = %s fw status = %s\n",
			 mei_dev_state_str(state), fw_sts_str);
	}

	/* we're already in reset, cancel the init timer
	 * if the reset was called due the hbm protocol error
	 * we need to call it before hw start
	 * so the hbm watchdog won't kick in
	 */
	mei_hbm_idle(dev);

	/* enter reset flow */
	interrupts_enabled = state != MEI_DEV_POWER_DOWN;
	dev->dev_state = MEI_DEV_RESETTING;

	dev->reset_count++;
	if (dev->reset_count > MEI_MAX_CONSEC_RESET) {
		dev_err(dev->dev, "reset: reached maximal consecutive resets: disabling the device\n");
		dev->dev_state = MEI_DEV_DISABLED;
		return -ENODEV;
	}

	ret = mei_hw_reset(dev, interrupts_enabled);
	/* fall through and remove the sw state even if hw reset has failed */

	/* no need to clean up software state in case of power up */
	if (state != MEI_DEV_INITIALIZING &&
	    state != MEI_DEV_POWER_UP) {

		/* remove all waiting requests */
		mei_cl_all_write_clear(dev);

		mei_cl_all_disconnect(dev);

		/* wake up all readers and writers so they can be interrupted */
		mei_cl_all_wakeup(dev);

		/* remove entry if already in list */
		dev_dbg(dev->dev, "remove iamthif and wd from the file list.\n");
		mei_cl_unlink(&dev->wd_cl);
		mei_cl_unlink(&dev->iamthif_cl);
		mei_amthif_reset_params(dev);
	}

	mei_hbm_reset(dev);

	dev->rd_msg_hdr = 0;
	dev->wd_pending = false;

	if (ret) {
		dev_err(dev->dev, "hw_reset failed ret = %d\n", ret);
		return ret;
	}

	if (state == MEI_DEV_POWER_DOWN) {
		dev_dbg(dev->dev, "powering down: end of reset\n");
		dev->dev_state = MEI_DEV_DISABLED;
		return 0;
	}

	ret = mei_hw_start(dev);
	if (ret) {
		dev_err(dev->dev, "hw_start failed ret = %d\n", ret);
		return ret;
	}

	dev_dbg(dev->dev, "link is established start sending messages.\n");

	dev->dev_state = MEI_DEV_INIT_CLIENTS;
	ret = mei_hbm_start_req(dev);
	if (ret) {
		dev_err(dev->dev, "hbm_start failed ret = %d\n", ret);
		dev->dev_state = MEI_DEV_RESETTING;
		return ret;
	}

	return 0;
}
EXPORT_SYMBOL_GPL(mei_reset);

/**
 * mei_start - initializes host and fw to start work.
 *
 * @dev: the device structure
 *
 * Return: 0 on success, <0 on failure.
 */
int mei_start(struct mei_device *dev)
{
	int ret;

	mutex_lock(&dev->device_lock);

	/* acknowledge interrupt and stop interrupts */
	mei_clear_interrupts(dev);

	mei_hw_config(dev);

	dev_dbg(dev->dev, "reset in start the mei device.\n");

	dev->reset_count = 0;
	do {
		dev->dev_state = MEI_DEV_INITIALIZING;
		ret = mei_reset(dev);

		if (ret == -ENODEV || dev->dev_state == MEI_DEV_DISABLED) {
			dev_err(dev->dev, "reset failed ret = %d", ret);
			goto err;
		}
	} while (ret);

	/* we cannot start the device w/o hbm start message completed */
	if (dev->dev_state == MEI_DEV_DISABLED) {
		dev_err(dev->dev, "reset failed");
		goto err;
	}

	if (mei_hbm_start_wait(dev)) {
		dev_err(dev->dev, "HBM haven't started");
		goto err;
	}

	if (!mei_host_is_ready(dev)) {
		dev_err(dev->dev, "host is not ready.\n");
		goto err;
	}

	if (!mei_hw_is_ready(dev)) {
		dev_err(dev->dev, "ME is not ready.\n");
		goto err;
	}

	if (!mei_hbm_version_is_supported(dev)) {
		dev_dbg(dev->dev, "MEI start failed.\n");
		goto err;
	}

	dev_dbg(dev->dev, "link layer has been established.\n");

	mutex_unlock(&dev->device_lock);
	return 0;
err:
	dev_err(dev->dev, "link layer initialization failed.\n");
	dev->dev_state = MEI_DEV_DISABLED;
	mutex_unlock(&dev->device_lock);
	return -ENODEV;
}
EXPORT_SYMBOL_GPL(mei_start);

/**
 * mei_restart - restart device after suspend
 *
 * @dev: the device structure
 *
 * Return: 0 on success or -ENODEV if the restart hasn't succeeded
 */
int mei_restart(struct mei_device *dev)
{
	int err;

	mutex_lock(&dev->device_lock);

	mei_clear_interrupts(dev);

	dev->dev_state = MEI_DEV_POWER_UP;
	dev->reset_count = 0;

	err = mei_reset(dev);

	mutex_unlock(&dev->device_lock);

	if (err == -ENODEV || dev->dev_state == MEI_DEV_DISABLED) {
		dev_err(dev->dev, "device disabled = %d\n", err);
		return -ENODEV;
	}

	/* try to start again */
	if (err)
		schedule_work(&dev->reset_work);


	return 0;
}
EXPORT_SYMBOL_GPL(mei_restart);

static void mei_reset_work(struct work_struct *work)
{
	struct mei_device *dev =
		container_of(work, struct mei_device,  reset_work);
	int ret;

	mutex_lock(&dev->device_lock);

	ret = mei_reset(dev);

	mutex_unlock(&dev->device_lock);

	if (dev->dev_state == MEI_DEV_DISABLED) {
		dev_err(dev->dev, "device disabled = %d\n", ret);
		return;
	}

	/* retry reset in case of failure */
	if (ret)
		schedule_work(&dev->reset_work);
}

void mei_stop(struct mei_device *dev)
{
	dev_dbg(dev->dev, "stopping the device.\n");

	mei_cancel_work(dev);

<<<<<<< HEAD
	mei_nfc_host_exit(dev);
=======
	mei_cl_bus_remove_devices(dev);
>>>>>>> 9fe8ecca

	mutex_lock(&dev->device_lock);

	mei_wd_stop(dev);

	dev->dev_state = MEI_DEV_POWER_DOWN;
	mei_reset(dev);
	/* move device to disabled state unconditionally */
	dev->dev_state = MEI_DEV_DISABLED;

	mutex_unlock(&dev->device_lock);

	mei_watchdog_unregister(dev);
}
EXPORT_SYMBOL_GPL(mei_stop);

/**
 * mei_write_is_idle - check if the write queues are idle
 *
 * @dev: the device structure
 *
 * Return: true of there is no pending write
 */
bool mei_write_is_idle(struct mei_device *dev)
{
	bool idle = (dev->dev_state == MEI_DEV_ENABLED &&
		list_empty(&dev->ctrl_wr_list.list) &&
		list_empty(&dev->write_list.list)   &&
		list_empty(&dev->write_waiting_list.list));

	dev_dbg(dev->dev, "write pg: is idle[%d] state=%s ctrl=%01d write=%01d wwait=%01d\n",
		idle,
		mei_dev_state_str(dev->dev_state),
		list_empty(&dev->ctrl_wr_list.list),
		list_empty(&dev->write_list.list),
		list_empty(&dev->write_waiting_list.list));

	return idle;
}
EXPORT_SYMBOL_GPL(mei_write_is_idle);

/**
 * mei_device_init  -- initialize mei_device structure
 *
 * @dev: the mei device
 * @device: the device structure
 * @hw_ops: hw operations
 */
void mei_device_init(struct mei_device *dev,
		     struct device *device,
		     const struct mei_hw_ops *hw_ops)
{
	/* setup our list array */
	INIT_LIST_HEAD(&dev->file_list);
	INIT_LIST_HEAD(&dev->device_list);
	INIT_LIST_HEAD(&dev->me_clients);
	mutex_init(&dev->device_lock);
	init_rwsem(&dev->me_clients_rwsem);
	mutex_init(&dev->cl_bus_lock);
	init_waitqueue_head(&dev->wait_hw_ready);
	init_waitqueue_head(&dev->wait_pg);
	init_waitqueue_head(&dev->wait_hbm_start);
	init_waitqueue_head(&dev->wait_stop_wd);
	dev->dev_state = MEI_DEV_INITIALIZING;
	dev->reset_count = 0;

	mei_io_list_init(&dev->write_list);
	mei_io_list_init(&dev->write_waiting_list);
	mei_io_list_init(&dev->ctrl_wr_list);
	mei_io_list_init(&dev->ctrl_rd_list);

	INIT_DELAYED_WORK(&dev->timer_work, mei_timer);
	INIT_WORK(&dev->init_work, mei_host_client_init);
	INIT_WORK(&dev->reset_work, mei_reset_work);

	INIT_LIST_HEAD(&dev->wd_cl.link);
	INIT_LIST_HEAD(&dev->iamthif_cl.link);
	mei_io_list_init(&dev->amthif_cmd_list);
	mei_io_list_init(&dev->amthif_rd_complete_list);

	bitmap_zero(dev->host_clients_map, MEI_CLIENTS_MAX);
	dev->open_handle_count = 0;

	/*
	 * Reserving the first client ID
	 * 0: Reserved for MEI Bus Message communications
	 */
	bitmap_set(dev->host_clients_map, 0, 1);

	dev->pg_event = MEI_PG_EVENT_IDLE;
	dev->ops      = hw_ops;
	dev->dev      = device;
}
EXPORT_SYMBOL_GPL(mei_device_init);
<|MERGE_RESOLUTION|>--- conflicted
+++ resolved
@@ -331,11 +331,7 @@
 
 	mei_cancel_work(dev);
 
-<<<<<<< HEAD
-	mei_nfc_host_exit(dev);
-=======
 	mei_cl_bus_remove_devices(dev);
->>>>>>> 9fe8ecca
 
 	mutex_lock(&dev->device_lock);
 
