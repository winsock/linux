/*
 *  ahci.c - AHCI SATA support
 *
 *  Maintained by:  Tejun Heo <tj@kernel.org>
 *    		    Please ALWAYS copy linux-ide@vger.kernel.org
 *		    on emails.
 *
 *  Copyright 2004-2005 Red Hat, Inc.
 *
 *
 *  This program is free software; you can redistribute it and/or modify
 *  it under the terms of the GNU General Public License as published by
 *  the Free Software Foundation; either version 2, or (at your option)
 *  any later version.
 *
 *  This program is distributed in the hope that it will be useful,
 *  but WITHOUT ANY WARRANTY; without even the implied warranty of
 *  MERCHANTABILITY or FITNESS FOR A PARTICULAR PURPOSE.  See the
 *  GNU General Public License for more details.
 *
 *  You should have received a copy of the GNU General Public License
 *  along with this program; see the file COPYING.  If not, write to
 *  the Free Software Foundation, 675 Mass Ave, Cambridge, MA 02139, USA.
 *
 *
 * libata documentation is available via 'make {ps|pdf}docs',
 * as Documentation/DocBook/libata.*
 *
 * AHCI hardware documentation:
 * http://www.intel.com/technology/serialata/pdf/rev1_0.pdf
 * http://www.intel.com/technology/serialata/pdf/rev1_1.pdf
 *
 */

#include <linux/kernel.h>
#include <linux/module.h>
#include <linux/pci.h>
#include <linux/blkdev.h>
#include <linux/delay.h>
#include <linux/interrupt.h>
#include <linux/dma-mapping.h>
#include <linux/device.h>
#include <linux/dmi.h>
#include <linux/gfp.h>
#include <linux/msi.h>
#include <scsi/scsi_host.h>
#include <scsi/scsi_cmnd.h>
#include <linux/libata.h>
#include "ahci.h"

#define DRV_NAME	"ahci"
#define DRV_VERSION	"3.0"

enum {
	AHCI_PCI_BAR_STA2X11	= 0,
	AHCI_PCI_BAR_CAVIUM	= 0,
	AHCI_PCI_BAR_ENMOTUS	= 2,
	AHCI_PCI_BAR_STANDARD	= 5,
};

enum board_ids {
	/* board IDs by feature in alphabetical order */
	board_ahci,
	board_ahci_ign_iferr,
	board_ahci_nomsi,
	board_ahci_noncq,
	board_ahci_nosntf,
	board_ahci_yes_fbs,

	/* board IDs for specific chipsets in alphabetical order */
	board_ahci_avn,
	board_ahci_mcp65,
	board_ahci_mcp77,
	board_ahci_mcp89,
	board_ahci_mv,
	board_ahci_sb600,
	board_ahci_sb700,	/* for SB700 and SB800 */
	board_ahci_vt8251,

	/* aliases */
	board_ahci_mcp_linux	= board_ahci_mcp65,
	board_ahci_mcp67	= board_ahci_mcp65,
	board_ahci_mcp73	= board_ahci_mcp65,
	board_ahci_mcp79	= board_ahci_mcp77,
};

static int ahci_init_one(struct pci_dev *pdev, const struct pci_device_id *ent);
static int ahci_vt8251_hardreset(struct ata_link *link, unsigned int *class,
				 unsigned long deadline);
static int ahci_avn_hardreset(struct ata_link *link, unsigned int *class,
			      unsigned long deadline);
static void ahci_mcp89_apple_enable(struct pci_dev *pdev);
static bool is_mcp89_apple(struct pci_dev *pdev);
static int ahci_p5wdh_hardreset(struct ata_link *link, unsigned int *class,
				unsigned long deadline);
#ifdef CONFIG_PM
static int ahci_pci_device_suspend(struct pci_dev *pdev, pm_message_t mesg);
static int ahci_pci_device_resume(struct pci_dev *pdev);
#endif

static struct scsi_host_template ahci_sht = {
	AHCI_SHT("ahci"),
};

static struct ata_port_operations ahci_vt8251_ops = {
	.inherits		= &ahci_ops,
	.hardreset		= ahci_vt8251_hardreset,
};

static struct ata_port_operations ahci_p5wdh_ops = {
	.inherits		= &ahci_ops,
	.hardreset		= ahci_p5wdh_hardreset,
};

static struct ata_port_operations ahci_avn_ops = {
	.inherits		= &ahci_ops,
	.hardreset		= ahci_avn_hardreset,
};

static const struct ata_port_info ahci_port_info[] = {
	/* by features */
	[board_ahci] = {
		.flags		= AHCI_FLAG_COMMON,
		.pio_mask	= ATA_PIO4,
		.udma_mask	= ATA_UDMA6,
		.port_ops	= &ahci_ops,
	},
	[board_ahci_ign_iferr] = {
		AHCI_HFLAGS	(AHCI_HFLAG_IGN_IRQ_IF_ERR),
		.flags		= AHCI_FLAG_COMMON,
		.pio_mask	= ATA_PIO4,
		.udma_mask	= ATA_UDMA6,
		.port_ops	= &ahci_ops,
	},
	[board_ahci_nomsi] = {
		AHCI_HFLAGS	(AHCI_HFLAG_NO_MSI),
		.flags		= AHCI_FLAG_COMMON,
		.pio_mask	= ATA_PIO4,
		.udma_mask	= ATA_UDMA6,
		.port_ops	= &ahci_ops,
	},
	[board_ahci_noncq] = {
		AHCI_HFLAGS	(AHCI_HFLAG_NO_NCQ),
		.flags		= AHCI_FLAG_COMMON,
		.pio_mask	= ATA_PIO4,
		.udma_mask	= ATA_UDMA6,
		.port_ops	= &ahci_ops,
	},
	[board_ahci_nosntf] = {
		AHCI_HFLAGS	(AHCI_HFLAG_NO_SNTF),
		.flags		= AHCI_FLAG_COMMON,
		.pio_mask	= ATA_PIO4,
		.udma_mask	= ATA_UDMA6,
		.port_ops	= &ahci_ops,
	},
	[board_ahci_yes_fbs] = {
		AHCI_HFLAGS	(AHCI_HFLAG_YES_FBS),
		.flags		= AHCI_FLAG_COMMON,
		.pio_mask	= ATA_PIO4,
		.udma_mask	= ATA_UDMA6,
		.port_ops	= &ahci_ops,
	},
	/* by chipsets */
	[board_ahci_avn] = {
		.flags		= AHCI_FLAG_COMMON,
		.pio_mask	= ATA_PIO4,
		.udma_mask	= ATA_UDMA6,
		.port_ops	= &ahci_avn_ops,
	},
	[board_ahci_mcp65] = {
		AHCI_HFLAGS	(AHCI_HFLAG_NO_FPDMA_AA | AHCI_HFLAG_NO_PMP |
				 AHCI_HFLAG_YES_NCQ),
		.flags		= AHCI_FLAG_COMMON | ATA_FLAG_NO_DIPM,
		.pio_mask	= ATA_PIO4,
		.udma_mask	= ATA_UDMA6,
		.port_ops	= &ahci_ops,
	},
	[board_ahci_mcp77] = {
		AHCI_HFLAGS	(AHCI_HFLAG_NO_FPDMA_AA | AHCI_HFLAG_NO_PMP),
		.flags		= AHCI_FLAG_COMMON,
		.pio_mask	= ATA_PIO4,
		.udma_mask	= ATA_UDMA6,
		.port_ops	= &ahci_ops,
	},
	[board_ahci_mcp89] = {
		AHCI_HFLAGS	(AHCI_HFLAG_NO_FPDMA_AA),
		.flags		= AHCI_FLAG_COMMON,
		.pio_mask	= ATA_PIO4,
		.udma_mask	= ATA_UDMA6,
		.port_ops	= &ahci_ops,
	},
	[board_ahci_mv] = {
		AHCI_HFLAGS	(AHCI_HFLAG_NO_NCQ | AHCI_HFLAG_NO_MSI |
				 AHCI_HFLAG_MV_PATA | AHCI_HFLAG_NO_PMP),
		.flags		= ATA_FLAG_SATA | ATA_FLAG_PIO_DMA,
		.pio_mask	= ATA_PIO4,
		.udma_mask	= ATA_UDMA6,
		.port_ops	= &ahci_ops,
	},
	[board_ahci_sb600] = {
		AHCI_HFLAGS	(AHCI_HFLAG_IGN_SERR_INTERNAL |
				 AHCI_HFLAG_NO_MSI | AHCI_HFLAG_SECT255 |
				 AHCI_HFLAG_32BIT_ONLY),
		.flags		= AHCI_FLAG_COMMON,
		.pio_mask	= ATA_PIO4,
		.udma_mask	= ATA_UDMA6,
		.port_ops	= &ahci_pmp_retry_srst_ops,
	},
	[board_ahci_sb700] = {	/* for SB700 and SB800 */
		AHCI_HFLAGS	(AHCI_HFLAG_IGN_SERR_INTERNAL),
		.flags		= AHCI_FLAG_COMMON,
		.pio_mask	= ATA_PIO4,
		.udma_mask	= ATA_UDMA6,
		.port_ops	= &ahci_pmp_retry_srst_ops,
	},
	[board_ahci_vt8251] = {
		AHCI_HFLAGS	(AHCI_HFLAG_NO_NCQ | AHCI_HFLAG_NO_PMP),
		.flags		= AHCI_FLAG_COMMON,
		.pio_mask	= ATA_PIO4,
		.udma_mask	= ATA_UDMA6,
		.port_ops	= &ahci_vt8251_ops,
	},
};

static const struct pci_device_id ahci_pci_tbl[] = {
	/* Intel */
	{ PCI_VDEVICE(INTEL, 0x2652), board_ahci }, /* ICH6 */
	{ PCI_VDEVICE(INTEL, 0x2653), board_ahci }, /* ICH6M */
	{ PCI_VDEVICE(INTEL, 0x27c1), board_ahci }, /* ICH7 */
	{ PCI_VDEVICE(INTEL, 0x27c5), board_ahci }, /* ICH7M */
	{ PCI_VDEVICE(INTEL, 0x27c3), board_ahci }, /* ICH7R */
	{ PCI_VDEVICE(AL, 0x5288), board_ahci_ign_iferr }, /* ULi M5288 */
	{ PCI_VDEVICE(INTEL, 0x2681), board_ahci }, /* ESB2 */
	{ PCI_VDEVICE(INTEL, 0x2682), board_ahci }, /* ESB2 */
	{ PCI_VDEVICE(INTEL, 0x2683), board_ahci }, /* ESB2 */
	{ PCI_VDEVICE(INTEL, 0x27c6), board_ahci }, /* ICH7-M DH */
	{ PCI_VDEVICE(INTEL, 0x2821), board_ahci }, /* ICH8 */
	{ PCI_VDEVICE(INTEL, 0x2822), board_ahci_nosntf }, /* ICH8 */
	{ PCI_VDEVICE(INTEL, 0x2824), board_ahci }, /* ICH8 */
	{ PCI_VDEVICE(INTEL, 0x2829), board_ahci }, /* ICH8M */
	{ PCI_VDEVICE(INTEL, 0x282a), board_ahci }, /* ICH8M */
	{ PCI_VDEVICE(INTEL, 0x2922), board_ahci }, /* ICH9 */
	{ PCI_VDEVICE(INTEL, 0x2923), board_ahci }, /* ICH9 */
	{ PCI_VDEVICE(INTEL, 0x2924), board_ahci }, /* ICH9 */
	{ PCI_VDEVICE(INTEL, 0x2925), board_ahci }, /* ICH9 */
	{ PCI_VDEVICE(INTEL, 0x2927), board_ahci }, /* ICH9 */
	{ PCI_VDEVICE(INTEL, 0x2929), board_ahci }, /* ICH9M */
	{ PCI_VDEVICE(INTEL, 0x292a), board_ahci }, /* ICH9M */
	{ PCI_VDEVICE(INTEL, 0x292b), board_ahci }, /* ICH9M */
	{ PCI_VDEVICE(INTEL, 0x292c), board_ahci }, /* ICH9M */
	{ PCI_VDEVICE(INTEL, 0x292f), board_ahci }, /* ICH9M */
	{ PCI_VDEVICE(INTEL, 0x294d), board_ahci }, /* ICH9 */
	{ PCI_VDEVICE(INTEL, 0x294e), board_ahci }, /* ICH9M */
	{ PCI_VDEVICE(INTEL, 0x502a), board_ahci }, /* Tolapai */
	{ PCI_VDEVICE(INTEL, 0x502b), board_ahci }, /* Tolapai */
	{ PCI_VDEVICE(INTEL, 0x3a05), board_ahci }, /* ICH10 */
	{ PCI_VDEVICE(INTEL, 0x3a22), board_ahci }, /* ICH10 */
	{ PCI_VDEVICE(INTEL, 0x3a25), board_ahci }, /* ICH10 */
	{ PCI_VDEVICE(INTEL, 0x3b22), board_ahci }, /* PCH AHCI */
	{ PCI_VDEVICE(INTEL, 0x3b23), board_ahci }, /* PCH AHCI */
	{ PCI_VDEVICE(INTEL, 0x3b24), board_ahci }, /* PCH RAID */
	{ PCI_VDEVICE(INTEL, 0x3b25), board_ahci }, /* PCH RAID */
	{ PCI_VDEVICE(INTEL, 0x3b29), board_ahci }, /* PCH AHCI */
	{ PCI_VDEVICE(INTEL, 0x3b2b), board_ahci }, /* PCH RAID */
	{ PCI_VDEVICE(INTEL, 0x3b2c), board_ahci }, /* PCH RAID */
	{ PCI_VDEVICE(INTEL, 0x3b2f), board_ahci }, /* PCH AHCI */
	{ PCI_VDEVICE(INTEL, 0x1c02), board_ahci }, /* CPT AHCI */
	{ PCI_VDEVICE(INTEL, 0x1c03), board_ahci }, /* CPT AHCI */
	{ PCI_VDEVICE(INTEL, 0x1c04), board_ahci }, /* CPT RAID */
	{ PCI_VDEVICE(INTEL, 0x1c05), board_ahci }, /* CPT RAID */
	{ PCI_VDEVICE(INTEL, 0x1c06), board_ahci }, /* CPT RAID */
	{ PCI_VDEVICE(INTEL, 0x1c07), board_ahci }, /* CPT RAID */
	{ PCI_VDEVICE(INTEL, 0x1d02), board_ahci }, /* PBG AHCI */
	{ PCI_VDEVICE(INTEL, 0x1d04), board_ahci }, /* PBG RAID */
	{ PCI_VDEVICE(INTEL, 0x1d06), board_ahci }, /* PBG RAID */
	{ PCI_VDEVICE(INTEL, 0x2826), board_ahci }, /* PBG RAID */
	{ PCI_VDEVICE(INTEL, 0x2323), board_ahci }, /* DH89xxCC AHCI */
	{ PCI_VDEVICE(INTEL, 0x1e02), board_ahci }, /* Panther Point AHCI */
	{ PCI_VDEVICE(INTEL, 0x1e03), board_ahci }, /* Panther Point AHCI */
	{ PCI_VDEVICE(INTEL, 0x1e04), board_ahci }, /* Panther Point RAID */
	{ PCI_VDEVICE(INTEL, 0x1e05), board_ahci }, /* Panther Point RAID */
	{ PCI_VDEVICE(INTEL, 0x1e06), board_ahci }, /* Panther Point RAID */
	{ PCI_VDEVICE(INTEL, 0x1e07), board_ahci }, /* Panther Point RAID */
	{ PCI_VDEVICE(INTEL, 0x1e0e), board_ahci }, /* Panther Point RAID */
	{ PCI_VDEVICE(INTEL, 0x8c02), board_ahci }, /* Lynx Point AHCI */
	{ PCI_VDEVICE(INTEL, 0x8c03), board_ahci }, /* Lynx Point AHCI */
	{ PCI_VDEVICE(INTEL, 0x8c04), board_ahci }, /* Lynx Point RAID */
	{ PCI_VDEVICE(INTEL, 0x8c05), board_ahci }, /* Lynx Point RAID */
	{ PCI_VDEVICE(INTEL, 0x8c06), board_ahci }, /* Lynx Point RAID */
	{ PCI_VDEVICE(INTEL, 0x8c07), board_ahci }, /* Lynx Point RAID */
	{ PCI_VDEVICE(INTEL, 0x8c0e), board_ahci }, /* Lynx Point RAID */
	{ PCI_VDEVICE(INTEL, 0x8c0f), board_ahci }, /* Lynx Point RAID */
	{ PCI_VDEVICE(INTEL, 0x9c02), board_ahci }, /* Lynx Point-LP AHCI */
	{ PCI_VDEVICE(INTEL, 0x9c03), board_ahci }, /* Lynx Point-LP AHCI */
	{ PCI_VDEVICE(INTEL, 0x9c04), board_ahci }, /* Lynx Point-LP RAID */
	{ PCI_VDEVICE(INTEL, 0x9c05), board_ahci }, /* Lynx Point-LP RAID */
	{ PCI_VDEVICE(INTEL, 0x9c06), board_ahci }, /* Lynx Point-LP RAID */
	{ PCI_VDEVICE(INTEL, 0x9c07), board_ahci }, /* Lynx Point-LP RAID */
	{ PCI_VDEVICE(INTEL, 0x9c0e), board_ahci }, /* Lynx Point-LP RAID */
	{ PCI_VDEVICE(INTEL, 0x9c0f), board_ahci }, /* Lynx Point-LP RAID */
	{ PCI_VDEVICE(INTEL, 0x1f22), board_ahci }, /* Avoton AHCI */
	{ PCI_VDEVICE(INTEL, 0x1f23), board_ahci }, /* Avoton AHCI */
	{ PCI_VDEVICE(INTEL, 0x1f24), board_ahci }, /* Avoton RAID */
	{ PCI_VDEVICE(INTEL, 0x1f25), board_ahci }, /* Avoton RAID */
	{ PCI_VDEVICE(INTEL, 0x1f26), board_ahci }, /* Avoton RAID */
	{ PCI_VDEVICE(INTEL, 0x1f27), board_ahci }, /* Avoton RAID */
	{ PCI_VDEVICE(INTEL, 0x1f2e), board_ahci }, /* Avoton RAID */
	{ PCI_VDEVICE(INTEL, 0x1f2f), board_ahci }, /* Avoton RAID */
	{ PCI_VDEVICE(INTEL, 0x1f32), board_ahci_avn }, /* Avoton AHCI */
	{ PCI_VDEVICE(INTEL, 0x1f33), board_ahci_avn }, /* Avoton AHCI */
	{ PCI_VDEVICE(INTEL, 0x1f34), board_ahci_avn }, /* Avoton RAID */
	{ PCI_VDEVICE(INTEL, 0x1f35), board_ahci_avn }, /* Avoton RAID */
	{ PCI_VDEVICE(INTEL, 0x1f36), board_ahci_avn }, /* Avoton RAID */
	{ PCI_VDEVICE(INTEL, 0x1f37), board_ahci_avn }, /* Avoton RAID */
	{ PCI_VDEVICE(INTEL, 0x1f3e), board_ahci_avn }, /* Avoton RAID */
	{ PCI_VDEVICE(INTEL, 0x1f3f), board_ahci_avn }, /* Avoton RAID */
	{ PCI_VDEVICE(INTEL, 0x2823), board_ahci }, /* Wellsburg RAID */
	{ PCI_VDEVICE(INTEL, 0x2827), board_ahci }, /* Wellsburg RAID */
	{ PCI_VDEVICE(INTEL, 0x8d02), board_ahci }, /* Wellsburg AHCI */
	{ PCI_VDEVICE(INTEL, 0x8d04), board_ahci }, /* Wellsburg RAID */
	{ PCI_VDEVICE(INTEL, 0x8d06), board_ahci }, /* Wellsburg RAID */
	{ PCI_VDEVICE(INTEL, 0x8d0e), board_ahci }, /* Wellsburg RAID */
	{ PCI_VDEVICE(INTEL, 0x8d62), board_ahci }, /* Wellsburg AHCI */
	{ PCI_VDEVICE(INTEL, 0x8d64), board_ahci }, /* Wellsburg RAID */
	{ PCI_VDEVICE(INTEL, 0x8d66), board_ahci }, /* Wellsburg RAID */
	{ PCI_VDEVICE(INTEL, 0x8d6e), board_ahci }, /* Wellsburg RAID */
	{ PCI_VDEVICE(INTEL, 0x23a3), board_ahci }, /* Coleto Creek AHCI */
	{ PCI_VDEVICE(INTEL, 0x9c83), board_ahci }, /* Wildcat Point-LP AHCI */
	{ PCI_VDEVICE(INTEL, 0x9c85), board_ahci }, /* Wildcat Point-LP RAID */
	{ PCI_VDEVICE(INTEL, 0x9c87), board_ahci }, /* Wildcat Point-LP RAID */
	{ PCI_VDEVICE(INTEL, 0x9c8f), board_ahci }, /* Wildcat Point-LP RAID */
	{ PCI_VDEVICE(INTEL, 0x8c82), board_ahci }, /* 9 Series AHCI */
	{ PCI_VDEVICE(INTEL, 0x8c83), board_ahci }, /* 9 Series AHCI */
	{ PCI_VDEVICE(INTEL, 0x8c84), board_ahci }, /* 9 Series RAID */
	{ PCI_VDEVICE(INTEL, 0x8c85), board_ahci }, /* 9 Series RAID */
	{ PCI_VDEVICE(INTEL, 0x8c86), board_ahci }, /* 9 Series RAID */
	{ PCI_VDEVICE(INTEL, 0x8c87), board_ahci }, /* 9 Series RAID */
	{ PCI_VDEVICE(INTEL, 0x8c8e), board_ahci }, /* 9 Series RAID */
	{ PCI_VDEVICE(INTEL, 0x8c8f), board_ahci }, /* 9 Series RAID */
	{ PCI_VDEVICE(INTEL, 0x9d03), board_ahci }, /* Sunrise Point-LP AHCI */
	{ PCI_VDEVICE(INTEL, 0x9d05), board_ahci }, /* Sunrise Point-LP RAID */
	{ PCI_VDEVICE(INTEL, 0x9d07), board_ahci }, /* Sunrise Point-LP RAID */
	{ PCI_VDEVICE(INTEL, 0xa103), board_ahci }, /* Sunrise Point-H AHCI */
	{ PCI_VDEVICE(INTEL, 0xa105), board_ahci }, /* Sunrise Point-H RAID */
	{ PCI_VDEVICE(INTEL, 0xa107), board_ahci }, /* Sunrise Point-H RAID */
	{ PCI_VDEVICE(INTEL, 0xa10f), board_ahci }, /* Sunrise Point-H RAID */

	/* JMicron 360/1/3/5/6, match class to avoid IDE function */
	{ PCI_VENDOR_ID_JMICRON, PCI_ANY_ID, PCI_ANY_ID, PCI_ANY_ID,
	  PCI_CLASS_STORAGE_SATA_AHCI, 0xffffff, board_ahci_ign_iferr },
	/* JMicron 362B and 362C have an AHCI function with IDE class code */
	{ PCI_VDEVICE(JMICRON, 0x2362), board_ahci_ign_iferr },
	{ PCI_VDEVICE(JMICRON, 0x236f), board_ahci_ign_iferr },
	/* May need to update quirk_jmicron_async_suspend() for additions */

	/* ATI */
	{ PCI_VDEVICE(ATI, 0x4380), board_ahci_sb600 }, /* ATI SB600 */
	{ PCI_VDEVICE(ATI, 0x4390), board_ahci_sb700 }, /* ATI SB700/800 */
	{ PCI_VDEVICE(ATI, 0x4391), board_ahci_sb700 }, /* ATI SB700/800 */
	{ PCI_VDEVICE(ATI, 0x4392), board_ahci_sb700 }, /* ATI SB700/800 */
	{ PCI_VDEVICE(ATI, 0x4393), board_ahci_sb700 }, /* ATI SB700/800 */
	{ PCI_VDEVICE(ATI, 0x4394), board_ahci_sb700 }, /* ATI SB700/800 */
	{ PCI_VDEVICE(ATI, 0x4395), board_ahci_sb700 }, /* ATI SB700/800 */

	/* AMD */
	{ PCI_VDEVICE(AMD, 0x7800), board_ahci }, /* AMD Hudson-2 */
	{ PCI_VDEVICE(AMD, 0x7900), board_ahci }, /* AMD CZ */
	/* AMD is using RAID class only for ahci controllers */
	{ PCI_VENDOR_ID_AMD, PCI_ANY_ID, PCI_ANY_ID, PCI_ANY_ID,
	  PCI_CLASS_STORAGE_RAID << 8, 0xffffff, board_ahci },

	/* VIA */
	{ PCI_VDEVICE(VIA, 0x3349), board_ahci_vt8251 }, /* VIA VT8251 */
	{ PCI_VDEVICE(VIA, 0x6287), board_ahci_vt8251 }, /* VIA VT8251 */

	/* NVIDIA */
	{ PCI_VDEVICE(NVIDIA, 0x044c), board_ahci_mcp65 },	/* MCP65 */
	{ PCI_VDEVICE(NVIDIA, 0x044d), board_ahci_mcp65 },	/* MCP65 */
	{ PCI_VDEVICE(NVIDIA, 0x044e), board_ahci_mcp65 },	/* MCP65 */
	{ PCI_VDEVICE(NVIDIA, 0x044f), board_ahci_mcp65 },	/* MCP65 */
	{ PCI_VDEVICE(NVIDIA, 0x045c), board_ahci_mcp65 },	/* MCP65 */
	{ PCI_VDEVICE(NVIDIA, 0x045d), board_ahci_mcp65 },	/* MCP65 */
	{ PCI_VDEVICE(NVIDIA, 0x045e), board_ahci_mcp65 },	/* MCP65 */
	{ PCI_VDEVICE(NVIDIA, 0x045f), board_ahci_mcp65 },	/* MCP65 */
	{ PCI_VDEVICE(NVIDIA, 0x0550), board_ahci_mcp67 },	/* MCP67 */
	{ PCI_VDEVICE(NVIDIA, 0x0551), board_ahci_mcp67 },	/* MCP67 */
	{ PCI_VDEVICE(NVIDIA, 0x0552), board_ahci_mcp67 },	/* MCP67 */
	{ PCI_VDEVICE(NVIDIA, 0x0553), board_ahci_mcp67 },	/* MCP67 */
	{ PCI_VDEVICE(NVIDIA, 0x0554), board_ahci_mcp67 },	/* MCP67 */
	{ PCI_VDEVICE(NVIDIA, 0x0555), board_ahci_mcp67 },	/* MCP67 */
	{ PCI_VDEVICE(NVIDIA, 0x0556), board_ahci_mcp67 },	/* MCP67 */
	{ PCI_VDEVICE(NVIDIA, 0x0557), board_ahci_mcp67 },	/* MCP67 */
	{ PCI_VDEVICE(NVIDIA, 0x0558), board_ahci_mcp67 },	/* MCP67 */
	{ PCI_VDEVICE(NVIDIA, 0x0559), board_ahci_mcp67 },	/* MCP67 */
	{ PCI_VDEVICE(NVIDIA, 0x055a), board_ahci_mcp67 },	/* MCP67 */
	{ PCI_VDEVICE(NVIDIA, 0x055b), board_ahci_mcp67 },	/* MCP67 */
	{ PCI_VDEVICE(NVIDIA, 0x0580), board_ahci_mcp_linux },	/* Linux ID */
	{ PCI_VDEVICE(NVIDIA, 0x0581), board_ahci_mcp_linux },	/* Linux ID */
	{ PCI_VDEVICE(NVIDIA, 0x0582), board_ahci_mcp_linux },	/* Linux ID */
	{ PCI_VDEVICE(NVIDIA, 0x0583), board_ahci_mcp_linux },	/* Linux ID */
	{ PCI_VDEVICE(NVIDIA, 0x0584), board_ahci_mcp_linux },	/* Linux ID */
	{ PCI_VDEVICE(NVIDIA, 0x0585), board_ahci_mcp_linux },	/* Linux ID */
	{ PCI_VDEVICE(NVIDIA, 0x0586), board_ahci_mcp_linux },	/* Linux ID */
	{ PCI_VDEVICE(NVIDIA, 0x0587), board_ahci_mcp_linux },	/* Linux ID */
	{ PCI_VDEVICE(NVIDIA, 0x0588), board_ahci_mcp_linux },	/* Linux ID */
	{ PCI_VDEVICE(NVIDIA, 0x0589), board_ahci_mcp_linux },	/* Linux ID */
	{ PCI_VDEVICE(NVIDIA, 0x058a), board_ahci_mcp_linux },	/* Linux ID */
	{ PCI_VDEVICE(NVIDIA, 0x058b), board_ahci_mcp_linux },	/* Linux ID */
	{ PCI_VDEVICE(NVIDIA, 0x058c), board_ahci_mcp_linux },	/* Linux ID */
	{ PCI_VDEVICE(NVIDIA, 0x058d), board_ahci_mcp_linux },	/* Linux ID */
	{ PCI_VDEVICE(NVIDIA, 0x058e), board_ahci_mcp_linux },	/* Linux ID */
	{ PCI_VDEVICE(NVIDIA, 0x058f), board_ahci_mcp_linux },	/* Linux ID */
	{ PCI_VDEVICE(NVIDIA, 0x07f0), board_ahci_mcp73 },	/* MCP73 */
	{ PCI_VDEVICE(NVIDIA, 0x07f1), board_ahci_mcp73 },	/* MCP73 */
	{ PCI_VDEVICE(NVIDIA, 0x07f2), board_ahci_mcp73 },	/* MCP73 */
	{ PCI_VDEVICE(NVIDIA, 0x07f3), board_ahci_mcp73 },	/* MCP73 */
	{ PCI_VDEVICE(NVIDIA, 0x07f4), board_ahci_mcp73 },	/* MCP73 */
	{ PCI_VDEVICE(NVIDIA, 0x07f5), board_ahci_mcp73 },	/* MCP73 */
	{ PCI_VDEVICE(NVIDIA, 0x07f6), board_ahci_mcp73 },	/* MCP73 */
	{ PCI_VDEVICE(NVIDIA, 0x07f7), board_ahci_mcp73 },	/* MCP73 */
	{ PCI_VDEVICE(NVIDIA, 0x07f8), board_ahci_mcp73 },	/* MCP73 */
	{ PCI_VDEVICE(NVIDIA, 0x07f9), board_ahci_mcp73 },	/* MCP73 */
	{ PCI_VDEVICE(NVIDIA, 0x07fa), board_ahci_mcp73 },	/* MCP73 */
	{ PCI_VDEVICE(NVIDIA, 0x07fb), board_ahci_mcp73 },	/* MCP73 */
	{ PCI_VDEVICE(NVIDIA, 0x0ad0), board_ahci_mcp77 },	/* MCP77 */
	{ PCI_VDEVICE(NVIDIA, 0x0ad1), board_ahci_mcp77 },	/* MCP77 */
	{ PCI_VDEVICE(NVIDIA, 0x0ad2), board_ahci_mcp77 },	/* MCP77 */
	{ PCI_VDEVICE(NVIDIA, 0x0ad3), board_ahci_mcp77 },	/* MCP77 */
	{ PCI_VDEVICE(NVIDIA, 0x0ad4), board_ahci_mcp77 },	/* MCP77 */
	{ PCI_VDEVICE(NVIDIA, 0x0ad5), board_ahci_mcp77 },	/* MCP77 */
	{ PCI_VDEVICE(NVIDIA, 0x0ad6), board_ahci_mcp77 },	/* MCP77 */
	{ PCI_VDEVICE(NVIDIA, 0x0ad7), board_ahci_mcp77 },	/* MCP77 */
	{ PCI_VDEVICE(NVIDIA, 0x0ad8), board_ahci_mcp77 },	/* MCP77 */
	{ PCI_VDEVICE(NVIDIA, 0x0ad9), board_ahci_mcp77 },	/* MCP77 */
	{ PCI_VDEVICE(NVIDIA, 0x0ada), board_ahci_mcp77 },	/* MCP77 */
	{ PCI_VDEVICE(NVIDIA, 0x0adb), board_ahci_mcp77 },	/* MCP77 */
	{ PCI_VDEVICE(NVIDIA, 0x0ab4), board_ahci_mcp79 },	/* MCP79 */
	{ PCI_VDEVICE(NVIDIA, 0x0ab5), board_ahci_mcp79 },	/* MCP79 */
	{ PCI_VDEVICE(NVIDIA, 0x0ab6), board_ahci_mcp79 },	/* MCP79 */
	{ PCI_VDEVICE(NVIDIA, 0x0ab7), board_ahci_mcp79 },	/* MCP79 */
	{ PCI_VDEVICE(NVIDIA, 0x0ab8), board_ahci_mcp79 },	/* MCP79 */
	{ PCI_VDEVICE(NVIDIA, 0x0ab9), board_ahci_mcp79 },	/* MCP79 */
	{ PCI_VDEVICE(NVIDIA, 0x0aba), board_ahci_mcp79 },	/* MCP79 */
	{ PCI_VDEVICE(NVIDIA, 0x0abb), board_ahci_mcp79 },	/* MCP79 */
	{ PCI_VDEVICE(NVIDIA, 0x0abc), board_ahci_mcp79 },	/* MCP79 */
	{ PCI_VDEVICE(NVIDIA, 0x0abd), board_ahci_mcp79 },	/* MCP79 */
	{ PCI_VDEVICE(NVIDIA, 0x0abe), board_ahci_mcp79 },	/* MCP79 */
	{ PCI_VDEVICE(NVIDIA, 0x0abf), board_ahci_mcp79 },	/* MCP79 */
	{ PCI_VDEVICE(NVIDIA, 0x0d84), board_ahci_mcp89 },	/* MCP89 */
	{ PCI_VDEVICE(NVIDIA, 0x0d85), board_ahci_mcp89 },	/* MCP89 */
	{ PCI_VDEVICE(NVIDIA, 0x0d86), board_ahci_mcp89 },	/* MCP89 */
	{ PCI_VDEVICE(NVIDIA, 0x0d87), board_ahci_mcp89 },	/* MCP89 */
	{ PCI_VDEVICE(NVIDIA, 0x0d88), board_ahci_mcp89 },	/* MCP89 */
	{ PCI_VDEVICE(NVIDIA, 0x0d89), board_ahci_mcp89 },	/* MCP89 */
	{ PCI_VDEVICE(NVIDIA, 0x0d8a), board_ahci_mcp89 },	/* MCP89 */
	{ PCI_VDEVICE(NVIDIA, 0x0d8b), board_ahci_mcp89 },	/* MCP89 */
	{ PCI_VDEVICE(NVIDIA, 0x0d8c), board_ahci_mcp89 },	/* MCP89 */
	{ PCI_VDEVICE(NVIDIA, 0x0d8d), board_ahci_mcp89 },	/* MCP89 */
	{ PCI_VDEVICE(NVIDIA, 0x0d8e), board_ahci_mcp89 },	/* MCP89 */
	{ PCI_VDEVICE(NVIDIA, 0x0d8f), board_ahci_mcp89 },	/* MCP89 */

	/* SiS */
	{ PCI_VDEVICE(SI, 0x1184), board_ahci },		/* SiS 966 */
	{ PCI_VDEVICE(SI, 0x1185), board_ahci },		/* SiS 968 */
	{ PCI_VDEVICE(SI, 0x0186), board_ahci },		/* SiS 968 */

	/* ST Microelectronics */
	{ PCI_VDEVICE(STMICRO, 0xCC06), board_ahci },		/* ST ConneXt */

	/* Marvell */
	{ PCI_VDEVICE(MARVELL, 0x6145), board_ahci_mv },	/* 6145 */
	{ PCI_VDEVICE(MARVELL, 0x6121), board_ahci_mv },	/* 6121 */
	{ PCI_DEVICE(PCI_VENDOR_ID_MARVELL_EXT, 0x9123),
	  .class = PCI_CLASS_STORAGE_SATA_AHCI,
	  .class_mask = 0xffffff,
	  .driver_data = board_ahci_yes_fbs },			/* 88se9128 */
	{ PCI_DEVICE(PCI_VENDOR_ID_MARVELL_EXT, 0x9125),
	  .driver_data = board_ahci_yes_fbs },			/* 88se9125 */
	{ PCI_DEVICE_SUB(PCI_VENDOR_ID_MARVELL_EXT, 0x9178,
			 PCI_VENDOR_ID_MARVELL_EXT, 0x9170),
	  .driver_data = board_ahci_yes_fbs },			/* 88se9170 */
	{ PCI_DEVICE(PCI_VENDOR_ID_MARVELL_EXT, 0x917a),
	  .driver_data = board_ahci_yes_fbs },			/* 88se9172 */
	{ PCI_DEVICE(PCI_VENDOR_ID_MARVELL_EXT, 0x9172),
	  .driver_data = board_ahci_yes_fbs },			/* 88se9182 */
	{ PCI_DEVICE(PCI_VENDOR_ID_MARVELL_EXT, 0x9182),
	  .driver_data = board_ahci_yes_fbs },			/* 88se9172 */
	{ PCI_DEVICE(PCI_VENDOR_ID_MARVELL_EXT, 0x9192),
	  .driver_data = board_ahci_yes_fbs },			/* 88se9172 on some Gigabyte */
	{ PCI_DEVICE(PCI_VENDOR_ID_MARVELL_EXT, 0x91a0),
	  .driver_data = board_ahci_yes_fbs },
	{ PCI_DEVICE(PCI_VENDOR_ID_MARVELL_EXT, 0x91a3),
	  .driver_data = board_ahci_yes_fbs },
	{ PCI_DEVICE(PCI_VENDOR_ID_MARVELL_EXT, 0x9230),
	  .driver_data = board_ahci_yes_fbs },
	{ PCI_DEVICE(PCI_VENDOR_ID_TTI, 0x0642),
	  .driver_data = board_ahci_yes_fbs },

	/* Promise */
	{ PCI_VDEVICE(PROMISE, 0x3f20), board_ahci },	/* PDC42819 */
	{ PCI_VDEVICE(PROMISE, 0x3781), board_ahci },   /* FastTrak TX8660 ahci-mode */

	/* Asmedia */
	{ PCI_VDEVICE(ASMEDIA, 0x0601), board_ahci },	/* ASM1060 */
	{ PCI_VDEVICE(ASMEDIA, 0x0602), board_ahci },	/* ASM1060 */
	{ PCI_VDEVICE(ASMEDIA, 0x0611), board_ahci },	/* ASM1061 */
	{ PCI_VDEVICE(ASMEDIA, 0x0612), board_ahci },	/* ASM1062 */

	/*
	 * Samsung SSDs found on some macbooks.  NCQ times out if MSI is
	 * enabled.  https://bugzilla.kernel.org/show_bug.cgi?id=60731
	 */
	{ PCI_VDEVICE(SAMSUNG, 0x1600), board_ahci_nomsi },
	{ PCI_VDEVICE(SAMSUNG, 0xa800), board_ahci_nomsi },

	/* Enmotus */
	{ PCI_DEVICE(0x1c44, 0x8000), board_ahci },

	/* Generic, PCI class code for AHCI */
	{ PCI_ANY_ID, PCI_ANY_ID, PCI_ANY_ID, PCI_ANY_ID,
	  PCI_CLASS_STORAGE_SATA_AHCI, 0xffffff, board_ahci },

	{ }	/* terminate list */
};


static struct pci_driver ahci_pci_driver = {
	.name			= DRV_NAME,
	.id_table		= ahci_pci_tbl,
	.probe			= ahci_init_one,
	.remove			= ata_pci_remove_one,
#ifdef CONFIG_PM
	.suspend		= ahci_pci_device_suspend,
	.resume			= ahci_pci_device_resume,
#endif
};

#if defined(CONFIG_PATA_MARVELL) || defined(CONFIG_PATA_MARVELL_MODULE)
static int marvell_enable;
#else
static int marvell_enable = 1;
#endif
module_param(marvell_enable, int, 0644);
MODULE_PARM_DESC(marvell_enable, "Marvell SATA via AHCI (1 = enabled)");


static void ahci_pci_save_initial_config(struct pci_dev *pdev,
					 struct ahci_host_priv *hpriv)
{
	if (pdev->vendor == PCI_VENDOR_ID_JMICRON && pdev->device == 0x2361) {
		dev_info(&pdev->dev, "JMB361 has only one port\n");
		hpriv->force_port_map = 1;
	}

	/*
	 * Temporary Marvell 6145 hack: PATA port presence
	 * is asserted through the standard AHCI port
	 * presence register, as bit 4 (counting from 0)
	 */
	if (hpriv->flags & AHCI_HFLAG_MV_PATA) {
		if (pdev->device == 0x6121)
			hpriv->mask_port_map = 0x3;
		else
			hpriv->mask_port_map = 0xf;
		dev_info(&pdev->dev,
			  "Disabling your PATA port. Use the boot option 'ahci.marvell_enable=0' to avoid this.\n");
	}

	ahci_save_initial_config(&pdev->dev, hpriv);
}

static int ahci_pci_reset_controller(struct ata_host *host)
{
	struct pci_dev *pdev = to_pci_dev(host->dev);

	ahci_reset_controller(host);

	if (pdev->vendor == PCI_VENDOR_ID_INTEL) {
		struct ahci_host_priv *hpriv = host->private_data;
		u16 tmp16;

		/* configure PCS */
		pci_read_config_word(pdev, 0x92, &tmp16);
		if ((tmp16 & hpriv->port_map) != hpriv->port_map) {
			tmp16 |= hpriv->port_map;
			pci_write_config_word(pdev, 0x92, tmp16);
		}
	}

	return 0;
}

static void ahci_pci_init_controller(struct ata_host *host)
{
	struct ahci_host_priv *hpriv = host->private_data;
	struct pci_dev *pdev = to_pci_dev(host->dev);
	void __iomem *port_mmio;
	u32 tmp;
	int mv;

	if (hpriv->flags & AHCI_HFLAG_MV_PATA) {
		if (pdev->device == 0x6121)
			mv = 2;
		else
			mv = 4;
		port_mmio = __ahci_port_base(host, mv);

		writel(0, port_mmio + PORT_IRQ_MASK);

		/* clear port IRQ */
		tmp = readl(port_mmio + PORT_IRQ_STAT);
		VPRINTK("PORT_IRQ_STAT 0x%x\n", tmp);
		if (tmp)
			writel(tmp, port_mmio + PORT_IRQ_STAT);
	}

	ahci_init_controller(host);
}

static int ahci_vt8251_hardreset(struct ata_link *link, unsigned int *class,
				 unsigned long deadline)
{
	struct ata_port *ap = link->ap;
	struct ahci_host_priv *hpriv = ap->host->private_data;
	bool online;
	int rc;

	DPRINTK("ENTER\n");

	ahci_stop_engine(ap);

	rc = sata_link_hardreset(link, sata_ehc_deb_timing(&link->eh_context),
				 deadline, &online, NULL);

	hpriv->start_engine(ap);

	DPRINTK("EXIT, rc=%d, class=%u\n", rc, *class);

	/* vt8251 doesn't clear BSY on signature FIS reception,
	 * request follow-up softreset.
	 */
	return online ? -EAGAIN : rc;
}

static int ahci_p5wdh_hardreset(struct ata_link *link, unsigned int *class,
				unsigned long deadline)
{
	struct ata_port *ap = link->ap;
	struct ahci_port_priv *pp = ap->private_data;
	struct ahci_host_priv *hpriv = ap->host->private_data;
	u8 *d2h_fis = pp->rx_fis + RX_FIS_D2H_REG;
	struct ata_taskfile tf;
	bool online;
	int rc;

	ahci_stop_engine(ap);

	/* clear D2H reception area to properly wait for D2H FIS */
	ata_tf_init(link->device, &tf);
	tf.command = ATA_BUSY;
	ata_tf_to_fis(&tf, 0, 0, d2h_fis);

	rc = sata_link_hardreset(link, sata_ehc_deb_timing(&link->eh_context),
				 deadline, &online, NULL);

	hpriv->start_engine(ap);

	/* The pseudo configuration device on SIMG4726 attached to
	 * ASUS P5W-DH Deluxe doesn't send signature FIS after
	 * hardreset if no device is attached to the first downstream
	 * port && the pseudo device locks up on SRST w/ PMP==0.  To
	 * work around this, wait for !BSY only briefly.  If BSY isn't
	 * cleared, perform CLO and proceed to IDENTIFY (achieved by
	 * ATA_LFLAG_NO_SRST and ATA_LFLAG_ASSUME_ATA).
	 *
	 * Wait for two seconds.  Devices attached to downstream port
	 * which can't process the following IDENTIFY after this will
	 * have to be reset again.  For most cases, this should
	 * suffice while making probing snappish enough.
	 */
	if (online) {
		rc = ata_wait_after_reset(link, jiffies + 2 * HZ,
					  ahci_check_ready);
		if (rc)
			ahci_kick_engine(ap);
	}
	return rc;
}

/*
 * ahci_avn_hardreset - attempt more aggressive recovery of Avoton ports.
 *
 * It has been observed with some SSDs that the timing of events in the
 * link synchronization phase can leave the port in a state that can not
 * be recovered by a SATA-hard-reset alone.  The failing signature is
 * SStatus.DET stuck at 1 ("Device presence detected but Phy
 * communication not established").  It was found that unloading and
 * reloading the driver when this problem occurs allows the drive
 * connection to be recovered (DET advanced to 0x3).  The critical
 * component of reloading the driver is that the port state machines are
 * reset by bouncing "port enable" in the AHCI PCS configuration
 * register.  So, reproduce that effect by bouncing a port whenever we
 * see DET==1 after a reset.
 */
static int ahci_avn_hardreset(struct ata_link *link, unsigned int *class,
			      unsigned long deadline)
{
	const unsigned long *timing = sata_ehc_deb_timing(&link->eh_context);
	struct ata_port *ap = link->ap;
	struct ahci_port_priv *pp = ap->private_data;
	struct ahci_host_priv *hpriv = ap->host->private_data;
	u8 *d2h_fis = pp->rx_fis + RX_FIS_D2H_REG;
	unsigned long tmo = deadline - jiffies;
	struct ata_taskfile tf;
	bool online;
	int rc, i;

	DPRINTK("ENTER\n");

	ahci_stop_engine(ap);

	for (i = 0; i < 2; i++) {
		u16 val;
		u32 sstatus;
		int port = ap->port_no;
		struct ata_host *host = ap->host;
		struct pci_dev *pdev = to_pci_dev(host->dev);

		/* clear D2H reception area to properly wait for D2H FIS */
		ata_tf_init(link->device, &tf);
		tf.command = ATA_BUSY;
		ata_tf_to_fis(&tf, 0, 0, d2h_fis);

		rc = sata_link_hardreset(link, timing, deadline, &online,
				ahci_check_ready);

		if (sata_scr_read(link, SCR_STATUS, &sstatus) != 0 ||
				(sstatus & 0xf) != 1)
			break;

		ata_link_printk(link, KERN_INFO, "avn bounce port%d\n",
				port);

		pci_read_config_word(pdev, 0x92, &val);
		val &= ~(1 << port);
		pci_write_config_word(pdev, 0x92, val);
		ata_msleep(ap, 1000);
		val |= 1 << port;
		pci_write_config_word(pdev, 0x92, val);
		deadline += tmo;
	}

	hpriv->start_engine(ap);

	if (online)
		*class = ahci_dev_classify(ap);

	DPRINTK("EXIT, rc=%d, class=%u\n", rc, *class);
	return rc;
}


#ifdef CONFIG_PM
static int ahci_pci_device_suspend(struct pci_dev *pdev, pm_message_t mesg)
{
	struct ata_host *host = pci_get_drvdata(pdev);
	struct ahci_host_priv *hpriv = host->private_data;
	void __iomem *mmio = hpriv->mmio;
	u32 ctl;

	if (mesg.event & PM_EVENT_SUSPEND &&
	    hpriv->flags & AHCI_HFLAG_NO_SUSPEND) {
		dev_err(&pdev->dev,
			"BIOS update required for suspend/resume\n");
		return -EIO;
	}

	if (mesg.event & PM_EVENT_SLEEP) {
		/* AHCI spec rev1.1 section 8.3.3:
		 * Software must disable interrupts prior to requesting a
		 * transition of the HBA to D3 state.
		 */
		ctl = readl(mmio + HOST_CTL);
		ctl &= ~HOST_IRQ_EN;
		writel(ctl, mmio + HOST_CTL);
		readl(mmio + HOST_CTL); /* flush */
	}

	return ata_pci_device_suspend(pdev, mesg);
}

static int ahci_pci_device_resume(struct pci_dev *pdev)
{
	struct ata_host *host = pci_get_drvdata(pdev);
	int rc;

	rc = ata_pci_device_do_resume(pdev);
	if (rc)
		return rc;

	/* Apple BIOS helpfully mangles the registers on resume */
	if (is_mcp89_apple(pdev))
		ahci_mcp89_apple_enable(pdev);

	if (pdev->dev.power.power_state.event == PM_EVENT_SUSPEND) {
		rc = ahci_pci_reset_controller(host);
		if (rc)
			return rc;

		ahci_pci_init_controller(host);
	}

	ata_host_resume(host);

	return 0;
}
#endif

static int ahci_configure_dma_masks(struct pci_dev *pdev, int using_dac)
{
	int rc;

	/*
	 * If the device fixup already set the dma_mask to some non-standard
	 * value, don't extend it here. This happens on STA2X11, for example.
	 */
	if (pdev->dma_mask && pdev->dma_mask < DMA_BIT_MASK(32))
		return 0;

	if (using_dac &&
	    !dma_set_mask(&pdev->dev, DMA_BIT_MASK(64))) {
		rc = dma_set_coherent_mask(&pdev->dev, DMA_BIT_MASK(64));
		if (rc) {
			rc = dma_set_coherent_mask(&pdev->dev, DMA_BIT_MASK(32));
			if (rc) {
				dev_err(&pdev->dev,
					"64-bit DMA enable failed\n");
				return rc;
			}
		}
	} else {
		rc = dma_set_mask(&pdev->dev, DMA_BIT_MASK(32));
		if (rc) {
			dev_err(&pdev->dev, "32-bit DMA enable failed\n");
			return rc;
		}
		rc = dma_set_coherent_mask(&pdev->dev, DMA_BIT_MASK(32));
		if (rc) {
			dev_err(&pdev->dev,
				"32-bit consistent DMA enable failed\n");
			return rc;
		}
	}
	return 0;
}

static void ahci_pci_print_info(struct ata_host *host)
{
	struct pci_dev *pdev = to_pci_dev(host->dev);
	u16 cc;
	const char *scc_s;

	pci_read_config_word(pdev, 0x0a, &cc);
	if (cc == PCI_CLASS_STORAGE_IDE)
		scc_s = "IDE";
	else if (cc == PCI_CLASS_STORAGE_SATA)
		scc_s = "SATA";
	else if (cc == PCI_CLASS_STORAGE_RAID)
		scc_s = "RAID";
	else
		scc_s = "unknown";

	ahci_print_info(host, scc_s);
}

/* On ASUS P5W DH Deluxe, the second port of PCI device 00:1f.2 is
 * hardwired to on-board SIMG 4726.  The chipset is ICH8 and doesn't
 * support PMP and the 4726 either directly exports the device
 * attached to the first downstream port or acts as a hardware storage
 * controller and emulate a single ATA device (can be RAID 0/1 or some
 * other configuration).
 *
 * When there's no device attached to the first downstream port of the
 * 4726, "Config Disk" appears, which is a pseudo ATA device to
 * configure the 4726.  However, ATA emulation of the device is very
 * lame.  It doesn't send signature D2H Reg FIS after the initial
 * hardreset, pukes on SRST w/ PMP==0 and has bunch of other issues.
 *
 * The following function works around the problem by always using
 * hardreset on the port and not depending on receiving signature FIS
 * afterward.  If signature FIS isn't received soon, ATA class is
 * assumed without follow-up softreset.
 */
static void ahci_p5wdh_workaround(struct ata_host *host)
{
	static const struct dmi_system_id sysids[] = {
		{
			.ident = "P5W DH Deluxe",
			.matches = {
				DMI_MATCH(DMI_SYS_VENDOR,
					  "ASUSTEK COMPUTER INC"),
				DMI_MATCH(DMI_PRODUCT_NAME, "P5W DH Deluxe"),
			},
		},
		{ }
	};
	struct pci_dev *pdev = to_pci_dev(host->dev);

	if (pdev->bus->number == 0 && pdev->devfn == PCI_DEVFN(0x1f, 2) &&
	    dmi_check_system(sysids)) {
		struct ata_port *ap = host->ports[1];

		dev_info(&pdev->dev,
			 "enabling ASUS P5W DH Deluxe on-board SIMG4726 workaround\n");

		ap->ops = &ahci_p5wdh_ops;
		ap->link.flags |= ATA_LFLAG_NO_SRST | ATA_LFLAG_ASSUME_ATA;
	}
}

/*
 * Macbook7,1 firmware forcibly disables MCP89 AHCI and changes PCI ID when
 * booting in BIOS compatibility mode.  We restore the registers but not ID.
 */
static void ahci_mcp89_apple_enable(struct pci_dev *pdev)
{
	u32 val;

	printk(KERN_INFO "ahci: enabling MCP89 AHCI mode\n");

	pci_read_config_dword(pdev, 0xf8, &val);
	val |= 1 << 0x1b;
	/* the following changes the device ID, but appears not to affect function */
	/* val = (val & ~0xf0000000) | 0x80000000; */
	pci_write_config_dword(pdev, 0xf8, val);

	pci_read_config_dword(pdev, 0x54c, &val);
	val |= 1 << 0xc;
	pci_write_config_dword(pdev, 0x54c, val);

	pci_read_config_dword(pdev, 0x4a4, &val);
	val &= 0xff;
	val |= 0x01060100;
	pci_write_config_dword(pdev, 0x4a4, val);

	pci_read_config_dword(pdev, 0x54c, &val);
	val &= ~(1 << 0xc);
	pci_write_config_dword(pdev, 0x54c, val);

	pci_read_config_dword(pdev, 0xf8, &val);
	val &= ~(1 << 0x1b);
	pci_write_config_dword(pdev, 0xf8, val);
}

static bool is_mcp89_apple(struct pci_dev *pdev)
{
	return pdev->vendor == PCI_VENDOR_ID_NVIDIA &&
		pdev->device == PCI_DEVICE_ID_NVIDIA_NFORCE_MCP89_SATA &&
		pdev->subsystem_vendor == PCI_VENDOR_ID_APPLE &&
		pdev->subsystem_device == 0xcb89;
}

/* only some SB600 ahci controllers can do 64bit DMA */
static bool ahci_sb600_enable_64bit(struct pci_dev *pdev)
{
	static const struct dmi_system_id sysids[] = {
		/*
		 * The oldest version known to be broken is 0901 and
		 * working is 1501 which was released on 2007-10-26.
		 * Enable 64bit DMA on 1501 and anything newer.
		 *
		 * Please read bko#9412 for more info.
		 */
		{
			.ident = "ASUS M2A-VM",
			.matches = {
				DMI_MATCH(DMI_BOARD_VENDOR,
					  "ASUSTeK Computer INC."),
				DMI_MATCH(DMI_BOARD_NAME, "M2A-VM"),
			},
			.driver_data = "20071026",	/* yyyymmdd */
		},
		/*
		 * All BIOS versions for the MSI K9A2 Platinum (MS-7376)
		 * support 64bit DMA.
		 *
		 * BIOS versions earlier than 1.5 had the Manufacturer DMI
		 * fields as "MICRO-STAR INTERANTIONAL CO.,LTD".
		 * This spelling mistake was fixed in BIOS version 1.5, so
		 * 1.5 and later have the Manufacturer as
		 * "MICRO-STAR INTERNATIONAL CO.,LTD".
		 * So try to match on DMI_BOARD_VENDOR of "MICRO-STAR INTER".
		 *
		 * BIOS versions earlier than 1.9 had a Board Product Name
		 * DMI field of "MS-7376". This was changed to be
		 * "K9A2 Platinum (MS-7376)" in version 1.9, but we can still
		 * match on DMI_BOARD_NAME of "MS-7376".
		 */
		{
			.ident = "MSI K9A2 Platinum",
			.matches = {
				DMI_MATCH(DMI_BOARD_VENDOR,
					  "MICRO-STAR INTER"),
				DMI_MATCH(DMI_BOARD_NAME, "MS-7376"),
			},
		},
		/*
		 * All BIOS versions for the MSI K9AGM2 (MS-7327) support
		 * 64bit DMA.
		 *
		 * This board also had the typo mentioned above in the
		 * Manufacturer DMI field (fixed in BIOS version 1.5), so
		 * match on DMI_BOARD_VENDOR of "MICRO-STAR INTER" again.
		 */
		{
			.ident = "MSI K9AGM2",
			.matches = {
				DMI_MATCH(DMI_BOARD_VENDOR,
					  "MICRO-STAR INTER"),
				DMI_MATCH(DMI_BOARD_NAME, "MS-7327"),
			},
		},
		/*
		 * All BIOS versions for the Asus M3A support 64bit DMA.
		 * (all release versions from 0301 to 1206 were tested)
		 */
		{
			.ident = "ASUS M3A",
			.matches = {
				DMI_MATCH(DMI_BOARD_VENDOR,
					  "ASUSTeK Computer INC."),
				DMI_MATCH(DMI_BOARD_NAME, "M3A"),
			},
		},
		{ }
	};
	const struct dmi_system_id *match;
	int year, month, date;
	char buf[9];

	match = dmi_first_match(sysids);
	if (pdev->bus->number != 0 || pdev->devfn != PCI_DEVFN(0x12, 0) ||
	    !match)
		return false;

	if (!match->driver_data)
		goto enable_64bit;

	dmi_get_date(DMI_BIOS_DATE, &year, &month, &date);
	snprintf(buf, sizeof(buf), "%04d%02d%02d", year, month, date);

	if (strcmp(buf, match->driver_data) >= 0)
		goto enable_64bit;
	else {
		dev_warn(&pdev->dev,
			 "%s: BIOS too old, forcing 32bit DMA, update BIOS\n",
			 match->ident);
		return false;
	}

enable_64bit:
	dev_warn(&pdev->dev, "%s: enabling 64bit DMA\n", match->ident);
	return true;
}

static bool ahci_broken_system_poweroff(struct pci_dev *pdev)
{
	static const struct dmi_system_id broken_systems[] = {
		{
			.ident = "HP Compaq nx6310",
			.matches = {
				DMI_MATCH(DMI_SYS_VENDOR, "Hewlett-Packard"),
				DMI_MATCH(DMI_PRODUCT_NAME, "HP Compaq nx6310"),
			},
			/* PCI slot number of the controller */
			.driver_data = (void *)0x1FUL,
		},
		{
			.ident = "HP Compaq 6720s",
			.matches = {
				DMI_MATCH(DMI_SYS_VENDOR, "Hewlett-Packard"),
				DMI_MATCH(DMI_PRODUCT_NAME, "HP Compaq 6720s"),
			},
			/* PCI slot number of the controller */
			.driver_data = (void *)0x1FUL,
		},

		{ }	/* terminate list */
	};
	const struct dmi_system_id *dmi = dmi_first_match(broken_systems);

	if (dmi) {
		unsigned long slot = (unsigned long)dmi->driver_data;
		/* apply the quirk only to on-board controllers */
		return slot == PCI_SLOT(pdev->devfn);
	}

	return false;
}

static bool ahci_broken_suspend(struct pci_dev *pdev)
{
	static const struct dmi_system_id sysids[] = {
		/*
		 * On HP dv[4-6] and HDX18 with earlier BIOSen, link
		 * to the harddisk doesn't become online after
		 * resuming from STR.  Warn and fail suspend.
		 *
		 * http://bugzilla.kernel.org/show_bug.cgi?id=12276
		 *
		 * Use dates instead of versions to match as HP is
		 * apparently recycling both product and version
		 * strings.
		 *
		 * http://bugzilla.kernel.org/show_bug.cgi?id=15462
		 */
		{
			.ident = "dv4",
			.matches = {
				DMI_MATCH(DMI_SYS_VENDOR, "Hewlett-Packard"),
				DMI_MATCH(DMI_PRODUCT_NAME,
					  "HP Pavilion dv4 Notebook PC"),
			},
			.driver_data = "20090105",	/* F.30 */
		},
		{
			.ident = "dv5",
			.matches = {
				DMI_MATCH(DMI_SYS_VENDOR, "Hewlett-Packard"),
				DMI_MATCH(DMI_PRODUCT_NAME,
					  "HP Pavilion dv5 Notebook PC"),
			},
			.driver_data = "20090506",	/* F.16 */
		},
		{
			.ident = "dv6",
			.matches = {
				DMI_MATCH(DMI_SYS_VENDOR, "Hewlett-Packard"),
				DMI_MATCH(DMI_PRODUCT_NAME,
					  "HP Pavilion dv6 Notebook PC"),
			},
			.driver_data = "20090423",	/* F.21 */
		},
		{
			.ident = "HDX18",
			.matches = {
				DMI_MATCH(DMI_SYS_VENDOR, "Hewlett-Packard"),
				DMI_MATCH(DMI_PRODUCT_NAME,
					  "HP HDX18 Notebook PC"),
			},
			.driver_data = "20090430",	/* F.23 */
		},
		/*
		 * Acer eMachines G725 has the same problem.  BIOS
		 * V1.03 is known to be broken.  V3.04 is known to
		 * work.  Between, there are V1.06, V2.06 and V3.03
		 * that we don't have much idea about.  For now,
		 * blacklist anything older than V3.04.
		 *
		 * http://bugzilla.kernel.org/show_bug.cgi?id=15104
		 */
		{
			.ident = "G725",
			.matches = {
				DMI_MATCH(DMI_SYS_VENDOR, "eMachines"),
				DMI_MATCH(DMI_PRODUCT_NAME, "eMachines G725"),
			},
			.driver_data = "20091216",	/* V3.04 */
		},
		{ }	/* terminate list */
	};
	const struct dmi_system_id *dmi = dmi_first_match(sysids);
	int year, month, date;
	char buf[9];

	if (!dmi || pdev->bus->number || pdev->devfn != PCI_DEVFN(0x1f, 2))
		return false;

	dmi_get_date(DMI_BIOS_DATE, &year, &month, &date);
	snprintf(buf, sizeof(buf), "%04d%02d%02d", year, month, date);

	return strcmp(buf, dmi->driver_data) < 0;
}

static bool ahci_broken_online(struct pci_dev *pdev)
{
#define ENCODE_BUSDEVFN(bus, slot, func)			\
	(void *)(unsigned long)(((bus) << 8) | PCI_DEVFN((slot), (func)))
	static const struct dmi_system_id sysids[] = {
		/*
		 * There are several gigabyte boards which use
		 * SIMG5723s configured as hardware RAID.  Certain
		 * 5723 firmware revisions shipped there keep the link
		 * online but fail to answer properly to SRST or
		 * IDENTIFY when no device is attached downstream
		 * causing libata to retry quite a few times leading
		 * to excessive detection delay.
		 *
		 * As these firmwares respond to the second reset try
		 * with invalid device signature, considering unknown
		 * sig as offline works around the problem acceptably.
		 */
		{
			.ident = "EP45-DQ6",
			.matches = {
				DMI_MATCH(DMI_BOARD_VENDOR,
					  "Gigabyte Technology Co., Ltd."),
				DMI_MATCH(DMI_BOARD_NAME, "EP45-DQ6"),
			},
			.driver_data = ENCODE_BUSDEVFN(0x0a, 0x00, 0),
		},
		{
			.ident = "EP45-DS5",
			.matches = {
				DMI_MATCH(DMI_BOARD_VENDOR,
					  "Gigabyte Technology Co., Ltd."),
				DMI_MATCH(DMI_BOARD_NAME, "EP45-DS5"),
			},
			.driver_data = ENCODE_BUSDEVFN(0x03, 0x00, 0),
		},
		{ }	/* terminate list */
	};
#undef ENCODE_BUSDEVFN
	const struct dmi_system_id *dmi = dmi_first_match(sysids);
	unsigned int val;

	if (!dmi)
		return false;

	val = (unsigned long)dmi->driver_data;

	return pdev->bus->number == (val >> 8) && pdev->devfn == (val & 0xff);
}

static bool ahci_broken_devslp(struct pci_dev *pdev)
{
	/* device with broken DEVSLP but still showing SDS capability */
	static const struct pci_device_id ids[] = {
		{ PCI_VDEVICE(INTEL, 0x0f23)}, /* Valleyview SoC */
		{}
	};

	return pci_match_id(ids, pdev);
}

#ifdef CONFIG_ATA_ACPI
static void ahci_gtf_filter_workaround(struct ata_host *host)
{
	static const struct dmi_system_id sysids[] = {
		/*
		 * Aspire 3810T issues a bunch of SATA enable commands
		 * via _GTF including an invalid one and one which is
		 * rejected by the device.  Among the successful ones
		 * is FPDMA non-zero offset enable which when enabled
		 * only on the drive side leads to NCQ command
		 * failures.  Filter it out.
		 */
		{
			.ident = "Aspire 3810T",
			.matches = {
				DMI_MATCH(DMI_SYS_VENDOR, "Acer"),
				DMI_MATCH(DMI_PRODUCT_NAME, "Aspire 3810T"),
			},
			.driver_data = (void *)ATA_ACPI_FILTER_FPDMA_OFFSET,
		},
		{ }
	};
	const struct dmi_system_id *dmi = dmi_first_match(sysids);
	unsigned int filter;
	int i;

	if (!dmi)
		return;

	filter = (unsigned long)dmi->driver_data;
	dev_info(host->dev, "applying extra ACPI _GTF filter 0x%x for %s\n",
		 filter, dmi->ident);

	for (i = 0; i < host->n_ports; i++) {
		struct ata_port *ap = host->ports[i];
		struct ata_link *link;
		struct ata_device *dev;

		ata_for_each_link(link, ap, EDGE)
			ata_for_each_dev(dev, link, ALL)
				dev->gtf_filter |= filter;
	}
}
#else
static inline void ahci_gtf_filter_workaround(struct ata_host *host)
{}
#endif

/*
 * ahci_init_msix() only implements single MSI-X support, not multiple
 * MSI-X per-port interrupts. This is needed for host controllers that only
 * have MSI-X support implemented, but no MSI or intx.
 */
static int ahci_init_msix(struct pci_dev *pdev, unsigned int n_ports,
			  struct ahci_host_priv *hpriv)
<<<<<<< HEAD
=======
{
	int rc, nvec;
	struct msix_entry entry = {};

	/* Do not init MSI-X if MSI is disabled for the device */
	if (hpriv->flags & AHCI_HFLAG_NO_MSI)
		return -ENODEV;

	nvec = pci_msix_vec_count(pdev);
	if (nvec < 0)
		return nvec;

	if (!nvec) {
		rc = -ENODEV;
		goto fail;
	}

	/*
	 * There can be more than one vector (e.g. for error detection or
	 * hdd hotplug). Only the first vector (entry.entry = 0) is used.
	 */
	rc = pci_enable_msix_exact(pdev, &entry, 1);
	if (rc < 0)
		goto fail;

	hpriv->irq = entry.vector;

	return 1;
fail:
	dev_err(&pdev->dev,
		"failed to enable MSI-X with error %d, # of vectors: %d\n",
		rc, nvec);

	return rc;
}

static int ahci_init_msi(struct pci_dev *pdev, unsigned int n_ports,
			struct ahci_host_priv *hpriv)
>>>>>>> 9fe8ecca
{
	int rc, nvec;
	struct msix_entry entry = {};

	/* Do not init MSI-X if MSI is disabled for the device */
	if (hpriv->flags & AHCI_HFLAG_NO_MSI)
		return -ENODEV;
<<<<<<< HEAD

	nvec = pci_msix_vec_count(pdev);
	if (nvec < 0)
		return nvec;

	if (!nvec) {
		rc = -ENODEV;
		goto fail;
	}

	/*
	 * There can be more than one vector (e.g. for error detection or
	 * hdd hotplug). Only the first vector (entry.entry = 0) is used.
	 */
	rc = pci_enable_msix_exact(pdev, &entry, 1);
	if (rc < 0)
		goto fail;

	hpriv->irq = entry.vector;

	return 1;
fail:
	dev_err(&pdev->dev,
		"failed to enable MSI-X with error %d, # of vectors: %d\n",
		rc, nvec);

	return rc;
}

static int ahci_init_msi(struct pci_dev *pdev, unsigned int n_ports,
			struct ahci_host_priv *hpriv)
{
	int rc, nvec;

	if (hpriv->flags & AHCI_HFLAG_NO_MSI)
		return -ENODEV;
=======
>>>>>>> 9fe8ecca

	nvec = pci_msi_vec_count(pdev);
	if (nvec < 0)
		return nvec;

	/*
	 * If number of MSIs is less than number of ports then Sharing Last
	 * Message mode could be enforced. In this case assume that advantage
	 * of multipe MSIs is negated and use single MSI mode instead.
	 */
	if (nvec < n_ports)
		goto single_msi;

	rc = pci_enable_msi_exact(pdev, nvec);
	if (rc == -ENOSPC)
		goto single_msi;
	if (rc < 0)
		return rc;

	/* fallback to single MSI mode if the controller enforced MRSM mode */
	if (readl(hpriv->mmio + HOST_CTL) & HOST_MRSM) {
		pci_disable_msi(pdev);
		printk(KERN_INFO "ahci: MRSM is on, fallback to single MSI\n");
		goto single_msi;
	}

	if (nvec > 1)
		hpriv->flags |= AHCI_HFLAG_MULTI_MSI;

	goto out;

single_msi:
	nvec = 1;

	rc = pci_enable_msi(pdev);
	if (rc < 0)
		return rc;
out:
	hpriv->irq = pdev->irq;

	return nvec;
}

static int ahci_init_interrupts(struct pci_dev *pdev, unsigned int n_ports,
				struct ahci_host_priv *hpriv)
{
	int nvec;
<<<<<<< HEAD

	nvec = ahci_init_msi(pdev, n_ports, hpriv);
	if (nvec >= 0)
		return nvec;

	/*
	 * Currently, MSI-X support only implements single IRQ mode and
	 * exists for controllers which can't do other types of IRQ. Only
	 * set it up if MSI fails.
	 */
	nvec = ahci_init_msix(pdev, n_ports, hpriv);
	if (nvec >= 0)
		return nvec;

=======

	nvec = ahci_init_msi(pdev, n_ports, hpriv);
	if (nvec >= 0)
		return nvec;

	/*
	 * Currently, MSI-X support only implements single IRQ mode and
	 * exists for controllers which can't do other types of IRQ. Only
	 * set it up if MSI fails.
	 */
	nvec = ahci_init_msix(pdev, n_ports, hpriv);
	if (nvec >= 0)
		return nvec;

>>>>>>> 9fe8ecca
	/* lagacy intx interrupts */
	pci_intx(pdev, 1);
	hpriv->irq = pdev->irq;

	return 0;
}

static int ahci_init_one(struct pci_dev *pdev, const struct pci_device_id *ent)
{
	unsigned int board_id = ent->driver_data;
	struct ata_port_info pi = ahci_port_info[board_id];
	const struct ata_port_info *ppi[] = { &pi, NULL };
	struct device *dev = &pdev->dev;
	struct ahci_host_priv *hpriv;
	struct ata_host *host;
	int n_ports, i, rc;
	int ahci_pci_bar = AHCI_PCI_BAR_STANDARD;

	VPRINTK("ENTER\n");

	WARN_ON((int)ATA_MAX_QUEUE > AHCI_MAX_CMDS);

	ata_print_version_once(&pdev->dev, DRV_VERSION);

	/* The AHCI driver can only drive the SATA ports, the PATA driver
	   can drive them all so if both drivers are selected make sure
	   AHCI stays out of the way */
	if (pdev->vendor == PCI_VENDOR_ID_MARVELL && !marvell_enable)
		return -ENODEV;

	/* Apple BIOS on MCP89 prevents us using AHCI */
	if (is_mcp89_apple(pdev))
		ahci_mcp89_apple_enable(pdev);

	/* Promise's PDC42819 is a SAS/SATA controller that has an AHCI mode.
	 * At the moment, we can only use the AHCI mode. Let the users know
	 * that for SAS drives they're out of luck.
	 */
	if (pdev->vendor == PCI_VENDOR_ID_PROMISE)
		dev_info(&pdev->dev,
			 "PDC42819 can only drive SATA devices with this driver\n");

	/* Some devices use non-standard BARs */
	if (pdev->vendor == PCI_VENDOR_ID_STMICRO && pdev->device == 0xCC06)
		ahci_pci_bar = AHCI_PCI_BAR_STA2X11;
	else if (pdev->vendor == 0x1c44 && pdev->device == 0x8000)
		ahci_pci_bar = AHCI_PCI_BAR_ENMOTUS;
	else if (pdev->vendor == 0x177d && pdev->device == 0xa01c)
		ahci_pci_bar = AHCI_PCI_BAR_CAVIUM;
<<<<<<< HEAD

	/*
	 * The JMicron chip 361/363 contains one SATA controller and one
	 * PATA controller,for powering on these both controllers, we must
	 * follow the sequence one by one, otherwise one of them can not be
	 * powered on successfully, so here we disable the async suspend
	 * method for these chips.
	 */
	if (pdev->vendor == PCI_VENDOR_ID_JMICRON &&
		(pdev->device == PCI_DEVICE_ID_JMICRON_JMB363 ||
		pdev->device == PCI_DEVICE_ID_JMICRON_JMB361))
		device_disable_async_suspend(&pdev->dev);
=======
>>>>>>> 9fe8ecca

	/* acquire resources */
	rc = pcim_enable_device(pdev);
	if (rc)
		return rc;

	if (pdev->vendor == PCI_VENDOR_ID_INTEL &&
	    (pdev->device == 0x2652 || pdev->device == 0x2653)) {
		u8 map;

		/* ICH6s share the same PCI ID for both piix and ahci
		 * modes.  Enabling ahci mode while MAP indicates
		 * combined mode is a bad idea.  Yield to ata_piix.
		 */
		pci_read_config_byte(pdev, ICH_MAP, &map);
		if (map & 0x3) {
			dev_info(&pdev->dev,
				 "controller is in combined mode, can't enable AHCI mode\n");
			return -ENODEV;
		}
	}

	/* AHCI controllers often implement SFF compatible interface.
	 * Grab all PCI BARs just in case.
	 */
	rc = pcim_iomap_regions_request_all(pdev, 1 << ahci_pci_bar, DRV_NAME);
	if (rc == -EBUSY)
		pcim_pin_device(pdev);
	if (rc)
		return rc;

	hpriv = devm_kzalloc(dev, sizeof(*hpriv), GFP_KERNEL);
	if (!hpriv)
		return -ENOMEM;
	hpriv->flags |= (unsigned long)pi.private_data;

	/* MCP65 revision A1 and A2 can't do MSI */
	if (board_id == board_ahci_mcp65 &&
	    (pdev->revision == 0xa1 || pdev->revision == 0xa2))
		hpriv->flags |= AHCI_HFLAG_NO_MSI;

	/* SB800 does NOT need the workaround to ignore SERR_INTERNAL */
	if (board_id == board_ahci_sb700 && pdev->revision >= 0x40)
		hpriv->flags &= ~AHCI_HFLAG_IGN_SERR_INTERNAL;

	/* only some SB600s can do 64bit DMA */
	if (ahci_sb600_enable_64bit(pdev))
		hpriv->flags &= ~AHCI_HFLAG_32BIT_ONLY;

	hpriv->mmio = pcim_iomap_table(pdev)[ahci_pci_bar];

	/* must set flag prior to save config in order to take effect */
	if (ahci_broken_devslp(pdev))
		hpriv->flags |= AHCI_HFLAG_NO_DEVSLP;

	/* save initial config */
	ahci_pci_save_initial_config(pdev, hpriv);

	/* prepare host */
	if (hpriv->cap & HOST_CAP_NCQ) {
		pi.flags |= ATA_FLAG_NCQ;
		/*
		 * Auto-activate optimization is supposed to be
		 * supported on all AHCI controllers indicating NCQ
		 * capability, but it seems to be broken on some
		 * chipsets including NVIDIAs.
		 */
		if (!(hpriv->flags & AHCI_HFLAG_NO_FPDMA_AA))
			pi.flags |= ATA_FLAG_FPDMA_AA;

		/*
		 * All AHCI controllers should be forward-compatible
		 * with the new auxiliary field. This code should be
		 * conditionalized if any buggy AHCI controllers are
		 * encountered.
		 */
		pi.flags |= ATA_FLAG_FPDMA_AUX;
	}

	if (hpriv->cap & HOST_CAP_PMP)
		pi.flags |= ATA_FLAG_PMP;

	ahci_set_em_messages(hpriv, &pi);

	if (ahci_broken_system_poweroff(pdev)) {
		pi.flags |= ATA_FLAG_NO_POWEROFF_SPINDOWN;
		dev_info(&pdev->dev,
			"quirky BIOS, skipping spindown on poweroff\n");
	}

	if (ahci_broken_suspend(pdev)) {
		hpriv->flags |= AHCI_HFLAG_NO_SUSPEND;
		dev_warn(&pdev->dev,
			 "BIOS update required for suspend/resume\n");
	}

	if (ahci_broken_online(pdev)) {
		hpriv->flags |= AHCI_HFLAG_SRST_TOUT_IS_OFFLINE;
		dev_info(&pdev->dev,
			 "online status unreliable, applying workaround\n");
	}

	/* CAP.NP sometimes indicate the index of the last enabled
	 * port, at other times, that of the last possible port, so
	 * determining the maximum port number requires looking at
	 * both CAP.NP and port_map.
	 */
	n_ports = max(ahci_nr_ports(hpriv->cap), fls(hpriv->port_map));

	host = ata_host_alloc_pinfo(&pdev->dev, ppi, n_ports);
	if (!host)
		return -ENOMEM;
	host->private_data = hpriv;

	ahci_init_interrupts(pdev, n_ports, hpriv);

	if (!(hpriv->cap & HOST_CAP_SSS) || ahci_ignore_sss)
		host->flags |= ATA_HOST_PARALLEL_SCAN;
	else
		dev_info(&pdev->dev, "SSS flag set, parallel bus scan disabled\n");

	if (pi.flags & ATA_FLAG_EM)
		ahci_reset_em(host);

	for (i = 0; i < host->n_ports; i++) {
		struct ata_port *ap = host->ports[i];

		ata_port_pbar_desc(ap, ahci_pci_bar, -1, "abar");
		ata_port_pbar_desc(ap, ahci_pci_bar,
				   0x100 + ap->port_no * 0x80, "port");

		/* set enclosure management message type */
		if (ap->flags & ATA_FLAG_EM)
			ap->em_message_type = hpriv->em_msg_type;


		/* disabled/not-implemented port */
		if (!(hpriv->port_map & (1 << i)))
			ap->ops = &ata_dummy_port_ops;
	}

	/* apply workaround for ASUS P5W DH Deluxe mainboard */
	ahci_p5wdh_workaround(host);

	/* apply gtf filter quirk */
	ahci_gtf_filter_workaround(host);

	/* initialize adapter */
	rc = ahci_configure_dma_masks(pdev, hpriv->cap & HOST_CAP_64);
	if (rc)
		return rc;

	rc = ahci_pci_reset_controller(host);
	if (rc)
		return rc;

	ahci_pci_init_controller(host);
	ahci_pci_print_info(host);

	pci_set_master(pdev);

	return ahci_host_activate(host, &ahci_sht);
}

module_pci_driver(ahci_pci_driver);

MODULE_AUTHOR("Jeff Garzik");
MODULE_DESCRIPTION("AHCI SATA low-level driver");
MODULE_LICENSE("GPL");
MODULE_DEVICE_TABLE(pci, ahci_pci_tbl);
MODULE_VERSION(DRV_VERSION);<|MERGE_RESOLUTION|>--- conflicted
+++ resolved
@@ -1298,8 +1298,6 @@
  */
 static int ahci_init_msix(struct pci_dev *pdev, unsigned int n_ports,
 			  struct ahci_host_priv *hpriv)
-<<<<<<< HEAD
-=======
 {
 	int rc, nvec;
 	struct msix_entry entry = {};
@@ -1338,53 +1336,11 @@
 
 static int ahci_init_msi(struct pci_dev *pdev, unsigned int n_ports,
 			struct ahci_host_priv *hpriv)
->>>>>>> 9fe8ecca
 {
 	int rc, nvec;
-	struct msix_entry entry = {};
-
-	/* Do not init MSI-X if MSI is disabled for the device */
+
 	if (hpriv->flags & AHCI_HFLAG_NO_MSI)
 		return -ENODEV;
-<<<<<<< HEAD
-
-	nvec = pci_msix_vec_count(pdev);
-	if (nvec < 0)
-		return nvec;
-
-	if (!nvec) {
-		rc = -ENODEV;
-		goto fail;
-	}
-
-	/*
-	 * There can be more than one vector (e.g. for error detection or
-	 * hdd hotplug). Only the first vector (entry.entry = 0) is used.
-	 */
-	rc = pci_enable_msix_exact(pdev, &entry, 1);
-	if (rc < 0)
-		goto fail;
-
-	hpriv->irq = entry.vector;
-
-	return 1;
-fail:
-	dev_err(&pdev->dev,
-		"failed to enable MSI-X with error %d, # of vectors: %d\n",
-		rc, nvec);
-
-	return rc;
-}
-
-static int ahci_init_msi(struct pci_dev *pdev, unsigned int n_ports,
-			struct ahci_host_priv *hpriv)
-{
-	int rc, nvec;
-
-	if (hpriv->flags & AHCI_HFLAG_NO_MSI)
-		return -ENODEV;
-=======
->>>>>>> 9fe8ecca
 
 	nvec = pci_msi_vec_count(pdev);
 	if (nvec < 0)
@@ -1432,7 +1388,6 @@
 				struct ahci_host_priv *hpriv)
 {
 	int nvec;
-<<<<<<< HEAD
 
 	nvec = ahci_init_msi(pdev, n_ports, hpriv);
 	if (nvec >= 0)
@@ -1447,22 +1402,6 @@
 	if (nvec >= 0)
 		return nvec;
 
-=======
-
-	nvec = ahci_init_msi(pdev, n_ports, hpriv);
-	if (nvec >= 0)
-		return nvec;
-
-	/*
-	 * Currently, MSI-X support only implements single IRQ mode and
-	 * exists for controllers which can't do other types of IRQ. Only
-	 * set it up if MSI fails.
-	 */
-	nvec = ahci_init_msix(pdev, n_ports, hpriv);
-	if (nvec >= 0)
-		return nvec;
-
->>>>>>> 9fe8ecca
 	/* lagacy intx interrupts */
 	pci_intx(pdev, 1);
 	hpriv->irq = pdev->irq;
@@ -1512,21 +1451,6 @@
 		ahci_pci_bar = AHCI_PCI_BAR_ENMOTUS;
 	else if (pdev->vendor == 0x177d && pdev->device == 0xa01c)
 		ahci_pci_bar = AHCI_PCI_BAR_CAVIUM;
-<<<<<<< HEAD
-
-	/*
-	 * The JMicron chip 361/363 contains one SATA controller and one
-	 * PATA controller,for powering on these both controllers, we must
-	 * follow the sequence one by one, otherwise one of them can not be
-	 * powered on successfully, so here we disable the async suspend
-	 * method for these chips.
-	 */
-	if (pdev->vendor == PCI_VENDOR_ID_JMICRON &&
-		(pdev->device == PCI_DEVICE_ID_JMICRON_JMB363 ||
-		pdev->device == PCI_DEVICE_ID_JMICRON_JMB361))
-		device_disable_async_suspend(&pdev->dev);
-=======
->>>>>>> 9fe8ecca
 
 	/* acquire resources */
 	rc = pcim_enable_device(pdev);
