/*
 * GPL HEADER START
 *
 * DO NOT ALTER OR REMOVE COPYRIGHT NOTICES OR THIS FILE HEADER.
 *
 * This program is free software; you can redistribute it and/or modify
 * it under the terms of the GNU General Public License version 2 only,
 * as published by the Free Software Foundation.
 *
 * This program is distributed in the hope that it will be useful, but
 * WITHOUT ANY WARRANTY; without even the implied warranty of
 * MERCHANTABILITY or FITNESS FOR A PARTICULAR PURPOSE.  See the GNU
 * General Public License version 2 for more details (a copy is included
 * in the LICENSE file that accompanied this code).
 *
 * You should have received a copy of the GNU General Public License
 * version 2 along with this program; If not, see
 * http://www.sun.com/software/products/lustre/docs/GPLv2.pdf
 *
 * Please contact Sun Microsystems, Inc., 4150 Network Circle, Santa Clara,
 * CA 95054 USA or visit www.sun.com if you need additional information or
 * have any questions.
 *
 * GPL HEADER END
 */
/*
 * Copyright (c) 2002, 2010, Oracle and/or its affiliates. All rights reserved.
 * Use is subject to license terms.
 *
 * Copyright (c) 2010, 2012, Intel Corporation.
 */
/*
 * This file is part of Lustre, http://www.lustre.org/
 * Lustre is a trademark of Sun Microsystems, Inc.
 */

#define DEBUG_SUBSYSTEM S_RPC
#include "../include/obd_support.h"
#include "../include/obd_class.h"
#include "../include/lustre_net.h"
#include "../include/lu_object.h"
#include "../../include/linux/lnet/types.h"
#include "ptlrpc_internal.h"

/* The following are visible and mutable through /sys/module/ptlrpc */
int test_req_buffer_pressure;
module_param(test_req_buffer_pressure, int, 0444);
MODULE_PARM_DESC(test_req_buffer_pressure, "set non-zero to put pressure on request buffer pools");
module_param(at_min, int, 0644);
MODULE_PARM_DESC(at_min, "Adaptive timeout minimum (sec)");
module_param(at_max, int, 0644);
MODULE_PARM_DESC(at_max, "Adaptive timeout maximum (sec)");
module_param(at_history, int, 0644);
MODULE_PARM_DESC(at_history,
		 "Adaptive timeouts remember the slowest event that took place within this period (sec)");
module_param(at_early_margin, int, 0644);
MODULE_PARM_DESC(at_early_margin, "How soon before an RPC deadline to send an early reply");
module_param(at_extra, int, 0644);
MODULE_PARM_DESC(at_extra, "How much extra time to give with each early reply");


/* forward ref */
static int ptlrpc_server_post_idle_rqbds(struct ptlrpc_service_part *svcpt);
static void ptlrpc_server_hpreq_fini(struct ptlrpc_request *req);
static void ptlrpc_at_remove_timed(struct ptlrpc_request *req);

/** Holds a list of all PTLRPC services */
LIST_HEAD(ptlrpc_all_services);
/** Used to protect the \e ptlrpc_all_services list */
struct mutex ptlrpc_all_services_mutex;

static struct ptlrpc_request_buffer_desc *
ptlrpc_alloc_rqbd(struct ptlrpc_service_part *svcpt)
{
	struct ptlrpc_service *svc = svcpt->scp_service;
	struct ptlrpc_request_buffer_desc *rqbd;

	rqbd = kzalloc_node(sizeof(*rqbd), GFP_NOFS,
			    cfs_cpt_spread_node(svc->srv_cptable,
						svcpt->scp_cpt));
	if (rqbd == NULL)
		return NULL;

	rqbd->rqbd_svcpt = svcpt;
	rqbd->rqbd_refcount = 0;
	rqbd->rqbd_cbid.cbid_fn = request_in_callback;
	rqbd->rqbd_cbid.cbid_arg = rqbd;
	INIT_LIST_HEAD(&rqbd->rqbd_reqs);
	OBD_CPT_ALLOC_LARGE(rqbd->rqbd_buffer, svc->srv_cptable,
			    svcpt->scp_cpt, svc->srv_buf_size);
	if (rqbd->rqbd_buffer == NULL) {
		kfree(rqbd);
		return NULL;
	}

	spin_lock(&svcpt->scp_lock);
	list_add(&rqbd->rqbd_list, &svcpt->scp_rqbd_idle);
	svcpt->scp_nrqbds_total++;
	spin_unlock(&svcpt->scp_lock);

	return rqbd;
}

static void
ptlrpc_free_rqbd(struct ptlrpc_request_buffer_desc *rqbd)
{
	struct ptlrpc_service_part *svcpt = rqbd->rqbd_svcpt;

	LASSERT(rqbd->rqbd_refcount == 0);
	LASSERT(list_empty(&rqbd->rqbd_reqs));

	spin_lock(&svcpt->scp_lock);
	list_del(&rqbd->rqbd_list);
	svcpt->scp_nrqbds_total--;
	spin_unlock(&svcpt->scp_lock);

	kvfree(rqbd->rqbd_buffer);
	kfree(rqbd);
}

static int
ptlrpc_grow_req_bufs(struct ptlrpc_service_part *svcpt, int post)
{
	struct ptlrpc_service *svc = svcpt->scp_service;
	struct ptlrpc_request_buffer_desc *rqbd;
	int rc = 0;
	int i;

	if (svcpt->scp_rqbd_allocating)
		goto try_post;

	spin_lock(&svcpt->scp_lock);
	/* check again with lock */
	if (svcpt->scp_rqbd_allocating) {
		/* NB: we might allow more than one thread in the future */
		LASSERT(svcpt->scp_rqbd_allocating == 1);
		spin_unlock(&svcpt->scp_lock);
		goto try_post;
	}

	svcpt->scp_rqbd_allocating++;
	spin_unlock(&svcpt->scp_lock);


	for (i = 0; i < svc->srv_nbuf_per_group; i++) {
		/* NB: another thread might have recycled enough rqbds, we
		 * need to make sure it wouldn't over-allocate, see LU-1212. */
		if (svcpt->scp_nrqbds_posted >= svc->srv_nbuf_per_group)
			break;

		rqbd = ptlrpc_alloc_rqbd(svcpt);

		if (rqbd == NULL) {
			CERROR("%s: Can't allocate request buffer\n",
			       svc->srv_name);
			rc = -ENOMEM;
			break;
		}
	}

	spin_lock(&svcpt->scp_lock);

	LASSERT(svcpt->scp_rqbd_allocating == 1);
	svcpt->scp_rqbd_allocating--;

	spin_unlock(&svcpt->scp_lock);

	CDEBUG(D_RPCTRACE,
	       "%s: allocate %d new %d-byte reqbufs (%d/%d left), rc = %d\n",
	       svc->srv_name, i, svc->srv_buf_size, svcpt->scp_nrqbds_posted,
	       svcpt->scp_nrqbds_total, rc);

 try_post:
	if (post && rc == 0)
		rc = ptlrpc_server_post_idle_rqbds(svcpt);

	return rc;
}

/**
 * Part of Rep-Ack logic.
 * Puts a lock and its mode into reply state associated to request reply.
 */
void
ptlrpc_save_lock(struct ptlrpc_request *req,
		 struct lustre_handle *lock, int mode, int no_ack)
{
	struct ptlrpc_reply_state *rs = req->rq_reply_state;
	int idx;

	LASSERT(rs != NULL);
	LASSERT(rs->rs_nlocks < RS_MAX_LOCKS);

	if (req->rq_export->exp_disconnected) {
		ldlm_lock_decref(lock, mode);
	} else {
		idx = rs->rs_nlocks++;
		rs->rs_locks[idx] = *lock;
		rs->rs_modes[idx] = mode;
		rs->rs_difficult = 1;
		rs->rs_no_ack = !!no_ack;
	}
}
EXPORT_SYMBOL(ptlrpc_save_lock);


struct ptlrpc_hr_partition;

struct ptlrpc_hr_thread {
	int				hrt_id;		/* thread ID */
	spinlock_t			hrt_lock;
	wait_queue_head_t			hrt_waitq;
	struct list_head			hrt_queue;	/* RS queue */
	struct ptlrpc_hr_partition	*hrt_partition;
};

struct ptlrpc_hr_partition {
	/* # of started threads */
	atomic_t			hrp_nstarted;
	/* # of stopped threads */
	atomic_t			hrp_nstopped;
	/* cpu partition id */
	int				hrp_cpt;
	/* round-robin rotor for choosing thread */
	int				hrp_rotor;
	/* total number of threads on this partition */
	int				hrp_nthrs;
	/* threads table */
	struct ptlrpc_hr_thread		*hrp_thrs;
};

#define HRT_RUNNING 0
#define HRT_STOPPING 1

struct ptlrpc_hr_service {
	/* CPU partition table, it's just cfs_cpt_table for now */
	struct cfs_cpt_table		*hr_cpt_table;
	/** controller sleep waitq */
	wait_queue_head_t			hr_waitq;
	unsigned int			hr_stopping;
	/** roundrobin rotor for non-affinity service */
	unsigned int			hr_rotor;
	/* partition data */
	struct ptlrpc_hr_partition	**hr_partitions;
};

struct rs_batch {
	struct list_head			rsb_replies;
	unsigned int			rsb_n_replies;
	struct ptlrpc_service_part	*rsb_svcpt;
};

/** reply handling service. */
static struct ptlrpc_hr_service		ptlrpc_hr;

/**
 * maximum number of replies scheduled in one batch
 */
#define MAX_SCHEDULED 256

/**
 * Initialize a reply batch.
 *
 * \param b batch
 */
static void rs_batch_init(struct rs_batch *b)
{
	memset(b, 0, sizeof(*b));
	INIT_LIST_HEAD(&b->rsb_replies);
}

/**
 * Choose an hr thread to dispatch requests to.
 */
static struct ptlrpc_hr_thread *
ptlrpc_hr_select(struct ptlrpc_service_part *svcpt)
{
	struct ptlrpc_hr_partition *hrp;
	unsigned int rotor;

	if (svcpt->scp_cpt >= 0 &&
	    svcpt->scp_service->srv_cptable == ptlrpc_hr.hr_cpt_table) {
		/* directly match partition */
		hrp = ptlrpc_hr.hr_partitions[svcpt->scp_cpt];

	} else {
		rotor = ptlrpc_hr.hr_rotor++;
		rotor %= cfs_cpt_number(ptlrpc_hr.hr_cpt_table);

		hrp = ptlrpc_hr.hr_partitions[rotor];
	}

	rotor = hrp->hrp_rotor++;
	return &hrp->hrp_thrs[rotor % hrp->hrp_nthrs];
}

/**
 * Dispatch all replies accumulated in the batch to one from
 * dedicated reply handling threads.
 *
 * \param b batch
 */
static void rs_batch_dispatch(struct rs_batch *b)
{
	if (b->rsb_n_replies != 0) {
		struct ptlrpc_hr_thread	*hrt;

		hrt = ptlrpc_hr_select(b->rsb_svcpt);

		spin_lock(&hrt->hrt_lock);
		list_splice_init(&b->rsb_replies, &hrt->hrt_queue);
		spin_unlock(&hrt->hrt_lock);

		wake_up(&hrt->hrt_waitq);
		b->rsb_n_replies = 0;
	}
}

/**
 * Add a reply to a batch.
 * Add one reply object to a batch, schedule batched replies if overload.
 *
 * \param b batch
 * \param rs reply
 */
static void rs_batch_add(struct rs_batch *b, struct ptlrpc_reply_state *rs)
{
	struct ptlrpc_service_part *svcpt = rs->rs_svcpt;

	if (svcpt != b->rsb_svcpt || b->rsb_n_replies >= MAX_SCHEDULED) {
		if (b->rsb_svcpt != NULL) {
			rs_batch_dispatch(b);
			spin_unlock(&b->rsb_svcpt->scp_rep_lock);
		}
		spin_lock(&svcpt->scp_rep_lock);
		b->rsb_svcpt = svcpt;
	}
	spin_lock(&rs->rs_lock);
	rs->rs_scheduled_ever = 1;
	if (rs->rs_scheduled == 0) {
		list_move(&rs->rs_list, &b->rsb_replies);
		rs->rs_scheduled = 1;
		b->rsb_n_replies++;
	}
	rs->rs_committed = 1;
	spin_unlock(&rs->rs_lock);
}

/**
 * Reply batch finalization.
 * Dispatch remaining replies from the batch
 * and release remaining spinlock.
 *
 * \param b batch
 */
static void rs_batch_fini(struct rs_batch *b)
{
	if (b->rsb_svcpt != NULL) {
		rs_batch_dispatch(b);
		spin_unlock(&b->rsb_svcpt->scp_rep_lock);
	}
}

#define DECLARE_RS_BATCH(b)     struct rs_batch b


/**
 * Put reply state into a queue for processing because we received
 * ACK from the client
 */
void ptlrpc_dispatch_difficult_reply(struct ptlrpc_reply_state *rs)
{
	struct ptlrpc_hr_thread *hrt;

	LASSERT(list_empty(&rs->rs_list));

	hrt = ptlrpc_hr_select(rs->rs_svcpt);

	spin_lock(&hrt->hrt_lock);
	list_add_tail(&rs->rs_list, &hrt->hrt_queue);
	spin_unlock(&hrt->hrt_lock);

	wake_up(&hrt->hrt_waitq);
}

void
ptlrpc_schedule_difficult_reply(struct ptlrpc_reply_state *rs)
{
	assert_spin_locked(&rs->rs_svcpt->scp_rep_lock);
	assert_spin_locked(&rs->rs_lock);
	LASSERT(rs->rs_difficult);
	rs->rs_scheduled_ever = 1;  /* flag any notification attempt */

	if (rs->rs_scheduled) {     /* being set up or already notified */
		return;
	}

	rs->rs_scheduled = 1;
	list_del_init(&rs->rs_list);
	ptlrpc_dispatch_difficult_reply(rs);
}
EXPORT_SYMBOL(ptlrpc_schedule_difficult_reply);

void ptlrpc_commit_replies(struct obd_export *exp)
{
	struct ptlrpc_reply_state *rs, *nxt;
	DECLARE_RS_BATCH(batch);

	rs_batch_init(&batch);
	/* Find any replies that have been committed and get their service
	 * to attend to complete them. */

	/* CAVEAT EMPTOR: spinlock ordering!!! */
	spin_lock(&exp->exp_uncommitted_replies_lock);
	list_for_each_entry_safe(rs, nxt, &exp->exp_uncommitted_replies,
				     rs_obd_list) {
		LASSERT(rs->rs_difficult);
		/* VBR: per-export last_committed */
		LASSERT(rs->rs_export);
		if (rs->rs_transno <= exp->exp_last_committed) {
			list_del_init(&rs->rs_obd_list);
			rs_batch_add(&batch, rs);
		}
	}
	spin_unlock(&exp->exp_uncommitted_replies_lock);
	rs_batch_fini(&batch);
}
EXPORT_SYMBOL(ptlrpc_commit_replies);

static int
ptlrpc_server_post_idle_rqbds(struct ptlrpc_service_part *svcpt)
{
	struct ptlrpc_request_buffer_desc *rqbd;
	int rc;
	int posted = 0;

	for (;;) {
		spin_lock(&svcpt->scp_lock);

		if (list_empty(&svcpt->scp_rqbd_idle)) {
			spin_unlock(&svcpt->scp_lock);
			return posted;
		}

		rqbd = list_entry(svcpt->scp_rqbd_idle.next,
				      struct ptlrpc_request_buffer_desc,
				      rqbd_list);
		list_del(&rqbd->rqbd_list);

		/* assume we will post successfully */
		svcpt->scp_nrqbds_posted++;
		list_add(&rqbd->rqbd_list, &svcpt->scp_rqbd_posted);

		spin_unlock(&svcpt->scp_lock);

		rc = ptlrpc_register_rqbd(rqbd);
		if (rc != 0)
			break;

		posted = 1;
	}

	spin_lock(&svcpt->scp_lock);

	svcpt->scp_nrqbds_posted--;
	list_del(&rqbd->rqbd_list);
	list_add_tail(&rqbd->rqbd_list, &svcpt->scp_rqbd_idle);

	/* Don't complain if no request buffers are posted right now; LNET
	 * won't drop requests because we set the portal lazy! */

	spin_unlock(&svcpt->scp_lock);

	return -1;
}

static void ptlrpc_at_timer(unsigned long castmeharder)
{
	struct ptlrpc_service_part *svcpt;

	svcpt = (struct ptlrpc_service_part *)castmeharder;

	svcpt->scp_at_check = 1;
	svcpt->scp_at_checktime = cfs_time_current();
	wake_up(&svcpt->scp_waitq);
}

static void
ptlrpc_server_nthreads_check(struct ptlrpc_service *svc,
			     struct ptlrpc_service_conf *conf)
{
	struct ptlrpc_service_thr_conf *tc = &conf->psc_thr;
	unsigned init;
	unsigned total;
	unsigned nthrs;
	int weight;

	/*
	 * Common code for estimating & validating threads number.
	 * CPT affinity service could have percpt thread-pool instead
	 * of a global thread-pool, which means user might not always
	 * get the threads number they give it in conf::tc_nthrs_user
	 * even they did set. It's because we need to validate threads
	 * number for each CPT to guarantee each pool will have enough
	 * threads to keep the service healthy.
	 */
	init = PTLRPC_NTHRS_INIT + (svc->srv_ops.so_hpreq_handler != NULL);
	init = max_t(int, init, tc->tc_nthrs_init);

	/* NB: please see comments in lustre_lnet.h for definition
	 * details of these members */
	LASSERT(tc->tc_nthrs_max != 0);

	if (tc->tc_nthrs_user != 0) {
		/* In case there is a reason to test a service with many
		 * threads, we give a less strict check here, it can
		 * be up to 8 * nthrs_max */
		total = min(tc->tc_nthrs_max * 8, tc->tc_nthrs_user);
		nthrs = total / svc->srv_ncpts;
		init = max(init, nthrs);
		goto out;
	}

	total = tc->tc_nthrs_max;
	if (tc->tc_nthrs_base == 0) {
		/* don't care about base threads number per partition,
		 * this is most for non-affinity service */
		nthrs = total / svc->srv_ncpts;
		goto out;
	}

	nthrs = tc->tc_nthrs_base;
	if (svc->srv_ncpts == 1) {
		int i;

		/* NB: Increase the base number if it's single partition
		 * and total number of cores/HTs is larger or equal to 4.
		 * result will always < 2 * nthrs_base */
		weight = cfs_cpt_weight(svc->srv_cptable, CFS_CPT_ANY);
		for (i = 1; (weight >> (i + 1)) != 0 && /* >= 4 cores/HTs */
			    (tc->tc_nthrs_base >> i) != 0; i++)
			nthrs += tc->tc_nthrs_base >> i;
	}

	if (tc->tc_thr_factor != 0) {
		int factor = tc->tc_thr_factor;
		const int fade = 4;

		/*
		 * User wants to increase number of threads with for
		 * each CPU core/HT, most likely the factor is larger then
		 * one thread/core because service threads are supposed to
		 * be blocked by lock or wait for IO.
		 */
		/*
		 * Amdahl's law says that adding processors wouldn't give
		 * a linear increasing of parallelism, so it's nonsense to
		 * have too many threads no matter how many cores/HTs
		 * there are.
		 */
		/* weight is # of HTs */
		if (cpumask_weight(topology_sibling_cpumask(0)) > 1) {
			/* depress thread factor for hyper-thread */
			factor = factor - (factor >> 1) + (factor >> 3);
		}

		weight = cfs_cpt_weight(svc->srv_cptable, 0);
		LASSERT(weight > 0);

		for (; factor > 0 && weight > 0; factor--, weight -= fade)
			nthrs += min(weight, fade) * factor;
	}

	if (nthrs * svc->srv_ncpts > tc->tc_nthrs_max) {
		nthrs = max(tc->tc_nthrs_base,
			    tc->tc_nthrs_max / svc->srv_ncpts);
	}
 out:
	nthrs = max(nthrs, tc->tc_nthrs_init);
	svc->srv_nthrs_cpt_limit = nthrs;
	svc->srv_nthrs_cpt_init = init;

	if (nthrs * svc->srv_ncpts > tc->tc_nthrs_max) {
		CDEBUG(D_OTHER, "%s: This service may have more threads (%d) than the given soft limit (%d)\n",
		       svc->srv_name, nthrs * svc->srv_ncpts,
		       tc->tc_nthrs_max);
	}
}

/**
 * Initialize percpt data for a service
 */
static int
ptlrpc_service_part_init(struct ptlrpc_service *svc,
			 struct ptlrpc_service_part *svcpt, int cpt)
{
	struct ptlrpc_at_array	*array;
	int size;
	int index;
	int rc;

	svcpt->scp_cpt = cpt;
	INIT_LIST_HEAD(&svcpt->scp_threads);

	/* rqbd and incoming request queue */
	spin_lock_init(&svcpt->scp_lock);
	INIT_LIST_HEAD(&svcpt->scp_rqbd_idle);
	INIT_LIST_HEAD(&svcpt->scp_rqbd_posted);
	INIT_LIST_HEAD(&svcpt->scp_req_incoming);
	init_waitqueue_head(&svcpt->scp_waitq);
	/* history request & rqbd list */
	INIT_LIST_HEAD(&svcpt->scp_hist_reqs);
	INIT_LIST_HEAD(&svcpt->scp_hist_rqbds);

	/* active requests and hp requests */
	spin_lock_init(&svcpt->scp_req_lock);

	/* reply states */
	spin_lock_init(&svcpt->scp_rep_lock);
	INIT_LIST_HEAD(&svcpt->scp_rep_active);
	INIT_LIST_HEAD(&svcpt->scp_rep_idle);
	init_waitqueue_head(&svcpt->scp_rep_waitq);
	atomic_set(&svcpt->scp_nreps_difficult, 0);

	/* adaptive timeout */
	spin_lock_init(&svcpt->scp_at_lock);
	array = &svcpt->scp_at_array;

	size = at_est2timeout(at_max);
	array->paa_size = size;
	array->paa_count = 0;
	array->paa_deadline = -1;

	/* allocate memory for scp_at_array (ptlrpc_at_array) */
	array->paa_reqs_array =
		kzalloc_node(sizeof(struct list_head) * size, GFP_NOFS,
			     cfs_cpt_spread_node(svc->srv_cptable, cpt));
	if (array->paa_reqs_array == NULL)
		return -ENOMEM;

	for (index = 0; index < size; index++)
		INIT_LIST_HEAD(&array->paa_reqs_array[index]);

	array->paa_reqs_count =
		kzalloc_node(sizeof(__u32) * size, GFP_NOFS,
			     cfs_cpt_spread_node(svc->srv_cptable, cpt));
	if (array->paa_reqs_count == NULL)
		goto free_reqs_array;

	cfs_timer_init(&svcpt->scp_at_timer, ptlrpc_at_timer, svcpt);
	/* At SOW, service time should be quick; 10s seems generous. If client
	 * timeout is less than this, we'll be sending an early reply. */
	at_init(&svcpt->scp_at_estimate, 10, 0);

	/* assign this before call ptlrpc_grow_req_bufs */
	svcpt->scp_service = svc;
	/* Now allocate the request buffers, but don't post them now */
	rc = ptlrpc_grow_req_bufs(svcpt, 0);
	/* We shouldn't be under memory pressure at startup, so
	 * fail if we can't allocate all our buffers at this time. */
	if (rc != 0)
		goto free_reqs_count;

	return 0;

free_reqs_count:
	kfree(array->paa_reqs_count);
	array->paa_reqs_count = NULL;
free_reqs_array:
	kfree(array->paa_reqs_array);
	array->paa_reqs_array = NULL;

	return -ENOMEM;
}

/**
 * Initialize service on a given portal.
 * This includes starting serving threads , allocating and posting rqbds and
 * so on.
 */
struct ptlrpc_service *
ptlrpc_register_service(struct ptlrpc_service_conf *conf,
			struct kset *parent,
			struct dentry *debugfs_entry)
{
	struct ptlrpc_service_cpt_conf *cconf = &conf->psc_cpt;
	struct ptlrpc_service *service;
	struct ptlrpc_service_part *svcpt;
	struct cfs_cpt_table *cptable;
	__u32 *cpts = NULL;
	int ncpts;
	int cpt;
	int rc;
	int i;

	LASSERT(conf->psc_buf.bc_nbufs > 0);
	LASSERT(conf->psc_buf.bc_buf_size >=
		conf->psc_buf.bc_req_max_size + SPTLRPC_MAX_PAYLOAD);
	LASSERT(conf->psc_thr.tc_ctx_tags != 0);

	cptable = cconf->cc_cptable;
	if (cptable == NULL)
		cptable = cfs_cpt_table;

	if (!conf->psc_thr.tc_cpu_affinity) {
		ncpts = 1;
	} else {
		ncpts = cfs_cpt_number(cptable);
		if (cconf->cc_pattern != NULL) {
			struct cfs_expr_list *el;

			rc = cfs_expr_list_parse(cconf->cc_pattern,
						 strlen(cconf->cc_pattern),
						 0, ncpts - 1, &el);
			if (rc != 0) {
				CERROR("%s: invalid CPT pattern string: %s",
				       conf->psc_name, cconf->cc_pattern);
				return ERR_PTR(-EINVAL);
			}

			rc = cfs_expr_list_values(el, ncpts, &cpts);
			cfs_expr_list_free(el);
			if (rc <= 0) {
				CERROR("%s: failed to parse CPT array %s: %d\n",
				       conf->psc_name, cconf->cc_pattern, rc);
				kfree(cpts);
				return ERR_PTR(rc < 0 ? rc : -EINVAL);
			}
			ncpts = rc;
		}
	}

	service = kzalloc(offsetof(struct ptlrpc_service, srv_parts[ncpts]),
			  GFP_NOFS);
<<<<<<< HEAD
	if (service == NULL) {
=======
	if (!service) {
>>>>>>> 9fe8ecca
		kfree(cpts);
		return ERR_PTR(-ENOMEM);
	}

	service->srv_cptable = cptable;
	service->srv_cpts = cpts;
	service->srv_ncpts = ncpts;

	service->srv_cpt_bits = 0; /* it's zero already, easy to read... */
	while ((1 << service->srv_cpt_bits) < cfs_cpt_number(cptable))
		service->srv_cpt_bits++;

	/* public members */
	spin_lock_init(&service->srv_lock);
	service->srv_name = conf->psc_name;
	service->srv_watchdog_factor = conf->psc_watchdog_factor;
	INIT_LIST_HEAD(&service->srv_list); /* for safety of cleanup */

	/* buffer configuration */
	service->srv_nbuf_per_group = test_req_buffer_pressure ?
					  1 : conf->psc_buf.bc_nbufs;
	service->srv_max_req_size = conf->psc_buf.bc_req_max_size +
					  SPTLRPC_MAX_PAYLOAD;
	service->srv_buf_size = conf->psc_buf.bc_buf_size;
	service->srv_rep_portal	= conf->psc_buf.bc_rep_portal;
	service->srv_req_portal	= conf->psc_buf.bc_req_portal;

	/* Increase max reply size to next power of two */
	service->srv_max_reply_size = 1;
	while (service->srv_max_reply_size <
	       conf->psc_buf.bc_rep_max_size + SPTLRPC_MAX_PAYLOAD)
		service->srv_max_reply_size <<= 1;

	service->srv_thread_name = conf->psc_thr.tc_thr_name;
	service->srv_ctx_tags = conf->psc_thr.tc_ctx_tags;
	service->srv_hpreq_ratio = PTLRPC_SVC_HP_RATIO;
	service->srv_ops = conf->psc_ops;

	for (i = 0; i < ncpts; i++) {
		if (!conf->psc_thr.tc_cpu_affinity)
			cpt = CFS_CPT_ANY;
		else
			cpt = cpts != NULL ? cpts[i] : i;

		svcpt = kzalloc_node(sizeof(*svcpt), GFP_NOFS,
				     cfs_cpt_spread_node(cptable, cpt));
		if (svcpt == NULL) {
			rc = -ENOMEM;
			goto failed;
		}

		service->srv_parts[i] = svcpt;
		rc = ptlrpc_service_part_init(service, svcpt, cpt);
		if (rc != 0)
			goto failed;
	}

	ptlrpc_server_nthreads_check(service, conf);

	rc = LNetSetLazyPortal(service->srv_req_portal);
	LASSERT(rc == 0);

	mutex_lock(&ptlrpc_all_services_mutex);
	list_add(&service->srv_list, &ptlrpc_all_services);
	mutex_unlock(&ptlrpc_all_services_mutex);

	if (parent) {
		rc = ptlrpc_sysfs_register_service(parent, service);
		if (rc)
			goto failed;
	}

	if (!IS_ERR_OR_NULL(debugfs_entry))
		ptlrpc_ldebugfs_register_service(debugfs_entry, service);

	rc = ptlrpc_service_nrs_setup(service);
	if (rc != 0)
		goto failed;

	CDEBUG(D_NET, "%s: Started, listening on portal %d\n",
	       service->srv_name, service->srv_req_portal);

	rc = ptlrpc_start_threads(service);
	if (rc != 0) {
		CERROR("Failed to start threads for service %s: %d\n",
		       service->srv_name, rc);
		goto failed;
	}

	return service;
failed:
	ptlrpc_unregister_service(service);
	return ERR_PTR(rc);
}
EXPORT_SYMBOL(ptlrpc_register_service);

/**
 * to actually free the request, must be called without holding svc_lock.
 * note it's caller's responsibility to unlink req->rq_list.
 */
static void ptlrpc_server_free_request(struct ptlrpc_request *req)
{
	LASSERT(atomic_read(&req->rq_refcount) == 0);
	LASSERT(list_empty(&req->rq_timed_list));

	 /* DEBUG_REQ() assumes the reply state of a request with a valid
	  * ref will not be destroyed until that reference is dropped. */
	ptlrpc_req_drop_rs(req);

	sptlrpc_svc_ctx_decref(req);

	if (req != &req->rq_rqbd->rqbd_req) {
		/* NB request buffers use an embedded
		 * req if the incoming req unlinked the
		 * MD; this isn't one of them! */
		ptlrpc_request_cache_free(req);
	}
}

/**
 * drop a reference count of the request. if it reaches 0, we either
 * put it into history list, or free it immediately.
 */
void ptlrpc_server_drop_request(struct ptlrpc_request *req)
{
	struct ptlrpc_request_buffer_desc *rqbd = req->rq_rqbd;
	struct ptlrpc_service_part *svcpt = rqbd->rqbd_svcpt;
	struct ptlrpc_service *svc = svcpt->scp_service;
	int refcount;
	struct list_head *tmp;
	struct list_head *nxt;

	if (!atomic_dec_and_test(&req->rq_refcount))
		return;

	if (req->rq_at_linked) {
		spin_lock(&svcpt->scp_at_lock);
		/* recheck with lock, in case it's unlinked by
		 * ptlrpc_at_check_timed() */
		if (likely(req->rq_at_linked))
			ptlrpc_at_remove_timed(req);
		spin_unlock(&svcpt->scp_at_lock);
	}

	LASSERT(list_empty(&req->rq_timed_list));

	/* finalize request */
	if (req->rq_export) {
		class_export_put(req->rq_export);
		req->rq_export = NULL;
	}

	spin_lock(&svcpt->scp_lock);

	list_add(&req->rq_list, &rqbd->rqbd_reqs);

	refcount = --(rqbd->rqbd_refcount);
	if (refcount == 0) {
		/* request buffer is now idle: add to history */
		list_del(&rqbd->rqbd_list);

		list_add_tail(&rqbd->rqbd_list, &svcpt->scp_hist_rqbds);
		svcpt->scp_hist_nrqbds++;

		/* cull some history?
		 * I expect only about 1 or 2 rqbds need to be recycled here */
		while (svcpt->scp_hist_nrqbds > svc->srv_hist_nrqbds_cpt_max) {
			rqbd = list_entry(svcpt->scp_hist_rqbds.next,
					      struct ptlrpc_request_buffer_desc,
					      rqbd_list);

			list_del(&rqbd->rqbd_list);
			svcpt->scp_hist_nrqbds--;

			/* remove rqbd's reqs from svc's req history while
			 * I've got the service lock */
			list_for_each(tmp, &rqbd->rqbd_reqs) {
				req = list_entry(tmp, struct ptlrpc_request,
						     rq_list);
				/* Track the highest culled req seq */
				if (req->rq_history_seq >
				    svcpt->scp_hist_seq_culled) {
					svcpt->scp_hist_seq_culled =
						req->rq_history_seq;
				}
				list_del(&req->rq_history_list);
			}

			spin_unlock(&svcpt->scp_lock);

			list_for_each_safe(tmp, nxt, &rqbd->rqbd_reqs) {
				req = list_entry(rqbd->rqbd_reqs.next,
						     struct ptlrpc_request,
						     rq_list);
				list_del(&req->rq_list);
				ptlrpc_server_free_request(req);
			}

			spin_lock(&svcpt->scp_lock);
			/*
			 * now all reqs including the embedded req has been
			 * disposed, schedule request buffer for re-use.
			 */
			LASSERT(atomic_read(&rqbd->rqbd_req.rq_refcount) ==
				0);
			list_add_tail(&rqbd->rqbd_list,
					  &svcpt->scp_rqbd_idle);
		}

		spin_unlock(&svcpt->scp_lock);
	} else if (req->rq_reply_state && req->rq_reply_state->rs_prealloc) {
		/* If we are low on memory, we are not interested in history */
		list_del(&req->rq_list);
		list_del_init(&req->rq_history_list);

		/* Track the highest culled req seq */
		if (req->rq_history_seq > svcpt->scp_hist_seq_culled)
			svcpt->scp_hist_seq_culled = req->rq_history_seq;

		spin_unlock(&svcpt->scp_lock);

		ptlrpc_server_free_request(req);
	} else {
		spin_unlock(&svcpt->scp_lock);
	}
}

/** Change request export and move hp request from old export to new */
void ptlrpc_request_change_export(struct ptlrpc_request *req,
				  struct obd_export *export)
{
	if (req->rq_export != NULL) {
		if (!list_empty(&req->rq_exp_list)) {
			/* remove rq_exp_list from last export */
			spin_lock_bh(&req->rq_export->exp_rpc_lock);
			list_del_init(&req->rq_exp_list);
			spin_unlock_bh(&req->rq_export->exp_rpc_lock);

			/* export has one reference already, so it`s safe to
			 * add req to export queue here and get another
			 * reference for request later */
			spin_lock_bh(&export->exp_rpc_lock);
			list_add(&req->rq_exp_list, &export->exp_hp_rpcs);
			spin_unlock_bh(&export->exp_rpc_lock);
		}
		class_export_rpc_dec(req->rq_export);
		class_export_put(req->rq_export);
	}

	/* request takes one export refcount */
	req->rq_export = class_export_get(export);
	class_export_rpc_inc(export);

	return;
}

/**
 * to finish a request: stop sending more early replies, and release
 * the request.
 */
static void ptlrpc_server_finish_request(struct ptlrpc_service_part *svcpt,
					 struct ptlrpc_request *req)
{
	ptlrpc_server_hpreq_fini(req);

	ptlrpc_server_drop_request(req);
}

/**
 * to finish a active request: stop sending more early replies, and release
 * the request. should be called after we finished handling the request.
 */
static void ptlrpc_server_finish_active_request(
					struct ptlrpc_service_part *svcpt,
					struct ptlrpc_request *req)
{
	spin_lock(&svcpt->scp_req_lock);
	ptlrpc_nrs_req_stop_nolock(req);
	svcpt->scp_nreqs_active--;
	if (req->rq_hp)
		svcpt->scp_nhreqs_active--;
	spin_unlock(&svcpt->scp_req_lock);

	ptlrpc_nrs_req_finalize(req);

	if (req->rq_export != NULL)
		class_export_rpc_dec(req->rq_export);

	ptlrpc_server_finish_request(svcpt, req);
}

/**
 * This function makes sure dead exports are evicted in a timely manner.
 * This function is only called when some export receives a message (i.e.,
 * the network is up.)
 */
static void ptlrpc_update_export_timer(struct obd_export *exp, long extra_delay)
{
	struct obd_export *oldest_exp;
	time_t oldest_time, new_time;

	LASSERT(exp);

	/* Compensate for slow machines, etc, by faking our request time
	   into the future.  Although this can break the strict time-ordering
	   of the list, we can be really lazy here - we don't have to evict
	   at the exact right moment.  Eventually, all silent exports
	   will make it to the top of the list. */

	/* Do not pay attention on 1sec or smaller renewals. */
	new_time = get_seconds() + extra_delay;
	if (exp->exp_last_request_time + 1 /*second */ >= new_time)
		return;

	exp->exp_last_request_time = new_time;

	/* exports may get disconnected from the chain even though the
	   export has references, so we must keep the spin lock while
	   manipulating the lists */
	spin_lock(&exp->exp_obd->obd_dev_lock);

	if (list_empty(&exp->exp_obd_chain_timed)) {
		/* this one is not timed */
		spin_unlock(&exp->exp_obd->obd_dev_lock);
		return;
	}

	list_move_tail(&exp->exp_obd_chain_timed,
			   &exp->exp_obd->obd_exports_timed);

	oldest_exp = list_entry(exp->exp_obd->obd_exports_timed.next,
				    struct obd_export, exp_obd_chain_timed);
	oldest_time = oldest_exp->exp_last_request_time;
	spin_unlock(&exp->exp_obd->obd_dev_lock);

	if (exp->exp_obd->obd_recovering) {
		/* be nice to everyone during recovery */
		return;
	}

	/* Note - racing to start/reset the obd_eviction timer is safe */
	if (exp->exp_obd->obd_eviction_timer == 0) {
		/* Check if the oldest entry is expired. */
		if (get_seconds() > (oldest_time + PING_EVICT_TIMEOUT +
					      extra_delay)) {
			/* We need a second timer, in case the net was down and
			 * it just came back. Since the pinger may skip every
			 * other PING_INTERVAL (see note in ptlrpc_pinger_main),
			 * we better wait for 3. */
			exp->exp_obd->obd_eviction_timer =
				get_seconds() + 3 * PING_INTERVAL;
			CDEBUG(D_HA, "%s: Think about evicting %s from "CFS_TIME_T"\n",
			       exp->exp_obd->obd_name,
			       obd_export_nid2str(oldest_exp), oldest_time);
		}
	} else {
		if (get_seconds() >
		    (exp->exp_obd->obd_eviction_timer + extra_delay)) {
			/* The evictor won't evict anyone who we've heard from
			 * recently, so we don't have to check before we start
			 * it. */
			if (!ping_evictor_wake(exp))
				exp->exp_obd->obd_eviction_timer = 0;
		}
	}
}

/**
 * Sanity check request \a req.
 * Return 0 if all is ok, error code otherwise.
 */
static int ptlrpc_check_req(struct ptlrpc_request *req)
{
	struct obd_device *obd = req->rq_export->exp_obd;
	int rc = 0;

	if (unlikely(lustre_msg_get_conn_cnt(req->rq_reqmsg) <
		     req->rq_export->exp_conn_cnt)) {
		DEBUG_REQ(D_RPCTRACE, req,
			  "DROPPING req from old connection %d < %d",
			  lustre_msg_get_conn_cnt(req->rq_reqmsg),
			  req->rq_export->exp_conn_cnt);
		return -EEXIST;
	}
	if (unlikely(obd == NULL || obd->obd_fail)) {
		/*
		 * Failing over, don't handle any more reqs, send
		 * error response instead.
		 */
		CDEBUG(D_RPCTRACE, "Dropping req %p for failed obd %s\n",
		       req, (obd != NULL) ? obd->obd_name : "unknown");
		rc = -ENODEV;
	} else if (lustre_msg_get_flags(req->rq_reqmsg) &
		   (MSG_REPLAY | MSG_REQ_REPLAY_DONE) &&
		   !obd->obd_recovering) {
			DEBUG_REQ(D_ERROR, req,
				  "Invalid replay without recovery");
			class_fail_export(req->rq_export);
			rc = -ENODEV;
	} else if (lustre_msg_get_transno(req->rq_reqmsg) != 0 &&
		   !obd->obd_recovering) {
			DEBUG_REQ(D_ERROR, req, "Invalid req with transno %llu without recovery",
				  lustre_msg_get_transno(req->rq_reqmsg));
			class_fail_export(req->rq_export);
			rc = -ENODEV;
	}

	if (unlikely(rc < 0)) {
		req->rq_status = rc;
		ptlrpc_error(req);
	}
	return rc;
}

static void ptlrpc_at_set_timer(struct ptlrpc_service_part *svcpt)
{
	struct ptlrpc_at_array *array = &svcpt->scp_at_array;
	__s32 next;

	if (array->paa_count == 0) {
		cfs_timer_disarm(&svcpt->scp_at_timer);
		return;
	}

	/* Set timer for closest deadline */
	next = (__s32)(array->paa_deadline - get_seconds() -
		       at_early_margin);
	if (next <= 0) {
		ptlrpc_at_timer((unsigned long)svcpt);
	} else {
		cfs_timer_arm(&svcpt->scp_at_timer, cfs_time_shift(next));
		CDEBUG(D_INFO, "armed %s at %+ds\n",
		       svcpt->scp_service->srv_name, next);
	}
}

/* Add rpc to early reply check list */
static int ptlrpc_at_add_timed(struct ptlrpc_request *req)
{
	struct ptlrpc_service_part *svcpt = req->rq_rqbd->rqbd_svcpt;
	struct ptlrpc_at_array *array = &svcpt->scp_at_array;
	struct ptlrpc_request *rq = NULL;
	__u32 index;

	if (AT_OFF)
		return 0;

	if (req->rq_no_reply)
		return 0;

	if ((lustre_msghdr_get_flags(req->rq_reqmsg) & MSGHDR_AT_SUPPORT) == 0)
		return -ENOSYS;

	spin_lock(&svcpt->scp_at_lock);
	LASSERT(list_empty(&req->rq_timed_list));

	index = (unsigned long)req->rq_deadline % array->paa_size;
	if (array->paa_reqs_count[index] > 0) {
		/* latest rpcs will have the latest deadlines in the list,
		 * so search backward. */
		list_for_each_entry_reverse(rq,
						&array->paa_reqs_array[index],
						rq_timed_list) {
			if (req->rq_deadline >= rq->rq_deadline) {
				list_add(&req->rq_timed_list,
					     &rq->rq_timed_list);
				break;
			}
		}
	}

	/* Add the request at the head of the list */
	if (list_empty(&req->rq_timed_list))
		list_add(&req->rq_timed_list,
			     &array->paa_reqs_array[index]);

	spin_lock(&req->rq_lock);
	req->rq_at_linked = 1;
	spin_unlock(&req->rq_lock);
	req->rq_at_index = index;
	array->paa_reqs_count[index]++;
	array->paa_count++;
	if (array->paa_count == 1 || array->paa_deadline > req->rq_deadline) {
		array->paa_deadline = req->rq_deadline;
		ptlrpc_at_set_timer(svcpt);
	}
	spin_unlock(&svcpt->scp_at_lock);

	return 0;
}

static void
ptlrpc_at_remove_timed(struct ptlrpc_request *req)
{
	struct ptlrpc_at_array *array;

	array = &req->rq_rqbd->rqbd_svcpt->scp_at_array;

	/* NB: must call with hold svcpt::scp_at_lock */
	LASSERT(!list_empty(&req->rq_timed_list));
	list_del_init(&req->rq_timed_list);

	spin_lock(&req->rq_lock);
	req->rq_at_linked = 0;
	spin_unlock(&req->rq_lock);

	array->paa_reqs_count[req->rq_at_index]--;
	array->paa_count--;
}

static int ptlrpc_at_send_early_reply(struct ptlrpc_request *req)
{
	struct ptlrpc_service_part *svcpt = req->rq_rqbd->rqbd_svcpt;
	struct ptlrpc_request *reqcopy;
	struct lustre_msg *reqmsg;
	long olddl = req->rq_deadline - get_seconds();
	time_t newdl;
	int rc;

	/* deadline is when the client expects us to reply, margin is the
	   difference between clients' and servers' expectations */
	DEBUG_REQ(D_ADAPTTO, req,
		  "%ssending early reply (deadline %+lds, margin %+lds) for %d+%d",
		  AT_OFF ? "AT off - not " : "",
		  olddl, olddl - at_get(&svcpt->scp_at_estimate),
		  at_get(&svcpt->scp_at_estimate), at_extra);

	if (AT_OFF)
		return 0;

	if (olddl < 0) {
		DEBUG_REQ(D_WARNING, req, "Already past deadline (%+lds), not sending early reply. Consider increasing at_early_margin (%d)?",
			  olddl, at_early_margin);

		/* Return an error so we're not re-added to the timed list. */
		return -ETIMEDOUT;
	}

	if (!(lustre_msghdr_get_flags(req->rq_reqmsg) & MSGHDR_AT_SUPPORT)) {
		DEBUG_REQ(D_INFO, req, "Wanted to ask client for more time, but no AT support");
		return -ENOSYS;
	}

	if (req->rq_export &&
	    lustre_msg_get_flags(req->rq_reqmsg) &
	    (MSG_REPLAY | MSG_REQ_REPLAY_DONE | MSG_LOCK_REPLAY_DONE)) {
		/* During recovery, we don't want to send too many early
		 * replies, but on the other hand we want to make sure the
		 * client has enough time to resend if the rpc is lost. So
		 * during the recovery period send at least 4 early replies,
		 * spacing them every at_extra if we can. at_estimate should
		 * always equal this fixed value during recovery. */
		at_measured(&svcpt->scp_at_estimate, min(at_extra,
			    req->rq_export->exp_obd->obd_recovery_timeout / 4));
	} else {
		/* Fake our processing time into the future to ask the clients
		 * for some extra amount of time */
		at_measured(&svcpt->scp_at_estimate, at_extra +
			    get_seconds() -
			    req->rq_arrival_time.tv_sec);

		/* Check to see if we've actually increased the deadline -
		 * we may be past adaptive_max */
		if (req->rq_deadline >= req->rq_arrival_time.tv_sec +
		    at_get(&svcpt->scp_at_estimate)) {
			DEBUG_REQ(D_WARNING, req, "Couldn't add any time (%ld/%ld), not sending early reply\n",
				  olddl, req->rq_arrival_time.tv_sec +
				  at_get(&svcpt->scp_at_estimate) -
				  get_seconds());
			return -ETIMEDOUT;
		}
	}
	newdl = get_seconds() + at_get(&svcpt->scp_at_estimate);

	reqcopy = ptlrpc_request_cache_alloc(GFP_NOFS);
	if (reqcopy == NULL)
		return -ENOMEM;
	reqmsg = libcfs_kvzalloc(req->rq_reqlen, GFP_NOFS);
	if (!reqmsg) {
		rc = -ENOMEM;
		goto out_free;
	}

	*reqcopy = *req;
	reqcopy->rq_reply_state = NULL;
	reqcopy->rq_rep_swab_mask = 0;
	reqcopy->rq_pack_bulk = 0;
	reqcopy->rq_pack_udesc = 0;
	reqcopy->rq_packed_final = 0;
	sptlrpc_svc_ctx_addref(reqcopy);
	/* We only need the reqmsg for the magic */
	reqcopy->rq_reqmsg = reqmsg;
	memcpy(reqmsg, req->rq_reqmsg, req->rq_reqlen);

	LASSERT(atomic_read(&req->rq_refcount));
	/** if it is last refcount then early reply isn't needed */
	if (atomic_read(&req->rq_refcount) == 1) {
		DEBUG_REQ(D_ADAPTTO, reqcopy, "Normal reply already sent out, abort sending early reply\n");
		rc = -EINVAL;
		goto out;
	}

	/* Connection ref */
	reqcopy->rq_export = class_conn2export(
				     lustre_msg_get_handle(reqcopy->rq_reqmsg));
	if (reqcopy->rq_export == NULL) {
		rc = -ENODEV;
		goto out;
	}

	/* RPC ref */
	class_export_rpc_inc(reqcopy->rq_export);
	if (reqcopy->rq_export->exp_obd &&
	    reqcopy->rq_export->exp_obd->obd_fail) {
		rc = -ENODEV;
		goto out_put;
	}

	rc = lustre_pack_reply_flags(reqcopy, 1, NULL, NULL, LPRFL_EARLY_REPLY);
	if (rc)
		goto out_put;

	rc = ptlrpc_send_reply(reqcopy, PTLRPC_REPLY_EARLY);

	if (!rc) {
		/* Adjust our own deadline to what we told the client */
		req->rq_deadline = newdl;
		req->rq_early_count++; /* number sent, server side */
	} else {
		DEBUG_REQ(D_ERROR, req, "Early reply send failed %d", rc);
	}

	/* Free the (early) reply state from lustre_pack_reply.
	   (ptlrpc_send_reply takes it's own rs ref, so this is safe here) */
	ptlrpc_req_drop_rs(reqcopy);

out_put:
	class_export_rpc_dec(reqcopy->rq_export);
	class_export_put(reqcopy->rq_export);
out:
	sptlrpc_svc_ctx_decref(reqcopy);
	kvfree(reqmsg);
out_free:
	ptlrpc_request_cache_free(reqcopy);
	return rc;
}

/* Send early replies to everybody expiring within at_early_margin
   asking for at_extra time */
static int ptlrpc_at_check_timed(struct ptlrpc_service_part *svcpt)
{
	struct ptlrpc_at_array *array = &svcpt->scp_at_array;
	struct ptlrpc_request *rq, *n;
	struct list_head work_list;
	__u32 index, count;
	time_t deadline;
	time_t now = get_seconds();
	long delay;
	int first, counter = 0;

	spin_lock(&svcpt->scp_at_lock);
	if (svcpt->scp_at_check == 0) {
		spin_unlock(&svcpt->scp_at_lock);
		return 0;
	}
	delay = cfs_time_sub(cfs_time_current(), svcpt->scp_at_checktime);
	svcpt->scp_at_check = 0;

	if (array->paa_count == 0) {
		spin_unlock(&svcpt->scp_at_lock);
		return 0;
	}

	/* The timer went off, but maybe the nearest rpc already completed. */
	first = array->paa_deadline - now;
	if (first > at_early_margin) {
		/* We've still got plenty of time.  Reset the timer. */
		ptlrpc_at_set_timer(svcpt);
		spin_unlock(&svcpt->scp_at_lock);
		return 0;
	}

	/* We're close to a timeout, and we don't know how much longer the
	   server will take. Send early replies to everyone expiring soon. */
	INIT_LIST_HEAD(&work_list);
	deadline = -1;
	index = (unsigned long)array->paa_deadline % array->paa_size;
	count = array->paa_count;
	while (count > 0) {
		count -= array->paa_reqs_count[index];
		list_for_each_entry_safe(rq, n,
					     &array->paa_reqs_array[index],
					     rq_timed_list) {
			if (rq->rq_deadline > now + at_early_margin) {
				/* update the earliest deadline */
				if (deadline == -1 ||
				    rq->rq_deadline < deadline)
					deadline = rq->rq_deadline;
				break;
			}

			ptlrpc_at_remove_timed(rq);
			/**
			 * ptlrpc_server_drop_request() may drop
			 * refcount to 0 already. Let's check this and
			 * don't add entry to work_list
			 */
			if (likely(atomic_inc_not_zero(&rq->rq_refcount)))
				list_add(&rq->rq_timed_list, &work_list);
			counter++;
		}

		if (++index >= array->paa_size)
			index = 0;
	}
	array->paa_deadline = deadline;
	/* we have a new earliest deadline, restart the timer */
	ptlrpc_at_set_timer(svcpt);

	spin_unlock(&svcpt->scp_at_lock);

	CDEBUG(D_ADAPTTO, "timeout in %+ds, asking for %d secs on %d early replies\n",
	       first, at_extra, counter);
	if (first < 0) {
		/* We're already past request deadlines before we even get a
		   chance to send early replies */
		LCONSOLE_WARN("%s: This server is not able to keep up with request traffic (cpu-bound).\n",
			      svcpt->scp_service->srv_name);
		CWARN("earlyQ=%d reqQ=%d recA=%d, svcEst=%d, delay=" CFS_DURATION_T "(jiff)\n",
		      counter, svcpt->scp_nreqs_incoming,
		      svcpt->scp_nreqs_active,
		      at_get(&svcpt->scp_at_estimate), delay);
	}

	/* we took additional refcount so entries can't be deleted from list, no
	 * locking is needed */
	while (!list_empty(&work_list)) {
		rq = list_entry(work_list.next, struct ptlrpc_request,
				    rq_timed_list);
		list_del_init(&rq->rq_timed_list);

		if (ptlrpc_at_send_early_reply(rq) == 0)
			ptlrpc_at_add_timed(rq);

		ptlrpc_server_drop_request(rq);
	}

	return 1; /* return "did_something" for liblustre */
}

/**
 * Put the request to the export list if the request may become
 * a high priority one.
 */
static int ptlrpc_server_hpreq_init(struct ptlrpc_service_part *svcpt,
				    struct ptlrpc_request *req)
{
	int rc = 0;

	if (svcpt->scp_service->srv_ops.so_hpreq_handler) {
		rc = svcpt->scp_service->srv_ops.so_hpreq_handler(req);
		if (rc < 0)
			return rc;
		LASSERT(rc == 0);
	}
	if (req->rq_export && req->rq_ops) {
		/* Perform request specific check. We should do this check
		 * before the request is added into exp_hp_rpcs list otherwise
		 * it may hit swab race at LU-1044. */
		if (req->rq_ops->hpreq_check) {
			rc = req->rq_ops->hpreq_check(req);
			/**
			 * XXX: Out of all current
			 * ptlrpc_hpreq_ops::hpreq_check(), only
			 * ldlm_cancel_hpreq_check() can return an error code;
			 * other functions assert in similar places, which seems
			 * odd. What also does not seem right is that handlers
			 * for those RPCs do not assert on the same checks, but
			 * rather handle the error cases. e.g. see
			 * ost_rw_hpreq_check(), and ost_brw_read(),
			 * ost_brw_write().
			 */
			if (rc < 0)
				return rc;
			LASSERT(rc == 0 || rc == 1);
		}

		spin_lock_bh(&req->rq_export->exp_rpc_lock);
		list_add(&req->rq_exp_list,
			     &req->rq_export->exp_hp_rpcs);
		spin_unlock_bh(&req->rq_export->exp_rpc_lock);
	}

	ptlrpc_nrs_req_initialize(svcpt, req, rc);

	return rc;
}

/** Remove the request from the export list. */
static void ptlrpc_server_hpreq_fini(struct ptlrpc_request *req)
{
	if (req->rq_export && req->rq_ops) {
		/* refresh lock timeout again so that client has more
		 * room to send lock cancel RPC. */
		if (req->rq_ops->hpreq_fini)
			req->rq_ops->hpreq_fini(req);

		spin_lock_bh(&req->rq_export->exp_rpc_lock);
		list_del_init(&req->rq_exp_list);
		spin_unlock_bh(&req->rq_export->exp_rpc_lock);
	}
}

static int ptlrpc_hpreq_check(struct ptlrpc_request *req)
{
	return 1;
}

static struct ptlrpc_hpreq_ops ptlrpc_hpreq_common = {
	.hpreq_check       = ptlrpc_hpreq_check,
};

/* Hi-Priority RPC check by RPC operation code. */
int ptlrpc_hpreq_handler(struct ptlrpc_request *req)
{
	int opc = lustre_msg_get_opc(req->rq_reqmsg);

	/* Check for export to let only reconnects for not yet evicted
	 * export to become a HP rpc. */
	if ((req->rq_export != NULL) &&
	    (opc == OBD_PING || opc == MDS_CONNECT || opc == OST_CONNECT))
		req->rq_ops = &ptlrpc_hpreq_common;

	return 0;
}
EXPORT_SYMBOL(ptlrpc_hpreq_handler);

static int ptlrpc_server_request_add(struct ptlrpc_service_part *svcpt,
				     struct ptlrpc_request *req)
{
	int	rc;

	rc = ptlrpc_server_hpreq_init(svcpt, req);
	if (rc < 0)
		return rc;

	ptlrpc_nrs_req_add(svcpt, req, !!rc);

	return 0;
}

/**
 * Allow to handle high priority request
 * User can call it w/o any lock but need to hold
 * ptlrpc_service_part::scp_req_lock to get reliable result
 */
static bool ptlrpc_server_allow_high(struct ptlrpc_service_part *svcpt,
				     bool force)
{
	int running = svcpt->scp_nthrs_running;

	if (!nrs_svcpt_has_hp(svcpt))
		return false;

	if (force)
		return true;

	if (unlikely(svcpt->scp_service->srv_req_portal == MDS_REQUEST_PORTAL &&
		     CFS_FAIL_PRECHECK(OBD_FAIL_PTLRPC_CANCEL_RESEND))) {
		/* leave just 1 thread for normal RPCs */
		running = PTLRPC_NTHRS_INIT;
		if (svcpt->scp_service->srv_ops.so_hpreq_handler != NULL)
			running += 1;
	}

	if (svcpt->scp_nreqs_active >= running - 1)
		return false;

	if (svcpt->scp_nhreqs_active == 0)
		return true;

	return !ptlrpc_nrs_req_pending_nolock(svcpt, false) ||
	       svcpt->scp_hreq_count < svcpt->scp_service->srv_hpreq_ratio;
}

static bool ptlrpc_server_high_pending(struct ptlrpc_service_part *svcpt,
				       bool force)
{
	return ptlrpc_server_allow_high(svcpt, force) &&
	       ptlrpc_nrs_req_pending_nolock(svcpt, true);
}

/**
 * Only allow normal priority requests on a service that has a high-priority
 * queue if forced (i.e. cleanup), if there are other high priority requests
 * already being processed (i.e. those threads can service more high-priority
 * requests), or if there are enough idle threads that a later thread can do
 * a high priority request.
 * User can call it w/o any lock but need to hold
 * ptlrpc_service_part::scp_req_lock to get reliable result
 */
static bool ptlrpc_server_allow_normal(struct ptlrpc_service_part *svcpt,
				       bool force)
{
	int running = svcpt->scp_nthrs_running;
	if (unlikely(svcpt->scp_service->srv_req_portal == MDS_REQUEST_PORTAL &&
		     CFS_FAIL_PRECHECK(OBD_FAIL_PTLRPC_CANCEL_RESEND))) {
		/* leave just 1 thread for normal RPCs */
		running = PTLRPC_NTHRS_INIT;
		if (svcpt->scp_service->srv_ops.so_hpreq_handler != NULL)
			running += 1;
	}

	if (force ||
	    svcpt->scp_nreqs_active < running - 2)
		return true;

	if (svcpt->scp_nreqs_active >= running - 1)
		return false;

	return svcpt->scp_nhreqs_active > 0 || !nrs_svcpt_has_hp(svcpt);
}

static bool ptlrpc_server_normal_pending(struct ptlrpc_service_part *svcpt,
					 bool force)
{
	return ptlrpc_server_allow_normal(svcpt, force) &&
	       ptlrpc_nrs_req_pending_nolock(svcpt, false);
}

/**
 * Returns true if there are requests available in incoming
 * request queue for processing and it is allowed to fetch them.
 * User can call it w/o any lock but need to hold ptlrpc_service::scp_req_lock
 * to get reliable result
 * \see ptlrpc_server_allow_normal
 * \see ptlrpc_server_allow high
 */
static inline bool
ptlrpc_server_request_pending(struct ptlrpc_service_part *svcpt, bool force)
{
	return ptlrpc_server_high_pending(svcpt, force) ||
	       ptlrpc_server_normal_pending(svcpt, force);
}

/**
 * Fetch a request for processing from queue of unprocessed requests.
 * Favors high-priority requests.
 * Returns a pointer to fetched request.
 */
static struct ptlrpc_request *
ptlrpc_server_request_get(struct ptlrpc_service_part *svcpt, bool force)
{
	struct ptlrpc_request *req = NULL;

	spin_lock(&svcpt->scp_req_lock);

	if (ptlrpc_server_high_pending(svcpt, force)) {
		req = ptlrpc_nrs_req_get_nolock(svcpt, true, force);
		if (req != NULL) {
			svcpt->scp_hreq_count++;
			goto got_request;
		}
	}

	if (ptlrpc_server_normal_pending(svcpt, force)) {
		req = ptlrpc_nrs_req_get_nolock(svcpt, false, force);
		if (req != NULL) {
			svcpt->scp_hreq_count = 0;
			goto got_request;
		}
	}

	spin_unlock(&svcpt->scp_req_lock);
	return NULL;

got_request:
	svcpt->scp_nreqs_active++;
	if (req->rq_hp)
		svcpt->scp_nhreqs_active++;

	spin_unlock(&svcpt->scp_req_lock);

	if (likely(req->rq_export))
		class_export_rpc_inc(req->rq_export);

	return req;
}

/**
 * Handle freshly incoming reqs, add to timed early reply list,
 * pass on to regular request queue.
 * All incoming requests pass through here before getting into
 * ptlrpc_server_handle_req later on.
 */
static int
ptlrpc_server_handle_req_in(struct ptlrpc_service_part *svcpt,
			    struct ptlrpc_thread *thread)
{
	struct ptlrpc_service *svc = svcpt->scp_service;
	struct ptlrpc_request *req;
	__u32 deadline;
	int rc;

	spin_lock(&svcpt->scp_lock);
	if (list_empty(&svcpt->scp_req_incoming)) {
		spin_unlock(&svcpt->scp_lock);
		return 0;
	}

	req = list_entry(svcpt->scp_req_incoming.next,
			     struct ptlrpc_request, rq_list);
	list_del_init(&req->rq_list);
	svcpt->scp_nreqs_incoming--;
	/* Consider this still a "queued" request as far as stats are
	 * concerned */
	spin_unlock(&svcpt->scp_lock);

	/* go through security check/transform */
	rc = sptlrpc_svc_unwrap_request(req);
	switch (rc) {
	case SECSVC_OK:
		break;
	case SECSVC_COMPLETE:
		target_send_reply(req, 0, OBD_FAIL_MDS_ALL_REPLY_NET);
		goto err_req;
	case SECSVC_DROP:
		goto err_req;
	default:
		LBUG();
	}

	/*
	 * for null-flavored rpc, msg has been unpacked by sptlrpc, although
	 * redo it wouldn't be harmful.
	 */
	if (SPTLRPC_FLVR_POLICY(req->rq_flvr.sf_rpc) != SPTLRPC_POLICY_NULL) {
		rc = ptlrpc_unpack_req_msg(req, req->rq_reqlen);
		if (rc != 0) {
			CERROR("error unpacking request: ptl %d from %s x%llu\n",
			       svc->srv_req_portal, libcfs_id2str(req->rq_peer),
			       req->rq_xid);
			goto err_req;
		}
	}

	rc = lustre_unpack_req_ptlrpc_body(req, MSG_PTLRPC_BODY_OFF);
	if (rc) {
		CERROR("error unpacking ptlrpc body: ptl %d from %s x%llu\n",
		       svc->srv_req_portal, libcfs_id2str(req->rq_peer),
		       req->rq_xid);
		goto err_req;
	}

	if (OBD_FAIL_CHECK(OBD_FAIL_PTLRPC_DROP_REQ_OPC) &&
	    lustre_msg_get_opc(req->rq_reqmsg) == cfs_fail_val) {
		CERROR("drop incoming rpc opc %u, x%llu\n",
		       cfs_fail_val, req->rq_xid);
		goto err_req;
	}

	rc = -EINVAL;
	if (lustre_msg_get_type(req->rq_reqmsg) != PTL_RPC_MSG_REQUEST) {
		CERROR("wrong packet type received (type=%u) from %s\n",
		       lustre_msg_get_type(req->rq_reqmsg),
		       libcfs_id2str(req->rq_peer));
		goto err_req;
	}

	switch (lustre_msg_get_opc(req->rq_reqmsg)) {
	case MDS_WRITEPAGE:
	case OST_WRITE:
		req->rq_bulk_write = 1;
		break;
	case MDS_READPAGE:
	case OST_READ:
	case MGS_CONFIG_READ:
		req->rq_bulk_read = 1;
		break;
	}

	CDEBUG(D_RPCTRACE, "got req x%llu\n", req->rq_xid);

	req->rq_export = class_conn2export(
		lustre_msg_get_handle(req->rq_reqmsg));
	if (req->rq_export) {
		rc = ptlrpc_check_req(req);
		if (rc == 0) {
			rc = sptlrpc_target_export_check(req->rq_export, req);
			if (rc)
				DEBUG_REQ(D_ERROR, req, "DROPPING req with illegal security flavor,");
		}

		if (rc)
			goto err_req;
		ptlrpc_update_export_timer(req->rq_export, 0);
	}

	/* req_in handling should/must be fast */
	if (get_seconds() - req->rq_arrival_time.tv_sec > 5)
		DEBUG_REQ(D_WARNING, req, "Slow req_in handling "CFS_DURATION_T"s",
			  cfs_time_sub(get_seconds(),
				       req->rq_arrival_time.tv_sec));

	/* Set rpc server deadline and add it to the timed list */
	deadline = (lustre_msghdr_get_flags(req->rq_reqmsg) &
		    MSGHDR_AT_SUPPORT) ?
		   /* The max time the client expects us to take */
		   lustre_msg_get_timeout(req->rq_reqmsg) : obd_timeout;
	req->rq_deadline = req->rq_arrival_time.tv_sec + deadline;
	if (unlikely(deadline == 0)) {
		DEBUG_REQ(D_ERROR, req, "Dropping request with 0 timeout");
		goto err_req;
	}

	req->rq_svc_thread = thread;

	ptlrpc_at_add_timed(req);

	/* Move it over to the request processing queue */
	rc = ptlrpc_server_request_add(svcpt, req);
	if (rc)
		goto err_req;

	wake_up(&svcpt->scp_waitq);
	return 1;

err_req:
	ptlrpc_server_finish_request(svcpt, req);

	return 1;
}

/**
 * Main incoming request handling logic.
 * Calls handler function from service to do actual processing.
 */
static int
ptlrpc_server_handle_request(struct ptlrpc_service_part *svcpt,
			     struct ptlrpc_thread *thread)
{
	struct ptlrpc_service *svc = svcpt->scp_service;
	struct ptlrpc_request *request;
	struct timeval work_start;
	struct timeval work_end;
	long timediff;
	int rc;
	int fail_opc = 0;

	request = ptlrpc_server_request_get(svcpt, false);
	if (request == NULL)
		return 0;

	if (OBD_FAIL_CHECK(OBD_FAIL_PTLRPC_HPREQ_NOTIMEOUT))
		fail_opc = OBD_FAIL_PTLRPC_HPREQ_NOTIMEOUT;
	else if (OBD_FAIL_CHECK(OBD_FAIL_PTLRPC_HPREQ_TIMEOUT))
		fail_opc = OBD_FAIL_PTLRPC_HPREQ_TIMEOUT;

	if (unlikely(fail_opc)) {
		if (request->rq_export && request->rq_ops)
			OBD_FAIL_TIMEOUT(fail_opc, 4);
	}

	ptlrpc_rqphase_move(request, RQ_PHASE_INTERPRET);

	if (OBD_FAIL_CHECK(OBD_FAIL_PTLRPC_DUMP_LOG))
		libcfs_debug_dumplog();

	do_gettimeofday(&work_start);
	timediff = cfs_timeval_sub(&work_start, &request->rq_arrival_time,
				   NULL);
	if (likely(svc->srv_stats != NULL)) {
		lprocfs_counter_add(svc->srv_stats, PTLRPC_REQWAIT_CNTR,
				    timediff);
		lprocfs_counter_add(svc->srv_stats, PTLRPC_REQQDEPTH_CNTR,
				    svcpt->scp_nreqs_incoming);
		lprocfs_counter_add(svc->srv_stats, PTLRPC_REQACTIVE_CNTR,
				    svcpt->scp_nreqs_active);
		lprocfs_counter_add(svc->srv_stats, PTLRPC_TIMEOUT,
				    at_get(&svcpt->scp_at_estimate));
	}

	rc = lu_context_init(&request->rq_session, LCT_SESSION | LCT_NOREF);
	if (rc) {
		CERROR("Failure to initialize session: %d\n", rc);
		goto out_req;
	}
	request->rq_session.lc_thread = thread;
	request->rq_session.lc_cookie = 0x5;
	lu_context_enter(&request->rq_session);

	CDEBUG(D_NET, "got req %llu\n", request->rq_xid);

	request->rq_svc_thread = thread;
	if (thread)
		request->rq_svc_thread->t_env->le_ses = &request->rq_session;

	if (likely(request->rq_export)) {
		if (unlikely(ptlrpc_check_req(request)))
			goto put_conn;
		ptlrpc_update_export_timer(request->rq_export, timediff >> 19);
	}

	/* Discard requests queued for longer than the deadline.
	   The deadline is increased if we send an early reply. */
	if (get_seconds() > request->rq_deadline) {
		DEBUG_REQ(D_ERROR, request, "Dropping timed-out request from %s: deadline " CFS_DURATION_T ":" CFS_DURATION_T "s ago\n",
			  libcfs_id2str(request->rq_peer),
			  cfs_time_sub(request->rq_deadline,
				       request->rq_arrival_time.tv_sec),
			  cfs_time_sub(get_seconds(),
				       request->rq_deadline));
		goto put_conn;
	}

	CDEBUG(D_RPCTRACE, "Handling RPC pname:cluuid+ref:pid:xid:nid:opc %s:%s+%d:%d:x%llu:%s:%d\n",
	       current_comm(),
	       (request->rq_export ?
		(char *)request->rq_export->exp_client_uuid.uuid : "0"),
	       (request->rq_export ?
		atomic_read(&request->rq_export->exp_refcount) : -99),
	       lustre_msg_get_status(request->rq_reqmsg), request->rq_xid,
	       libcfs_id2str(request->rq_peer),
	       lustre_msg_get_opc(request->rq_reqmsg));

	if (lustre_msg_get_opc(request->rq_reqmsg) != OBD_PING)
		CFS_FAIL_TIMEOUT_MS(OBD_FAIL_PTLRPC_PAUSE_REQ, cfs_fail_val);

	rc = svc->srv_ops.so_req_handler(request);

	ptlrpc_rqphase_move(request, RQ_PHASE_COMPLETE);

put_conn:
	lu_context_exit(&request->rq_session);
	lu_context_fini(&request->rq_session);

	if (unlikely(get_seconds() > request->rq_deadline)) {
		DEBUG_REQ(D_WARNING, request,
			  "Request took longer than estimated ("
				CFS_DURATION_T":"CFS_DURATION_T
				"s); client may timeout.",
			  cfs_time_sub(request->rq_deadline,
				       request->rq_arrival_time.tv_sec),
			  cfs_time_sub(get_seconds(),
				       request->rq_deadline));
	}

	do_gettimeofday(&work_end);
	timediff = cfs_timeval_sub(&work_end, &work_start, NULL);
	CDEBUG(D_RPCTRACE, "Handled RPC pname:cluuid+ref:pid:xid:nid:opc %s:%s+%d:%d:x%llu:%s:%d Request processed in %ldus (%ldus total) trans %llu rc %d/%d\n",
	       current_comm(),
	       (request->rq_export ?
		(char *)request->rq_export->exp_client_uuid.uuid : "0"),
	       (request->rq_export ?
		atomic_read(&request->rq_export->exp_refcount) : -99),
	       lustre_msg_get_status(request->rq_reqmsg),
	       request->rq_xid,
	       libcfs_id2str(request->rq_peer),
	       lustre_msg_get_opc(request->rq_reqmsg),
	       timediff,
	       cfs_timeval_sub(&work_end, &request->rq_arrival_time, NULL),
	       (request->rq_repmsg ?
		lustre_msg_get_transno(request->rq_repmsg) :
		request->rq_transno),
	       request->rq_status,
	       (request->rq_repmsg ?
		lustre_msg_get_status(request->rq_repmsg) : -999));
	if (likely(svc->srv_stats != NULL && request->rq_reqmsg != NULL)) {
		__u32 op = lustre_msg_get_opc(request->rq_reqmsg);
		int opc = opcode_offset(op);
		if (opc > 0 && !(op == LDLM_ENQUEUE || op == MDS_REINT)) {
			LASSERT(opc < LUSTRE_MAX_OPCODES);
			lprocfs_counter_add(svc->srv_stats,
					    opc + EXTRA_MAX_OPCODES,
					    timediff);
		}
	}
	if (unlikely(request->rq_early_count)) {
		DEBUG_REQ(D_ADAPTTO, request,
			  "sent %d early replies before finishing in "
			  CFS_DURATION_T"s",
			  request->rq_early_count,
			  cfs_time_sub(work_end.tv_sec,
			  request->rq_arrival_time.tv_sec));
	}

out_req:
	ptlrpc_server_finish_active_request(svcpt, request);

	return 1;
}

/**
 * An internal function to process a single reply state object.
 */
static int
ptlrpc_handle_rs(struct ptlrpc_reply_state *rs)
{
	struct ptlrpc_service_part *svcpt = rs->rs_svcpt;
	struct ptlrpc_service *svc = svcpt->scp_service;
	struct obd_export *exp;
	int nlocks;
	int been_handled;

	exp = rs->rs_export;

	LASSERT(rs->rs_difficult);
	LASSERT(rs->rs_scheduled);
	LASSERT(list_empty(&rs->rs_list));

	spin_lock(&exp->exp_lock);
	/* Noop if removed already */
	list_del_init(&rs->rs_exp_list);
	spin_unlock(&exp->exp_lock);

	/* The disk commit callback holds exp_uncommitted_replies_lock while it
	 * iterates over newly committed replies, removing them from
	 * exp_uncommitted_replies.  It then drops this lock and schedules the
	 * replies it found for handling here.
	 *
	 * We can avoid contention for exp_uncommitted_replies_lock between the
	 * HRT threads and further commit callbacks by checking rs_committed
	 * which is set in the commit callback while it holds both
	 * rs_lock and exp_uncommitted_reples.
	 *
	 * If we see rs_committed clear, the commit callback _may_ not have
	 * handled this reply yet and we race with it to grab
	 * exp_uncommitted_replies_lock before removing the reply from
	 * exp_uncommitted_replies.  Note that if we lose the race and the
	 * reply has already been removed, list_del_init() is a noop.
	 *
	 * If we see rs_committed set, we know the commit callback is handling,
	 * or has handled this reply since store reordering might allow us to
	 * see rs_committed set out of sequence.  But since this is done
	 * holding rs_lock, we can be sure it has all completed once we hold
	 * rs_lock, which we do right next.
	 */
	if (!rs->rs_committed) {
		spin_lock(&exp->exp_uncommitted_replies_lock);
		list_del_init(&rs->rs_obd_list);
		spin_unlock(&exp->exp_uncommitted_replies_lock);
	}

	spin_lock(&rs->rs_lock);

	been_handled = rs->rs_handled;
	rs->rs_handled = 1;

	nlocks = rs->rs_nlocks;		 /* atomic "steal", but */
	rs->rs_nlocks = 0;		      /* locks still on rs_locks! */

	if (nlocks == 0 && !been_handled) {
		/* If we see this, we should already have seen the warning
		 * in mds_steal_ack_locks()  */
		CDEBUG(D_HA, "All locks stolen from rs %p x%lld.t%lld o%d NID %s\n",
		       rs,
		       rs->rs_xid, rs->rs_transno, rs->rs_opc,
		       libcfs_nid2str(exp->exp_connection->c_peer.nid));
	}

	if ((!been_handled && rs->rs_on_net) || nlocks > 0) {
		spin_unlock(&rs->rs_lock);

		if (!been_handled && rs->rs_on_net) {
			LNetMDUnlink(rs->rs_md_h);
			/* Ignore return code; we're racing with completion */
		}

		while (nlocks-- > 0)
			ldlm_lock_decref(&rs->rs_locks[nlocks],
					 rs->rs_modes[nlocks]);

		spin_lock(&rs->rs_lock);
	}

	rs->rs_scheduled = 0;

	if (!rs->rs_on_net) {
		/* Off the net */
		spin_unlock(&rs->rs_lock);

		class_export_put(exp);
		rs->rs_export = NULL;
		ptlrpc_rs_decref(rs);
		if (atomic_dec_and_test(&svcpt->scp_nreps_difficult) &&
		    svc->srv_is_stopping)
			wake_up_all(&svcpt->scp_waitq);
		return 1;
	}

	/* still on the net; callback will schedule */
	spin_unlock(&rs->rs_lock);
	return 1;
}


static void
ptlrpc_check_rqbd_pool(struct ptlrpc_service_part *svcpt)
{
	int avail = svcpt->scp_nrqbds_posted;
	int low_water = test_req_buffer_pressure ? 0 :
			svcpt->scp_service->srv_nbuf_per_group / 2;

	/* NB I'm not locking; just looking. */

	/* CAVEAT EMPTOR: We might be allocating buffers here because we've
	 * allowed the request history to grow out of control.  We could put a
	 * sanity check on that here and cull some history if we need the
	 * space. */

	if (avail <= low_water)
		ptlrpc_grow_req_bufs(svcpt, 1);

	if (svcpt->scp_service->srv_stats) {
		lprocfs_counter_add(svcpt->scp_service->srv_stats,
				    PTLRPC_REQBUF_AVAIL_CNTR, avail);
	}
}

static int
ptlrpc_retry_rqbds(void *arg)
{
	struct ptlrpc_service_part *svcpt = (struct ptlrpc_service_part *)arg;

	svcpt->scp_rqbd_timeout = 0;
	return -ETIMEDOUT;
}

static inline int
ptlrpc_threads_enough(struct ptlrpc_service_part *svcpt)
{
	return svcpt->scp_nreqs_active <
	       svcpt->scp_nthrs_running - 1 -
	       (svcpt->scp_service->srv_ops.so_hpreq_handler != NULL);
}

/**
 * allowed to create more threads
 * user can call it w/o any lock but need to hold
 * ptlrpc_service_part::scp_lock to get reliable result
 */
static inline int
ptlrpc_threads_increasable(struct ptlrpc_service_part *svcpt)
{
	return svcpt->scp_nthrs_running +
	       svcpt->scp_nthrs_starting <
	       svcpt->scp_service->srv_nthrs_cpt_limit;
}

/**
 * too many requests and allowed to create more threads
 */
static inline int
ptlrpc_threads_need_create(struct ptlrpc_service_part *svcpt)
{
	return !ptlrpc_threads_enough(svcpt) &&
		ptlrpc_threads_increasable(svcpt);
}

static inline int
ptlrpc_thread_stopping(struct ptlrpc_thread *thread)
{
	return thread_is_stopping(thread) ||
	       thread->t_svcpt->scp_service->srv_is_stopping;
}

static inline int
ptlrpc_rqbd_pending(struct ptlrpc_service_part *svcpt)
{
	return !list_empty(&svcpt->scp_rqbd_idle) &&
	       svcpt->scp_rqbd_timeout == 0;
}

static inline int
ptlrpc_at_check(struct ptlrpc_service_part *svcpt)
{
	return svcpt->scp_at_check;
}

/**
 * requests wait on preprocessing
 * user can call it w/o any lock but need to hold
 * ptlrpc_service_part::scp_lock to get reliable result
 */
static inline int
ptlrpc_server_request_incoming(struct ptlrpc_service_part *svcpt)
{
	return !list_empty(&svcpt->scp_req_incoming);
}

static __attribute__((__noinline__)) int
ptlrpc_wait_event(struct ptlrpc_service_part *svcpt,
		  struct ptlrpc_thread *thread)
{
	/* Don't exit while there are replies to be handled */
	struct l_wait_info lwi = LWI_TIMEOUT(svcpt->scp_rqbd_timeout,
					     ptlrpc_retry_rqbds, svcpt);

	/* XXX: Add this back when libcfs watchdog is merged upstream
	lc_watchdog_disable(thread->t_watchdog);
	 */

	cond_resched();

	l_wait_event_exclusive_head(svcpt->scp_waitq,
				ptlrpc_thread_stopping(thread) ||
				ptlrpc_server_request_incoming(svcpt) ||
				ptlrpc_server_request_pending(svcpt, false) ||
				ptlrpc_rqbd_pending(svcpt) ||
				ptlrpc_at_check(svcpt), &lwi);

	if (ptlrpc_thread_stopping(thread))
		return -EINTR;

	/*
	lc_watchdog_touch(thread->t_watchdog,
			  ptlrpc_server_get_timeout(svcpt));
	 */
	return 0;
}

/**
 * Main thread body for service threads.
 * Waits in a loop waiting for new requests to process to appear.
 * Every time an incoming requests is added to its queue, a waitq
 * is woken up and one of the threads will handle it.
 */
static int ptlrpc_main(void *arg)
{
	struct ptlrpc_thread *thread = (struct ptlrpc_thread *)arg;
	struct ptlrpc_service_part *svcpt = thread->t_svcpt;
	struct ptlrpc_service *svc = svcpt->scp_service;
	struct ptlrpc_reply_state *rs;
	struct group_info *ginfo = NULL;
	struct lu_env *env;
	int counter = 0, rc = 0;

	thread->t_pid = current_pid();
	unshare_fs_struct();

	/* NB: we will call cfs_cpt_bind() for all threads, because we
	 * might want to run lustre server only on a subset of system CPUs,
	 * in that case ->scp_cpt is CFS_CPT_ANY */
	rc = cfs_cpt_bind(svc->srv_cptable, svcpt->scp_cpt);
	if (rc != 0) {
		CWARN("%s: failed to bind %s on CPT %d\n",
		      svc->srv_name, thread->t_name, svcpt->scp_cpt);
	}

	ginfo = groups_alloc(0);
	if (!ginfo) {
		rc = -ENOMEM;
		goto out;
	}

	set_current_groups(ginfo);
	put_group_info(ginfo);

	if (svc->srv_ops.so_thr_init != NULL) {
		rc = svc->srv_ops.so_thr_init(thread);
		if (rc)
			goto out;
	}

	env = kzalloc(sizeof(*env), GFP_NOFS);
<<<<<<< HEAD
	if (env == NULL) {
=======
	if (!env) {
>>>>>>> 9fe8ecca
		rc = -ENOMEM;
		goto out_srv_fini;
	}

	rc = lu_context_init(&env->le_ctx,
			     svc->srv_ctx_tags|LCT_REMEMBER|LCT_NOREF);
	if (rc)
		goto out_srv_fini;

	thread->t_env = env;
	env->le_ctx.lc_thread = thread;
	env->le_ctx.lc_cookie = 0x6;

	while (!list_empty(&svcpt->scp_rqbd_idle)) {
		rc = ptlrpc_server_post_idle_rqbds(svcpt);
		if (rc >= 0)
			continue;

		CERROR("Failed to post rqbd for %s on CPT %d: %d\n",
			svc->srv_name, svcpt->scp_cpt, rc);
		goto out_srv_fini;
	}

	/* Alloc reply state structure for this one */
	rs = libcfs_kvzalloc(svc->srv_max_reply_size, GFP_NOFS);
	if (!rs) {
		rc = -ENOMEM;
		goto out_srv_fini;
	}

	spin_lock(&svcpt->scp_lock);

	LASSERT(thread_is_starting(thread));
	thread_clear_flags(thread, SVC_STARTING);

	LASSERT(svcpt->scp_nthrs_starting == 1);
	svcpt->scp_nthrs_starting--;

	/* SVC_STOPPING may already be set here if someone else is trying
	 * to stop the service while this new thread has been dynamically
	 * forked. We still set SVC_RUNNING to let our creator know that
	 * we are now running, however we will exit as soon as possible */
	thread_add_flags(thread, SVC_RUNNING);
	svcpt->scp_nthrs_running++;
	spin_unlock(&svcpt->scp_lock);

	/* wake up our creator in case he's still waiting. */
	wake_up(&thread->t_ctl_waitq);

	/*
	thread->t_watchdog = lc_watchdog_add(ptlrpc_server_get_timeout(svcpt),
					     NULL, NULL);
	 */

	spin_lock(&svcpt->scp_rep_lock);
	list_add(&rs->rs_list, &svcpt->scp_rep_idle);
	wake_up(&svcpt->scp_rep_waitq);
	spin_unlock(&svcpt->scp_rep_lock);

	CDEBUG(D_NET, "service thread %d (#%d) started\n", thread->t_id,
	       svcpt->scp_nthrs_running);

	/* XXX maintain a list of all managed devices: insert here */
	while (!ptlrpc_thread_stopping(thread)) {
		if (ptlrpc_wait_event(svcpt, thread))
			break;

		ptlrpc_check_rqbd_pool(svcpt);

		if (ptlrpc_threads_need_create(svcpt)) {
			/* Ignore return code - we tried... */
			ptlrpc_start_thread(svcpt, 0);
		}

		/* Process all incoming reqs before handling any */
		if (ptlrpc_server_request_incoming(svcpt)) {
			lu_context_enter(&env->le_ctx);
			env->le_ses = NULL;
			ptlrpc_server_handle_req_in(svcpt, thread);
			lu_context_exit(&env->le_ctx);

			/* but limit ourselves in case of flood */
			if (counter++ < 100)
				continue;
			counter = 0;
		}

		if (ptlrpc_at_check(svcpt))
			ptlrpc_at_check_timed(svcpt);

		if (ptlrpc_server_request_pending(svcpt, false)) {
			lu_context_enter(&env->le_ctx);
			ptlrpc_server_handle_request(svcpt, thread);
			lu_context_exit(&env->le_ctx);
		}

		if (ptlrpc_rqbd_pending(svcpt) &&
		    ptlrpc_server_post_idle_rqbds(svcpt) < 0) {
			/* I just failed to repost request buffers.
			 * Wait for a timeout (unless something else
			 * happens) before I try again */
			svcpt->scp_rqbd_timeout = cfs_time_seconds(1) / 10;
			CDEBUG(D_RPCTRACE, "Posted buffers: %d\n",
			       svcpt->scp_nrqbds_posted);
		}
	}

	/*
	lc_watchdog_delete(thread->t_watchdog);
	thread->t_watchdog = NULL;
	*/

out_srv_fini:
	/*
	 * deconstruct service specific state created by ptlrpc_start_thread()
	 */
	if (svc->srv_ops.so_thr_done != NULL)
		svc->srv_ops.so_thr_done(thread);

	if (env != NULL) {
		lu_context_fini(&env->le_ctx);
		kfree(env);
	}
out:
	CDEBUG(D_RPCTRACE, "service thread [ %p : %u ] %d exiting: rc %d\n",
	       thread, thread->t_pid, thread->t_id, rc);

	spin_lock(&svcpt->scp_lock);
	if (thread_test_and_clear_flags(thread, SVC_STARTING))
		svcpt->scp_nthrs_starting--;

	if (thread_test_and_clear_flags(thread, SVC_RUNNING)) {
		/* must know immediately */
		svcpt->scp_nthrs_running--;
	}

	thread->t_id = rc;
	thread_add_flags(thread, SVC_STOPPED);

	wake_up(&thread->t_ctl_waitq);
	spin_unlock(&svcpt->scp_lock);

	return rc;
}

static int hrt_dont_sleep(struct ptlrpc_hr_thread *hrt,
			  struct list_head *replies)
{
	int result;

	spin_lock(&hrt->hrt_lock);

	list_splice_init(&hrt->hrt_queue, replies);
	result = ptlrpc_hr.hr_stopping || !list_empty(replies);

	spin_unlock(&hrt->hrt_lock);
	return result;
}

/**
 * Main body of "handle reply" function.
 * It processes acked reply states
 */
static int ptlrpc_hr_main(void *arg)
{
	struct ptlrpc_hr_thread	*hrt = (struct ptlrpc_hr_thread *)arg;
	struct ptlrpc_hr_partition *hrp = hrt->hrt_partition;
	LIST_HEAD	(replies);
	char threadname[20];
	int rc;

	snprintf(threadname, sizeof(threadname), "ptlrpc_hr%02d_%03d",
		 hrp->hrp_cpt, hrt->hrt_id);
	unshare_fs_struct();

	rc = cfs_cpt_bind(ptlrpc_hr.hr_cpt_table, hrp->hrp_cpt);
	if (rc != 0) {
		CWARN("Failed to bind %s on CPT %d of CPT table %p: rc = %d\n",
		      threadname, hrp->hrp_cpt, ptlrpc_hr.hr_cpt_table, rc);
	}

	atomic_inc(&hrp->hrp_nstarted);
	wake_up(&ptlrpc_hr.hr_waitq);

	while (!ptlrpc_hr.hr_stopping) {
		l_wait_condition(hrt->hrt_waitq, hrt_dont_sleep(hrt, &replies));

		while (!list_empty(&replies)) {
			struct ptlrpc_reply_state *rs;

			rs = list_entry(replies.prev,
					    struct ptlrpc_reply_state,
					    rs_list);
			list_del_init(&rs->rs_list);
			ptlrpc_handle_rs(rs);
		}
	}

	atomic_inc(&hrp->hrp_nstopped);
	wake_up(&ptlrpc_hr.hr_waitq);

	return 0;
}

static void ptlrpc_stop_hr_threads(void)
{
	struct ptlrpc_hr_partition *hrp;
	int i;
	int j;

	ptlrpc_hr.hr_stopping = 1;

	cfs_percpt_for_each(hrp, i, ptlrpc_hr.hr_partitions) {
		if (hrp->hrp_thrs == NULL)
			continue; /* uninitialized */
		for (j = 0; j < hrp->hrp_nthrs; j++)
			wake_up_all(&hrp->hrp_thrs[j].hrt_waitq);
	}

	cfs_percpt_for_each(hrp, i, ptlrpc_hr.hr_partitions) {
		if (hrp->hrp_thrs == NULL)
			continue; /* uninitialized */
		wait_event(ptlrpc_hr.hr_waitq,
			       atomic_read(&hrp->hrp_nstopped) ==
			       atomic_read(&hrp->hrp_nstarted));
	}
}

static int ptlrpc_start_hr_threads(void)
{
	struct ptlrpc_hr_partition *hrp;
	int i;
	int j;

	cfs_percpt_for_each(hrp, i, ptlrpc_hr.hr_partitions) {
		int rc = 0;

		for (j = 0; j < hrp->hrp_nthrs; j++) {
			struct	ptlrpc_hr_thread *hrt = &hrp->hrp_thrs[j];
			rc = PTR_ERR(kthread_run(ptlrpc_hr_main,
						 &hrp->hrp_thrs[j],
						 "ptlrpc_hr%02d_%03d",
						 hrp->hrp_cpt,
						 hrt->hrt_id));
			if (IS_ERR_VALUE(rc))
				break;
		}
		wait_event(ptlrpc_hr.hr_waitq,
			       atomic_read(&hrp->hrp_nstarted) == j);
		if (!IS_ERR_VALUE(rc))
			continue;

		CERROR("Reply handling thread %d:%d Failed on starting: rc = %d\n",
		       i, j, rc);
		ptlrpc_stop_hr_threads();
		return rc;
	}
	return 0;
}

static void ptlrpc_svcpt_stop_threads(struct ptlrpc_service_part *svcpt)
{
	struct l_wait_info lwi = { 0 };
	struct ptlrpc_thread *thread;
	LIST_HEAD	(zombie);

	CDEBUG(D_INFO, "Stopping threads for service %s\n",
	       svcpt->scp_service->srv_name);

	spin_lock(&svcpt->scp_lock);
	/* let the thread know that we would like it to stop asap */
	list_for_each_entry(thread, &svcpt->scp_threads, t_link) {
		CDEBUG(D_INFO, "Stopping thread %s #%u\n",
		       svcpt->scp_service->srv_thread_name, thread->t_id);
		thread_add_flags(thread, SVC_STOPPING);
	}

	wake_up_all(&svcpt->scp_waitq);

	while (!list_empty(&svcpt->scp_threads)) {
		thread = list_entry(svcpt->scp_threads.next,
					struct ptlrpc_thread, t_link);
		if (thread_is_stopped(thread)) {
			list_del(&thread->t_link);
			list_add(&thread->t_link, &zombie);
			continue;
		}
		spin_unlock(&svcpt->scp_lock);

		CDEBUG(D_INFO, "waiting for stopping-thread %s #%u\n",
		       svcpt->scp_service->srv_thread_name, thread->t_id);
		l_wait_event(thread->t_ctl_waitq,
			     thread_is_stopped(thread), &lwi);

		spin_lock(&svcpt->scp_lock);
	}

	spin_unlock(&svcpt->scp_lock);

	while (!list_empty(&zombie)) {
		thread = list_entry(zombie.next,
					struct ptlrpc_thread, t_link);
		list_del(&thread->t_link);
		kfree(thread);
	}
}

/**
 * Stops all threads of a particular service \a svc
 */
void ptlrpc_stop_all_threads(struct ptlrpc_service *svc)
{
	struct ptlrpc_service_part *svcpt;
	int i;

	ptlrpc_service_for_each_part(svcpt, i, svc) {
		if (svcpt->scp_service != NULL)
			ptlrpc_svcpt_stop_threads(svcpt);
	}
}
EXPORT_SYMBOL(ptlrpc_stop_all_threads);

int ptlrpc_start_threads(struct ptlrpc_service *svc)
{
	int rc = 0;
	int i;
	int j;

	/* We require 2 threads min, see note in ptlrpc_server_handle_request */
	LASSERT(svc->srv_nthrs_cpt_init >= PTLRPC_NTHRS_INIT);

	for (i = 0; i < svc->srv_ncpts; i++) {
		for (j = 0; j < svc->srv_nthrs_cpt_init; j++) {
			rc = ptlrpc_start_thread(svc->srv_parts[i], 1);
			if (rc == 0)
				continue;

			if (rc != -EMFILE)
				goto failed;
			/* We have enough threads, don't start more. b=15759 */
			break;
		}
	}

	return 0;
 failed:
	CERROR("cannot start %s thread #%d_%d: rc %d\n",
	       svc->srv_thread_name, i, j, rc);
	ptlrpc_stop_all_threads(svc);
	return rc;
}
EXPORT_SYMBOL(ptlrpc_start_threads);

int ptlrpc_start_thread(struct ptlrpc_service_part *svcpt, int wait)
{
	struct l_wait_info lwi = { 0 };
	struct ptlrpc_thread *thread;
	struct ptlrpc_service *svc;
	int rc;

	LASSERT(svcpt != NULL);

	svc = svcpt->scp_service;

	CDEBUG(D_RPCTRACE, "%s[%d] started %d min %d max %d\n",
	       svc->srv_name, svcpt->scp_cpt, svcpt->scp_nthrs_running,
	       svc->srv_nthrs_cpt_init, svc->srv_nthrs_cpt_limit);

 again:
	if (unlikely(svc->srv_is_stopping))
		return -ESRCH;

	if (!ptlrpc_threads_increasable(svcpt) ||
	    (OBD_FAIL_CHECK(OBD_FAIL_TGT_TOOMANY_THREADS) &&
	     svcpt->scp_nthrs_running == svc->srv_nthrs_cpt_init - 1))
		return -EMFILE;

	thread = kzalloc_node(sizeof(*thread), GFP_NOFS,
			      cfs_cpt_spread_node(svc->srv_cptable,
						  svcpt->scp_cpt));
	if (thread == NULL)
		return -ENOMEM;
	init_waitqueue_head(&thread->t_ctl_waitq);

	spin_lock(&svcpt->scp_lock);
	if (!ptlrpc_threads_increasable(svcpt)) {
		spin_unlock(&svcpt->scp_lock);
		kfree(thread);
		return -EMFILE;
	}

	if (svcpt->scp_nthrs_starting != 0) {
		/* serialize starting because some modules (obdfilter)
		 * might require unique and contiguous t_id */
		LASSERT(svcpt->scp_nthrs_starting == 1);
		spin_unlock(&svcpt->scp_lock);
		kfree(thread);
		if (wait) {
			CDEBUG(D_INFO, "Waiting for creating thread %s #%d\n",
			       svc->srv_thread_name, svcpt->scp_thr_nextid);
			schedule();
			goto again;
		}

		CDEBUG(D_INFO, "Creating thread %s #%d race, retry later\n",
		       svc->srv_thread_name, svcpt->scp_thr_nextid);
		return -EAGAIN;
	}

	svcpt->scp_nthrs_starting++;
	thread->t_id = svcpt->scp_thr_nextid++;
	thread_add_flags(thread, SVC_STARTING);
	thread->t_svcpt = svcpt;

	list_add(&thread->t_link, &svcpt->scp_threads);
	spin_unlock(&svcpt->scp_lock);

	if (svcpt->scp_cpt >= 0) {
		snprintf(thread->t_name, sizeof(thread->t_name), "%s%02d_%03d",
			 svc->srv_thread_name, svcpt->scp_cpt, thread->t_id);
	} else {
		snprintf(thread->t_name, sizeof(thread->t_name), "%s_%04d",
			 svc->srv_thread_name, thread->t_id);
	}

	CDEBUG(D_RPCTRACE, "starting thread '%s'\n", thread->t_name);
	rc = PTR_ERR(kthread_run(ptlrpc_main, thread, "%s", thread->t_name));
	if (IS_ERR_VALUE(rc)) {
		CERROR("cannot start thread '%s': rc %d\n",
		       thread->t_name, rc);
		spin_lock(&svcpt->scp_lock);
		--svcpt->scp_nthrs_starting;
		if (thread_is_stopping(thread)) {
			/* this ptlrpc_thread is being handled
			 * by ptlrpc_svcpt_stop_threads now
			 */
			thread_add_flags(thread, SVC_STOPPED);
			wake_up(&thread->t_ctl_waitq);
			spin_unlock(&svcpt->scp_lock);
		} else {
			list_del(&thread->t_link);
			spin_unlock(&svcpt->scp_lock);
			kfree(thread);
		}
		return rc;
	}

	if (!wait)
		return 0;

	l_wait_event(thread->t_ctl_waitq,
		     thread_is_running(thread) || thread_is_stopped(thread),
		     &lwi);

	rc = thread_is_stopped(thread) ? thread->t_id : 0;
	return rc;
}

int ptlrpc_hr_init(void)
{
	struct ptlrpc_hr_partition *hrp;
	struct ptlrpc_hr_thread	*hrt;
	int rc;
	int i;
	int j;
	int weight;

	memset(&ptlrpc_hr, 0, sizeof(ptlrpc_hr));
	ptlrpc_hr.hr_cpt_table = cfs_cpt_table;

	ptlrpc_hr.hr_partitions = cfs_percpt_alloc(ptlrpc_hr.hr_cpt_table,
						   sizeof(*hrp));
	if (ptlrpc_hr.hr_partitions == NULL)
		return -ENOMEM;

	init_waitqueue_head(&ptlrpc_hr.hr_waitq);

	weight = cpumask_weight(topology_sibling_cpumask(0));

	cfs_percpt_for_each(hrp, i, ptlrpc_hr.hr_partitions) {
		hrp->hrp_cpt = i;

		atomic_set(&hrp->hrp_nstarted, 0);
		atomic_set(&hrp->hrp_nstopped, 0);

		hrp->hrp_nthrs = cfs_cpt_weight(ptlrpc_hr.hr_cpt_table, i);
		hrp->hrp_nthrs /= weight;

		LASSERT(hrp->hrp_nthrs > 0);
		hrp->hrp_thrs =
			kzalloc_node(hrp->hrp_nthrs * sizeof(*hrt), GFP_NOFS,
				cfs_cpt_spread_node(ptlrpc_hr.hr_cpt_table,
						    i));
		if (hrp->hrp_thrs == NULL) {
			rc = -ENOMEM;
			goto out;
		}

		for (j = 0; j < hrp->hrp_nthrs; j++) {
			hrt = &hrp->hrp_thrs[j];

			hrt->hrt_id = j;
			hrt->hrt_partition = hrp;
			init_waitqueue_head(&hrt->hrt_waitq);
			spin_lock_init(&hrt->hrt_lock);
			INIT_LIST_HEAD(&hrt->hrt_queue);
		}
	}

	rc = ptlrpc_start_hr_threads();
out:
	if (rc != 0)
		ptlrpc_hr_fini();
	return rc;
}

void ptlrpc_hr_fini(void)
{
	struct ptlrpc_hr_partition *hrp;
	int i;

	if (ptlrpc_hr.hr_partitions == NULL)
		return;

	ptlrpc_stop_hr_threads();

	cfs_percpt_for_each(hrp, i, ptlrpc_hr.hr_partitions) {
<<<<<<< HEAD
		if (hrp->hrp_thrs != NULL) {
			kfree(hrp->hrp_thrs);
		}
=======
		kfree(hrp->hrp_thrs);
>>>>>>> 9fe8ecca
	}

	cfs_percpt_free(ptlrpc_hr.hr_partitions);
	ptlrpc_hr.hr_partitions = NULL;
}


/**
 * Wait until all already scheduled replies are processed.
 */
static void ptlrpc_wait_replies(struct ptlrpc_service_part *svcpt)
{
	while (1) {
		int rc;
		struct l_wait_info lwi = LWI_TIMEOUT(cfs_time_seconds(10),
						     NULL, NULL);

		rc = l_wait_event(svcpt->scp_waitq,
		     atomic_read(&svcpt->scp_nreps_difficult) == 0, &lwi);
		if (rc == 0)
			break;
		CWARN("Unexpectedly long timeout %s %p\n",
		      svcpt->scp_service->srv_name, svcpt->scp_service);
	}
}

static void
ptlrpc_service_del_atimer(struct ptlrpc_service *svc)
{
	struct ptlrpc_service_part *svcpt;
	int i;

	/* early disarm AT timer... */
	ptlrpc_service_for_each_part(svcpt, i, svc) {
		if (svcpt->scp_service != NULL)
			cfs_timer_disarm(&svcpt->scp_at_timer);
	}
}

static void
ptlrpc_service_unlink_rqbd(struct ptlrpc_service *svc)
{
	struct ptlrpc_service_part *svcpt;
	struct ptlrpc_request_buffer_desc *rqbd;
	struct l_wait_info lwi;
	int rc;
	int i;

	/* All history will be culled when the next request buffer is
	 * freed in ptlrpc_service_purge_all() */
	svc->srv_hist_nrqbds_cpt_max = 0;

	rc = LNetClearLazyPortal(svc->srv_req_portal);
	LASSERT(rc == 0);

	ptlrpc_service_for_each_part(svcpt, i, svc) {
		if (svcpt->scp_service == NULL)
			break;

		/* Unlink all the request buffers.  This forces a 'final'
		 * event with its 'unlink' flag set for each posted rqbd */
		list_for_each_entry(rqbd, &svcpt->scp_rqbd_posted,
					rqbd_list) {
			rc = LNetMDUnlink(rqbd->rqbd_md_h);
			LASSERT(rc == 0 || rc == -ENOENT);
		}
	}

	ptlrpc_service_for_each_part(svcpt, i, svc) {
		if (svcpt->scp_service == NULL)
			break;

		/* Wait for the network to release any buffers
		 * it's currently filling */
		spin_lock(&svcpt->scp_lock);
		while (svcpt->scp_nrqbds_posted != 0) {
			spin_unlock(&svcpt->scp_lock);
			/* Network access will complete in finite time but
			 * the HUGE timeout lets us CWARN for visibility
			 * of sluggish NALs */
			lwi = LWI_TIMEOUT_INTERVAL(
					cfs_time_seconds(LONG_UNLINK),
					cfs_time_seconds(1), NULL, NULL);
			rc = l_wait_event(svcpt->scp_waitq,
					  svcpt->scp_nrqbds_posted == 0, &lwi);
			if (rc == -ETIMEDOUT) {
				CWARN("Service %s waiting for request buffers\n",
				      svcpt->scp_service->srv_name);
			}
			spin_lock(&svcpt->scp_lock);
		}
		spin_unlock(&svcpt->scp_lock);
	}
}

static void
ptlrpc_service_purge_all(struct ptlrpc_service *svc)
{
	struct ptlrpc_service_part *svcpt;
	struct ptlrpc_request_buffer_desc *rqbd;
	struct ptlrpc_request *req;
	struct ptlrpc_reply_state *rs;
	int i;

	ptlrpc_service_for_each_part(svcpt, i, svc) {
		if (svcpt->scp_service == NULL)
			break;

		spin_lock(&svcpt->scp_rep_lock);
		while (!list_empty(&svcpt->scp_rep_active)) {
			rs = list_entry(svcpt->scp_rep_active.next,
					    struct ptlrpc_reply_state, rs_list);
			spin_lock(&rs->rs_lock);
			ptlrpc_schedule_difficult_reply(rs);
			spin_unlock(&rs->rs_lock);
		}
		spin_unlock(&svcpt->scp_rep_lock);

		/* purge the request queue.  NB No new replies (rqbds
		 * all unlinked) and no service threads, so I'm the only
		 * thread noodling the request queue now */
		while (!list_empty(&svcpt->scp_req_incoming)) {
			req = list_entry(svcpt->scp_req_incoming.next,
					     struct ptlrpc_request, rq_list);

			list_del(&req->rq_list);
			svcpt->scp_nreqs_incoming--;
			ptlrpc_server_finish_request(svcpt, req);
		}

		while (ptlrpc_server_request_pending(svcpt, true)) {
			req = ptlrpc_server_request_get(svcpt, true);
			ptlrpc_server_finish_active_request(svcpt, req);
		}

		LASSERT(list_empty(&svcpt->scp_rqbd_posted));
		LASSERT(svcpt->scp_nreqs_incoming == 0);
		LASSERT(svcpt->scp_nreqs_active == 0);
		/* history should have been culled by
		 * ptlrpc_server_finish_request */
		LASSERT(svcpt->scp_hist_nrqbds == 0);

		/* Now free all the request buffers since nothing
		 * references them any more... */

		while (!list_empty(&svcpt->scp_rqbd_idle)) {
			rqbd = list_entry(svcpt->scp_rqbd_idle.next,
					      struct ptlrpc_request_buffer_desc,
					      rqbd_list);
			ptlrpc_free_rqbd(rqbd);
		}
		ptlrpc_wait_replies(svcpt);

		while (!list_empty(&svcpt->scp_rep_idle)) {
			rs = list_entry(svcpt->scp_rep_idle.next,
					    struct ptlrpc_reply_state,
					    rs_list);
			list_del(&rs->rs_list);
			kvfree(rs);
		}
	}
}

static void
ptlrpc_service_free(struct ptlrpc_service *svc)
{
	struct ptlrpc_service_part *svcpt;
	struct ptlrpc_at_array *array;
	int i;

	ptlrpc_service_for_each_part(svcpt, i, svc) {
		if (svcpt->scp_service == NULL)
			break;

		/* In case somebody rearmed this in the meantime */
		cfs_timer_disarm(&svcpt->scp_at_timer);
		array = &svcpt->scp_at_array;

		kfree(array->paa_reqs_array);
		array->paa_reqs_array = NULL;
		kfree(array->paa_reqs_count);
		array->paa_reqs_count = NULL;
	}

	ptlrpc_service_for_each_part(svcpt, i, svc)
		kfree(svcpt);

	if (svc->srv_cpts != NULL)
		cfs_expr_list_values_free(svc->srv_cpts, svc->srv_ncpts);

	kfree(svc);
}

int ptlrpc_unregister_service(struct ptlrpc_service *service)
{
	CDEBUG(D_NET, "%s: tearing down\n", service->srv_name);

	service->srv_is_stopping = 1;

	mutex_lock(&ptlrpc_all_services_mutex);
	list_del_init(&service->srv_list);
	mutex_unlock(&ptlrpc_all_services_mutex);

	ptlrpc_service_del_atimer(service);
	ptlrpc_stop_all_threads(service);

	ptlrpc_service_unlink_rqbd(service);
	ptlrpc_service_purge_all(service);
	ptlrpc_service_nrs_cleanup(service);

	ptlrpc_lprocfs_unregister_service(service);
	ptlrpc_sysfs_unregister_service(service);

	ptlrpc_service_free(service);

	return 0;
}
EXPORT_SYMBOL(ptlrpc_unregister_service);

/**
 * Returns 0 if the service is healthy.
 *
 * Right now, it just checks to make sure that requests aren't languishing
 * in the queue.  We'll use this health check to govern whether a node needs
 * to be shot, so it's intentionally non-aggressive. */
static int ptlrpc_svcpt_health_check(struct ptlrpc_service_part *svcpt)
{
	struct ptlrpc_request *request = NULL;
	struct timeval right_now;
	long timediff;

	do_gettimeofday(&right_now);

	spin_lock(&svcpt->scp_req_lock);
	/* How long has the next entry been waiting? */
	if (ptlrpc_server_high_pending(svcpt, true))
		request = ptlrpc_nrs_req_peek_nolock(svcpt, true);
	else if (ptlrpc_server_normal_pending(svcpt, true))
		request = ptlrpc_nrs_req_peek_nolock(svcpt, false);

	if (request == NULL) {
		spin_unlock(&svcpt->scp_req_lock);
		return 0;
	}

	timediff = cfs_timeval_sub(&right_now, &request->rq_arrival_time, NULL);
	spin_unlock(&svcpt->scp_req_lock);

	if ((timediff / ONE_MILLION) >
	    (AT_OFF ? obd_timeout * 3 / 2 : at_max)) {
		CERROR("%s: unhealthy - request has been waiting %lds\n",
		       svcpt->scp_service->srv_name, timediff / ONE_MILLION);
		return -1;
	}

	return 0;
}

int
ptlrpc_service_health_check(struct ptlrpc_service *svc)
{
	struct ptlrpc_service_part *svcpt;
	int i;

	if (svc == NULL)
		return 0;

	ptlrpc_service_for_each_part(svcpt, i, svc) {
		int rc = ptlrpc_svcpt_health_check(svcpt);

		if (rc != 0)
			return rc;
	}
	return 0;
}
EXPORT_SYMBOL(ptlrpc_service_health_check);<|MERGE_RESOLUTION|>--- conflicted
+++ resolved
@@ -732,11 +732,7 @@
 
 	service = kzalloc(offsetof(struct ptlrpc_service, srv_parts[ncpts]),
 			  GFP_NOFS);
-<<<<<<< HEAD
-	if (service == NULL) {
-=======
 	if (!service) {
->>>>>>> 9fe8ecca
 		kfree(cpts);
 		return ERR_PTR(-ENOMEM);
 	}
@@ -2302,11 +2298,7 @@
 	}
 
 	env = kzalloc(sizeof(*env), GFP_NOFS);
-<<<<<<< HEAD
-	if (env == NULL) {
-=======
 	if (!env) {
->>>>>>> 9fe8ecca
 		rc = -ENOMEM;
 		goto out_srv_fini;
 	}
@@ -2834,13 +2826,7 @@
 	ptlrpc_stop_hr_threads();
 
 	cfs_percpt_for_each(hrp, i, ptlrpc_hr.hr_partitions) {
-<<<<<<< HEAD
-		if (hrp->hrp_thrs != NULL) {
-			kfree(hrp->hrp_thrs);
-		}
-=======
 		kfree(hrp->hrp_thrs);
->>>>>>> 9fe8ecca
 	}
 
 	cfs_percpt_free(ptlrpc_hr.hr_partitions);
