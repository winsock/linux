/*
 * GPL HEADER START
 *
 * DO NOT ALTER OR REMOVE COPYRIGHT NOTICES OR THIS FILE HEADER.
 *
 * This program is free software; you can redistribute it and/or modify
 * it under the terms of the GNU General Public License version 2 only,
 * as published by the Free Software Foundation.
 *
 * This program is distributed in the hope that it will be useful, but
 * WITHOUT ANY WARRANTY; without even the implied warranty of
 * MERCHANTABILITY or FITNESS FOR A PARTICULAR PURPOSE.  See the GNU
 * General Public License version 2 for more details (a copy is included
 * in the LICENSE file that accompanied this code).
 *
 * You should have received a copy of the GNU General Public License
 * version 2 along with this program; If not, see
 * http://www.sun.com/software/products/lustre/docs/GPLv2.pdf
 *
 * Please contact Sun Microsystems, Inc., 4150 Network Circle, Santa Clara,
 * CA 95054 USA or visit www.sun.com if you need additional information or
 * have any questions.
 *
 * GPL HEADER END
 */
/*
 * Copyright (c) 2003, 2010, Oracle and/or its affiliates. All rights reserved.
 * Use is subject to license terms.
 *
 * Copyright (c) 2011, 2012, Intel Corporation.
 */
/*
 * This file is part of Lustre, http://www.lustre.org/
 * Lustre is a trademark of Sun Microsystems, Inc.
 *
 * lnet/lnet/lib-move.c
 *
 * Data movement routines
 */

#define DEBUG_SUBSYSTEM S_LNET

#include "../../include/linux/lnet/lib-lnet.h"

static int local_nid_dist_zero = 1;
module_param(local_nid_dist_zero, int, 0444);
MODULE_PARM_DESC(local_nid_dist_zero, "Reserved");

int
lnet_fail_nid(lnet_nid_t nid, unsigned int threshold)
{
	lnet_test_peer_t  *tp;
	struct list_head	*el;
	struct list_head	*next;
	struct list_head	 cull;

	LASSERT(the_lnet.ln_init);

	/* NB: use lnet_net_lock(0) to serialize operations on test peers */
	if (threshold != 0) {
		/* Adding a new entry */
		LIBCFS_ALLOC(tp, sizeof(*tp));
		if (tp == NULL)
			return -ENOMEM;

		tp->tp_nid = nid;
		tp->tp_threshold = threshold;

		lnet_net_lock(0);
		list_add_tail(&tp->tp_list, &the_lnet.ln_test_peers);
		lnet_net_unlock(0);
		return 0;
	}

	/* removing entries */
	INIT_LIST_HEAD(&cull);

	lnet_net_lock(0);

	list_for_each_safe(el, next, &the_lnet.ln_test_peers) {
		tp = list_entry(el, lnet_test_peer_t, tp_list);

		if (tp->tp_threshold == 0 ||    /* needs culling anyway */
		    nid == LNET_NID_ANY ||       /* removing all entries */
		    tp->tp_nid == nid) {	  /* matched this one */
			list_del(&tp->tp_list);
			list_add(&tp->tp_list, &cull);
		}
	}

	lnet_net_unlock(0);

	while (!list_empty(&cull)) {
		tp = list_entry(cull.next, lnet_test_peer_t, tp_list);

		list_del(&tp->tp_list);
		LIBCFS_FREE(tp, sizeof(*tp));
	}
	return 0;
}

static int
fail_peer(lnet_nid_t nid, int outgoing)
{
	lnet_test_peer_t *tp;
	struct list_head       *el;
	struct list_head       *next;
	struct list_head	cull;
	int	       fail = 0;

	INIT_LIST_HEAD(&cull);

	/* NB: use lnet_net_lock(0) to serialize operations on test peers */
	lnet_net_lock(0);

	list_for_each_safe(el, next, &the_lnet.ln_test_peers) {
		tp = list_entry(el, lnet_test_peer_t, tp_list);

		if (tp->tp_threshold == 0) {
			/* zombie entry */
			if (outgoing) {
				/* only cull zombies on outgoing tests,
				 * since we may be at interrupt priority on
				 * incoming messages. */
				list_del(&tp->tp_list);
				list_add(&tp->tp_list, &cull);
			}
			continue;
		}

		if (tp->tp_nid == LNET_NID_ANY || /* fail every peer */
		    nid == tp->tp_nid) {	/* fail this peer */
			fail = 1;

			if (tp->tp_threshold != LNET_MD_THRESH_INF) {
				tp->tp_threshold--;
				if (outgoing &&
				    tp->tp_threshold == 0) {
					/* see above */
					list_del(&tp->tp_list);
					list_add(&tp->tp_list, &cull);
				}
			}
			break;
		}
	}

	lnet_net_unlock(0);

	while (!list_empty(&cull)) {
		tp = list_entry(cull.next, lnet_test_peer_t, tp_list);
		list_del(&tp->tp_list);

		LIBCFS_FREE(tp, sizeof(*tp));
	}

	return fail;
}

unsigned int
lnet_iov_nob(unsigned int niov, struct kvec *iov)
{
	unsigned int nob = 0;

	while (niov-- > 0)
		nob += (iov++)->iov_len;

	return nob;
}
EXPORT_SYMBOL(lnet_iov_nob);

void
lnet_copy_iov2iov(unsigned int ndiov, struct kvec *diov, unsigned int doffset,
		   unsigned int nsiov, struct kvec *siov, unsigned int soffset,
		   unsigned int nob)
{
	/* NB diov, siov are READ-ONLY */
	unsigned int  this_nob;

	if (nob == 0)
		return;

	/* skip complete frags before 'doffset' */
	LASSERT(ndiov > 0);
	while (doffset >= diov->iov_len) {
		doffset -= diov->iov_len;
		diov++;
		ndiov--;
		LASSERT(ndiov > 0);
	}

	/* skip complete frags before 'soffset' */
	LASSERT(nsiov > 0);
	while (soffset >= siov->iov_len) {
		soffset -= siov->iov_len;
		siov++;
		nsiov--;
		LASSERT(nsiov > 0);
	}

	do {
		LASSERT(ndiov > 0);
		LASSERT(nsiov > 0);
		this_nob = min(diov->iov_len - doffset,
			       siov->iov_len - soffset);
		this_nob = min(this_nob, nob);

		memcpy((char *)diov->iov_base + doffset,
			(char *)siov->iov_base + soffset, this_nob);
		nob -= this_nob;

		if (diov->iov_len > doffset + this_nob) {
			doffset += this_nob;
		} else {
			diov++;
			ndiov--;
			doffset = 0;
		}

		if (siov->iov_len > soffset + this_nob) {
			soffset += this_nob;
		} else {
			siov++;
			nsiov--;
			soffset = 0;
		}
	} while (nob > 0);
}
EXPORT_SYMBOL(lnet_copy_iov2iov);

int
lnet_extract_iov(int dst_niov, struct kvec *dst,
		  int src_niov, struct kvec *src,
		  unsigned int offset, unsigned int len)
{
	/* Initialise 'dst' to the subset of 'src' starting at 'offset',
	 * for exactly 'len' bytes, and return the number of entries.
	 * NB not destructive to 'src' */
	unsigned int    frag_len;
	unsigned int    niov;

	if (len == 0)			   /* no data => */
		return 0;		     /* no frags */

	LASSERT(src_niov > 0);
	while (offset >= src->iov_len) {      /* skip initial frags */
		offset -= src->iov_len;
		src_niov--;
		src++;
		LASSERT(src_niov > 0);
	}

	niov = 1;
	for (;;) {
		LASSERT(src_niov > 0);
		LASSERT((int)niov <= dst_niov);

		frag_len = src->iov_len - offset;
		dst->iov_base = ((char *)src->iov_base) + offset;

		if (len <= frag_len) {
			dst->iov_len = len;
			return niov;
		}

		dst->iov_len = frag_len;

		len -= frag_len;
		dst++;
		src++;
		niov++;
		src_niov--;
		offset = 0;
	}
}
EXPORT_SYMBOL(lnet_extract_iov);


unsigned int
lnet_kiov_nob(unsigned int niov, lnet_kiov_t *kiov)
{
	unsigned int  nob = 0;

	while (niov-- > 0)
		nob += (kiov++)->kiov_len;

	return nob;
}
EXPORT_SYMBOL(lnet_kiov_nob);

void
lnet_copy_kiov2kiov(unsigned int ndiov, lnet_kiov_t *diov, unsigned int doffset,
		    unsigned int nsiov, lnet_kiov_t *siov, unsigned int soffset,
		    unsigned int nob)
{
	/* NB diov, siov are READ-ONLY */
	unsigned int    this_nob;
	char	   *daddr = NULL;
	char	   *saddr = NULL;

	if (nob == 0)
		return;

	LASSERT(!in_interrupt());

	LASSERT(ndiov > 0);
	while (doffset >= diov->kiov_len) {
		doffset -= diov->kiov_len;
		diov++;
		ndiov--;
		LASSERT(ndiov > 0);
	}

	LASSERT(nsiov > 0);
	while (soffset >= siov->kiov_len) {
		soffset -= siov->kiov_len;
		siov++;
		nsiov--;
		LASSERT(nsiov > 0);
	}

	do {
		LASSERT(ndiov > 0);
		LASSERT(nsiov > 0);
		this_nob = min(diov->kiov_len - doffset,
			       siov->kiov_len - soffset);
		this_nob = min(this_nob, nob);

		if (daddr == NULL)
			daddr = ((char *)kmap(diov->kiov_page)) +
				diov->kiov_offset + doffset;
		if (saddr == NULL)
			saddr = ((char *)kmap(siov->kiov_page)) +
				siov->kiov_offset + soffset;

		/* Vanishing risk of kmap deadlock when mapping 2 pages.
		 * However in practice at least one of the kiovs will be mapped
		 * kernel pages and the map/unmap will be NOOPs */

		memcpy(daddr, saddr, this_nob);
		nob -= this_nob;

		if (diov->kiov_len > doffset + this_nob) {
			daddr += this_nob;
			doffset += this_nob;
		} else {
			kunmap(diov->kiov_page);
			daddr = NULL;
			diov++;
			ndiov--;
			doffset = 0;
		}

		if (siov->kiov_len > soffset + this_nob) {
			saddr += this_nob;
			soffset += this_nob;
		} else {
			kunmap(siov->kiov_page);
			saddr = NULL;
			siov++;
			nsiov--;
			soffset = 0;
		}
	} while (nob > 0);

	if (daddr != NULL)
		kunmap(diov->kiov_page);
	if (saddr != NULL)
		kunmap(siov->kiov_page);
}
EXPORT_SYMBOL(lnet_copy_kiov2kiov);

void
lnet_copy_kiov2iov(unsigned int niov, struct kvec *iov, unsigned int iovoffset,
		   unsigned int nkiov, lnet_kiov_t *kiov,
		   unsigned int kiovoffset, unsigned int nob)
{
	/* NB iov, kiov are READ-ONLY */
	unsigned int    this_nob;
	char	   *addr = NULL;

	if (nob == 0)
		return;

	LASSERT(!in_interrupt());

	LASSERT(niov > 0);
	while (iovoffset >= iov->iov_len) {
		iovoffset -= iov->iov_len;
		iov++;
		niov--;
		LASSERT(niov > 0);
	}

	LASSERT(nkiov > 0);
	while (kiovoffset >= kiov->kiov_len) {
		kiovoffset -= kiov->kiov_len;
		kiov++;
		nkiov--;
		LASSERT(nkiov > 0);
	}

	do {
		LASSERT(niov > 0);
		LASSERT(nkiov > 0);
		this_nob = min(iov->iov_len - iovoffset,
			       (__kernel_size_t) kiov->kiov_len - kiovoffset);
		this_nob = min(this_nob, nob);

		if (addr == NULL)
			addr = ((char *)kmap(kiov->kiov_page)) +
				kiov->kiov_offset + kiovoffset;

		memcpy((char *)iov->iov_base + iovoffset, addr, this_nob);
		nob -= this_nob;

		if (iov->iov_len > iovoffset + this_nob) {
			iovoffset += this_nob;
		} else {
			iov++;
			niov--;
			iovoffset = 0;
		}

		if (kiov->kiov_len > kiovoffset + this_nob) {
			addr += this_nob;
			kiovoffset += this_nob;
		} else {
			kunmap(kiov->kiov_page);
			addr = NULL;
			kiov++;
			nkiov--;
			kiovoffset = 0;
		}

	} while (nob > 0);

	if (addr != NULL)
		kunmap(kiov->kiov_page);
}
EXPORT_SYMBOL(lnet_copy_kiov2iov);

void
lnet_copy_iov2kiov(unsigned int nkiov, lnet_kiov_t *kiov,
		   unsigned int kiovoffset, unsigned int niov,
		   struct kvec *iov, unsigned int iovoffset,
		   unsigned int nob)
{
	/* NB kiov, iov are READ-ONLY */
	unsigned int    this_nob;
	char	   *addr = NULL;

	if (nob == 0)
		return;

	LASSERT(!in_interrupt());

	LASSERT(nkiov > 0);
	while (kiovoffset >= kiov->kiov_len) {
		kiovoffset -= kiov->kiov_len;
		kiov++;
		nkiov--;
		LASSERT(nkiov > 0);
	}

	LASSERT(niov > 0);
	while (iovoffset >= iov->iov_len) {
		iovoffset -= iov->iov_len;
		iov++;
		niov--;
		LASSERT(niov > 0);
	}

	do {
		LASSERT(nkiov > 0);
		LASSERT(niov > 0);
		this_nob = min((__kernel_size_t) kiov->kiov_len - kiovoffset,
			       iov->iov_len - iovoffset);
		this_nob = min(this_nob, nob);

		if (addr == NULL)
			addr = ((char *)kmap(kiov->kiov_page)) +
				kiov->kiov_offset + kiovoffset;

		memcpy(addr, (char *)iov->iov_base + iovoffset, this_nob);
		nob -= this_nob;

		if (kiov->kiov_len > kiovoffset + this_nob) {
			addr += this_nob;
			kiovoffset += this_nob;
		} else {
			kunmap(kiov->kiov_page);
			addr = NULL;
			kiov++;
			nkiov--;
			kiovoffset = 0;
		}

		if (iov->iov_len > iovoffset + this_nob) {
			iovoffset += this_nob;
		} else {
			iov++;
			niov--;
			iovoffset = 0;
		}
	} while (nob > 0);

	if (addr != NULL)
		kunmap(kiov->kiov_page);
}
EXPORT_SYMBOL(lnet_copy_iov2kiov);

int
lnet_extract_kiov(int dst_niov, lnet_kiov_t *dst,
		   int src_niov, lnet_kiov_t *src,
		   unsigned int offset, unsigned int len)
{
	/* Initialise 'dst' to the subset of 'src' starting at 'offset',
	 * for exactly 'len' bytes, and return the number of entries.
	 * NB not destructive to 'src' */
	unsigned int    frag_len;
	unsigned int    niov;

	if (len == 0)			   /* no data => */
		return 0;		     /* no frags */

	LASSERT(src_niov > 0);
	while (offset >= src->kiov_len) {      /* skip initial frags */
		offset -= src->kiov_len;
		src_niov--;
		src++;
		LASSERT(src_niov > 0);
	}

	niov = 1;
	for (;;) {
		LASSERT(src_niov > 0);
		LASSERT((int)niov <= dst_niov);

		frag_len = src->kiov_len - offset;
		dst->kiov_page = src->kiov_page;
		dst->kiov_offset = src->kiov_offset + offset;

		if (len <= frag_len) {
			dst->kiov_len = len;
			LASSERT(dst->kiov_offset + dst->kiov_len
					     <= PAGE_CACHE_SIZE);
			return niov;
		}

		dst->kiov_len = frag_len;
		LASSERT(dst->kiov_offset + dst->kiov_len <= PAGE_CACHE_SIZE);

		len -= frag_len;
		dst++;
		src++;
		niov++;
		src_niov--;
		offset = 0;
	}
}
EXPORT_SYMBOL(lnet_extract_kiov);

static void
lnet_ni_recv(lnet_ni_t *ni, void *private, lnet_msg_t *msg, int delayed,
	     unsigned int offset, unsigned int mlen, unsigned int rlen)
{
	unsigned int  niov = 0;
	struct kvec *iov = NULL;
	lnet_kiov_t  *kiov = NULL;
	int	   rc;

	LASSERT(!in_interrupt());
	LASSERT(mlen == 0 || msg != NULL);

	if (msg != NULL) {
		LASSERT(msg->msg_receiving);
		LASSERT(!msg->msg_sending);
		LASSERT(rlen == msg->msg_len);
		LASSERT(mlen <= msg->msg_len);
		LASSERT(msg->msg_offset == offset);
		LASSERT(msg->msg_wanted == mlen);

		msg->msg_receiving = 0;

		if (mlen != 0) {
			niov = msg->msg_niov;
			iov  = msg->msg_iov;
			kiov = msg->msg_kiov;

			LASSERT(niov > 0);
			LASSERT((iov == NULL) != (kiov == NULL));
		}
	}

	rc = (ni->ni_lnd->lnd_recv)(ni, private, msg, delayed,
				    niov, iov, kiov, offset, mlen, rlen);
	if (rc < 0)
		lnet_finalize(ni, msg, rc);
}

static void
lnet_setpayloadbuffer(lnet_msg_t *msg)
{
	lnet_libmd_t *md = msg->msg_md;

	LASSERT(msg->msg_len > 0);
	LASSERT(!msg->msg_routing);
	LASSERT(md != NULL);
	LASSERT(msg->msg_niov == 0);
	LASSERT(msg->msg_iov == NULL);
	LASSERT(msg->msg_kiov == NULL);

	msg->msg_niov = md->md_niov;
	if ((md->md_options & LNET_MD_KIOV) != 0)
		msg->msg_kiov = md->md_iov.kiov;
	else
		msg->msg_iov = md->md_iov.iov;
}

void
lnet_prep_send(lnet_msg_t *msg, int type, lnet_process_id_t target,
	       unsigned int offset, unsigned int len)
{
	msg->msg_type = type;
	msg->msg_target = target;
	msg->msg_len = len;
	msg->msg_offset = offset;

	if (len != 0)
		lnet_setpayloadbuffer(msg);

	memset(&msg->msg_hdr, 0, sizeof(msg->msg_hdr));
	msg->msg_hdr.type	   = cpu_to_le32(type);
	msg->msg_hdr.dest_nid       = cpu_to_le64(target.nid);
	msg->msg_hdr.dest_pid       = cpu_to_le32(target.pid);
	/* src_nid will be set later */
	msg->msg_hdr.src_pid	= cpu_to_le32(the_lnet.ln_pid);
	msg->msg_hdr.payload_length = cpu_to_le32(len);
}

static void
lnet_ni_send(lnet_ni_t *ni, lnet_msg_t *msg)
{
	void   *priv = msg->msg_private;
	int     rc;

	LASSERT(!in_interrupt());
	LASSERT(LNET_NETTYP(LNET_NIDNET(ni->ni_nid)) == LOLND ||
		 (msg->msg_txcredit && msg->msg_peertxcredit));

	rc = (ni->ni_lnd->lnd_send)(ni, priv, msg);
	if (rc < 0)
		lnet_finalize(ni, msg, rc);
}

static int
lnet_ni_eager_recv(lnet_ni_t *ni, lnet_msg_t *msg)
{
	int	rc;

	LASSERT(!msg->msg_sending);
	LASSERT(msg->msg_receiving);
	LASSERT(!msg->msg_rx_ready_delay);
	LASSERT(ni->ni_lnd->lnd_eager_recv != NULL);

	msg->msg_rx_ready_delay = 1;
	rc = (ni->ni_lnd->lnd_eager_recv)(ni, msg->msg_private, msg,
					  &msg->msg_private);
	if (rc != 0) {
		CERROR("recv from %s / send to %s aborted: eager_recv failed %d\n",
		       libcfs_nid2str(msg->msg_rxpeer->lp_nid),
		       libcfs_id2str(msg->msg_target), rc);
		LASSERT(rc < 0); /* required by my callers */
	}

	return rc;
}

/* NB: caller shall hold a ref on 'lp' as I'd drop lnet_net_lock */
static void
lnet_ni_query_locked(lnet_ni_t *ni, lnet_peer_t *lp)
{
	unsigned long last_alive = 0;

	LASSERT(lnet_peer_aliveness_enabled(lp));
	LASSERT(ni->ni_lnd->lnd_query != NULL);

	lnet_net_unlock(lp->lp_cpt);
	(ni->ni_lnd->lnd_query)(ni, lp->lp_nid, &last_alive);
	lnet_net_lock(lp->lp_cpt);

	lp->lp_last_query = cfs_time_current();

	if (last_alive != 0) /* NI has updated timestamp */
		lp->lp_last_alive = last_alive;
}

/* NB: always called with lnet_net_lock held */
static inline int
lnet_peer_is_alive(lnet_peer_t *lp, unsigned long now)
{
	int	alive;
	unsigned long deadline;

	LASSERT(lnet_peer_aliveness_enabled(lp));

	/* Trust lnet_notify() if it has more recent aliveness news, but
	 * ignore the initial assumed death (see lnet_peers_start_down()).
	 */
	if (!lp->lp_alive && lp->lp_alive_count > 0 &&
	    cfs_time_aftereq(lp->lp_timestamp, lp->lp_last_alive))
		return 0;

	deadline = cfs_time_add(lp->lp_last_alive,
				cfs_time_seconds(lp->lp_ni->ni_peertimeout));
	alive = cfs_time_after(deadline, now);

	/* Update obsolete lp_alive except for routers assumed to be dead
	 * initially, because router checker would update aliveness in this
	 * case, and moreover lp_last_alive at peer creation is assumed.
	 */
	if (alive && !lp->lp_alive &&
	    !(lnet_isrouter(lp) && lp->lp_alive_count == 0))
		lnet_notify_locked(lp, 0, 1, lp->lp_last_alive);

	return alive;
}


/* NB: returns 1 when alive, 0 when dead, negative when error;
 *     may drop the lnet_net_lock */
static int
lnet_peer_alive_locked(lnet_peer_t *lp)
{
	unsigned long now = cfs_time_current();

	if (!lnet_peer_aliveness_enabled(lp))
		return -ENODEV;

	if (lnet_peer_is_alive(lp, now))
		return 1;

	/* Peer appears dead, but we should avoid frequent NI queries (at
	 * most once per lnet_queryinterval seconds). */
	if (lp->lp_last_query != 0) {
		static const int lnet_queryinterval = 1;

		unsigned long next_query =
			   cfs_time_add(lp->lp_last_query,
					cfs_time_seconds(lnet_queryinterval));

		if (time_before(now, next_query)) {
			if (lp->lp_alive)
				CWARN("Unexpected aliveness of peer %s: %d < %d (%d/%d)\n",
				      libcfs_nid2str(lp->lp_nid),
				      (int)now, (int)next_query,
				      lnet_queryinterval,
				      lp->lp_ni->ni_peertimeout);
			return 0;
		}
	}

	/* query NI for latest aliveness news */
	lnet_ni_query_locked(lp->lp_ni, lp);

	if (lnet_peer_is_alive(lp, now))
		return 1;

	lnet_notify_locked(lp, 0, 0, lp->lp_last_alive);
	return 0;
}

/**
 * \param msg The message to be sent.
 * \param do_send True if lnet_ni_send() should be called in this function.
 *	  lnet_send() is going to lnet_net_unlock immediately after this, so
 *	  it sets do_send FALSE and I don't do the unlock/send/lock bit.
 *
 * \retval 0 If \a msg sent or OK to send.
 * \retval EAGAIN If \a msg blocked for credit.
 * \retval EHOSTUNREACH If the next hop of the message appears dead.
 * \retval ECANCELED If the MD of the message has been unlinked.
 */
static int
lnet_post_send_locked(lnet_msg_t *msg, int do_send)
{
	lnet_peer_t		*lp = msg->msg_txpeer;
	lnet_ni_t		*ni = lp->lp_ni;
	int			cpt = msg->msg_tx_cpt;
	struct lnet_tx_queue	*tq = ni->ni_tx_queues[cpt];

	/* non-lnet_send() callers have checked before */
	LASSERT(!do_send || msg->msg_tx_delayed);
	LASSERT(!msg->msg_receiving);
	LASSERT(msg->msg_tx_committed);

	/* NB 'lp' is always the next hop */
	if ((msg->msg_target.pid & LNET_PID_USERFLAG) == 0 &&
	    lnet_peer_alive_locked(lp) == 0) {
		the_lnet.ln_counters[cpt]->drop_count++;
		the_lnet.ln_counters[cpt]->drop_length += msg->msg_len;
		lnet_net_unlock(cpt);

		CNETERR("Dropping message for %s: peer not alive\n",
			libcfs_id2str(msg->msg_target));
		if (do_send)
			lnet_finalize(ni, msg, -EHOSTUNREACH);

		lnet_net_lock(cpt);
		return EHOSTUNREACH;
	}

	if (msg->msg_md != NULL &&
	    (msg->msg_md->md_flags & LNET_MD_FLAG_ABORTED) != 0) {
		lnet_net_unlock(cpt);

		CNETERR("Aborting message for %s: LNetM[DE]Unlink() already called on the MD/ME.\n",
			libcfs_id2str(msg->msg_target));
		if (do_send)
			lnet_finalize(ni, msg, -ECANCELED);

		lnet_net_lock(cpt);
		return ECANCELED;
	}

	if (!msg->msg_peertxcredit) {
		LASSERT((lp->lp_txcredits < 0) ==
			 !list_empty(&lp->lp_txq));

		msg->msg_peertxcredit = 1;
		lp->lp_txqnob += msg->msg_len + sizeof(lnet_hdr_t);
		lp->lp_txcredits--;

		if (lp->lp_txcredits < lp->lp_mintxcredits)
			lp->lp_mintxcredits = lp->lp_txcredits;

		if (lp->lp_txcredits < 0) {
			msg->msg_tx_delayed = 1;
			list_add_tail(&msg->msg_list, &lp->lp_txq);
			return EAGAIN;
		}
	}

	if (!msg->msg_txcredit) {
		LASSERT((tq->tq_credits < 0) ==
			!list_empty(&tq->tq_delayed));

		msg->msg_txcredit = 1;
		tq->tq_credits--;

		if (tq->tq_credits < tq->tq_credits_min)
			tq->tq_credits_min = tq->tq_credits;

		if (tq->tq_credits < 0) {
			msg->msg_tx_delayed = 1;
			list_add_tail(&msg->msg_list, &tq->tq_delayed);
			return EAGAIN;
		}
	}

	if (do_send) {
		lnet_net_unlock(cpt);
		lnet_ni_send(ni, msg);
		lnet_net_lock(cpt);
	}
	return 0;
}


static lnet_rtrbufpool_t *
lnet_msg2bufpool(lnet_msg_t *msg)
{
	lnet_rtrbufpool_t	*rbp;
	int			cpt;

	LASSERT(msg->msg_rx_committed);

	cpt = msg->msg_rx_cpt;
	rbp = &the_lnet.ln_rtrpools[cpt][0];

	LASSERT(msg->msg_len <= LNET_MTU);
	while (msg->msg_len > (unsigned int)rbp->rbp_npages * PAGE_CACHE_SIZE) {
		rbp++;
		LASSERT(rbp < &the_lnet.ln_rtrpools[cpt][LNET_NRBPOOLS]);
	}

	return rbp;
}

static int
lnet_post_routed_recv_locked(lnet_msg_t *msg, int do_recv)
{
	/* lnet_parse is going to lnet_net_unlock immediately after this, so it
	 * sets do_recv FALSE and I don't do the unlock/send/lock bit.  I
	 * return EAGAIN if msg blocked and 0 if received or OK to receive */
	lnet_peer_t	 *lp = msg->msg_rxpeer;
	lnet_rtrbufpool_t   *rbp;
	lnet_rtrbuf_t       *rb;

	LASSERT(msg->msg_iov == NULL);
	LASSERT(msg->msg_kiov == NULL);
	LASSERT(msg->msg_niov == 0);
	LASSERT(msg->msg_routing);
	LASSERT(msg->msg_receiving);
	LASSERT(!msg->msg_sending);

	/* non-lnet_parse callers only receive delayed messages */
	LASSERT(!do_recv || msg->msg_rx_delayed);

	if (!msg->msg_peerrtrcredit) {
		LASSERT((lp->lp_rtrcredits < 0) ==
			 !list_empty(&lp->lp_rtrq));

		msg->msg_peerrtrcredit = 1;
		lp->lp_rtrcredits--;
		if (lp->lp_rtrcredits < lp->lp_minrtrcredits)
			lp->lp_minrtrcredits = lp->lp_rtrcredits;

		if (lp->lp_rtrcredits < 0) {
			/* must have checked eager_recv before here */
			LASSERT(msg->msg_rx_ready_delay);
			msg->msg_rx_delayed = 1;
			list_add_tail(&msg->msg_list, &lp->lp_rtrq);
			return EAGAIN;
		}
	}

	rbp = lnet_msg2bufpool(msg);

	if (!msg->msg_rtrcredit) {
		LASSERT((rbp->rbp_credits < 0) ==
			 !list_empty(&rbp->rbp_msgs));

		msg->msg_rtrcredit = 1;
		rbp->rbp_credits--;
		if (rbp->rbp_credits < rbp->rbp_mincredits)
			rbp->rbp_mincredits = rbp->rbp_credits;

		if (rbp->rbp_credits < 0) {
			/* must have checked eager_recv before here */
			LASSERT(msg->msg_rx_ready_delay);
			msg->msg_rx_delayed = 1;
			list_add_tail(&msg->msg_list, &rbp->rbp_msgs);
			return EAGAIN;
		}
	}

	LASSERT(!list_empty(&rbp->rbp_bufs));
	rb = list_entry(rbp->rbp_bufs.next, lnet_rtrbuf_t, rb_list);
	list_del(&rb->rb_list);

	msg->msg_niov = rbp->rbp_npages;
	msg->msg_kiov = &rb->rb_kiov[0];

	if (do_recv) {
		int cpt = msg->msg_rx_cpt;

		lnet_net_unlock(cpt);
		lnet_ni_recv(lp->lp_ni, msg->msg_private, msg, 1,
			     0, msg->msg_len, msg->msg_len);
		lnet_net_lock(cpt);
	}
	return 0;
}

void
lnet_return_tx_credits_locked(lnet_msg_t *msg)
{
	lnet_peer_t	*txpeer = msg->msg_txpeer;
	lnet_msg_t	*msg2;

	if (msg->msg_txcredit) {
		struct lnet_ni	     *ni = txpeer->lp_ni;
		struct lnet_tx_queue *tq = ni->ni_tx_queues[msg->msg_tx_cpt];

		/* give back NI txcredits */
		msg->msg_txcredit = 0;

		LASSERT((tq->tq_credits < 0) ==
			!list_empty(&tq->tq_delayed));

		tq->tq_credits++;
		if (tq->tq_credits <= 0) {
			msg2 = list_entry(tq->tq_delayed.next,
					      lnet_msg_t, msg_list);
			list_del(&msg2->msg_list);

			LASSERT(msg2->msg_txpeer->lp_ni == ni);
			LASSERT(msg2->msg_tx_delayed);

			(void) lnet_post_send_locked(msg2, 1);
		}
	}

	if (msg->msg_peertxcredit) {
		/* give back peer txcredits */
		msg->msg_peertxcredit = 0;

		LASSERT((txpeer->lp_txcredits < 0) ==
			!list_empty(&txpeer->lp_txq));

		txpeer->lp_txqnob -= msg->msg_len + sizeof(lnet_hdr_t);
		LASSERT(txpeer->lp_txqnob >= 0);

		txpeer->lp_txcredits++;
		if (txpeer->lp_txcredits <= 0) {
			msg2 = list_entry(txpeer->lp_txq.next,
					      lnet_msg_t, msg_list);
			list_del(&msg2->msg_list);

			LASSERT(msg2->msg_txpeer == txpeer);
			LASSERT(msg2->msg_tx_delayed);

			(void) lnet_post_send_locked(msg2, 1);
		}
	}

	if (txpeer != NULL) {
		msg->msg_txpeer = NULL;
		lnet_peer_decref_locked(txpeer);
	}
}

void
lnet_return_rx_credits_locked(lnet_msg_t *msg)
{
	lnet_peer_t	*rxpeer = msg->msg_rxpeer;
	lnet_msg_t	*msg2;

	if (msg->msg_rtrcredit) {
		/* give back global router credits */
		lnet_rtrbuf_t     *rb;
		lnet_rtrbufpool_t *rbp;

		/* NB If a msg ever blocks for a buffer in rbp_msgs, it stays
		 * there until it gets one allocated, or aborts the wait
		 * itself */
		LASSERT(msg->msg_kiov != NULL);

		rb = list_entry(msg->msg_kiov, lnet_rtrbuf_t, rb_kiov[0]);
		rbp = rb->rb_pool;
		LASSERT(rbp == lnet_msg2bufpool(msg));

		msg->msg_kiov = NULL;
		msg->msg_rtrcredit = 0;

		LASSERT((rbp->rbp_credits < 0) ==
			!list_empty(&rbp->rbp_msgs));
		LASSERT((rbp->rbp_credits > 0) ==
			!list_empty(&rbp->rbp_bufs));

		list_add(&rb->rb_list, &rbp->rbp_bufs);
		rbp->rbp_credits++;
		if (rbp->rbp_credits <= 0) {
			msg2 = list_entry(rbp->rbp_msgs.next,
					      lnet_msg_t, msg_list);
			list_del(&msg2->msg_list);

			(void) lnet_post_routed_recv_locked(msg2, 1);
		}
	}

	if (msg->msg_peerrtrcredit) {
		/* give back peer router credits */
		msg->msg_peerrtrcredit = 0;

		LASSERT((rxpeer->lp_rtrcredits < 0) ==
			!list_empty(&rxpeer->lp_rtrq));

		rxpeer->lp_rtrcredits++;
		if (rxpeer->lp_rtrcredits <= 0) {
			msg2 = list_entry(rxpeer->lp_rtrq.next,
					      lnet_msg_t, msg_list);
			list_del(&msg2->msg_list);

			(void) lnet_post_routed_recv_locked(msg2, 1);
		}
	}
	if (rxpeer != NULL) {
		msg->msg_rxpeer = NULL;
		lnet_peer_decref_locked(rxpeer);
	}
}

static int
lnet_compare_routes(lnet_route_t *r1, lnet_route_t *r2)
{
	lnet_peer_t *p1 = r1->lr_gateway;
	lnet_peer_t *p2 = r2->lr_gateway;

	if (r1->lr_priority < r2->lr_priority)
		return 1;

	if (r1->lr_priority > r2->lr_priority)
		return -1;

	if (r1->lr_hops < r2->lr_hops)
		return 1;

	if (r1->lr_hops > r2->lr_hops)
		return -1;

	if (p1->lp_txqnob < p2->lp_txqnob)
		return 1;

	if (p1->lp_txqnob > p2->lp_txqnob)
		return -1;

	if (p1->lp_txcredits > p2->lp_txcredits)
		return 1;

	if (p1->lp_txcredits < p2->lp_txcredits)
		return -1;

	if (r1->lr_seq - r2->lr_seq <= 0)
		return 1;

	return -1;
}

static lnet_peer_t *
lnet_find_route_locked(lnet_ni_t *ni, lnet_nid_t target, lnet_nid_t rtr_nid)
{
	lnet_remotenet_t	*rnet;
	lnet_route_t		*rtr;
	lnet_route_t		*rtr_best;
	lnet_route_t		*rtr_last;
	struct lnet_peer	*lp_best;
	struct lnet_peer	*lp;
	int			rc;

	/* If @rtr_nid is not LNET_NID_ANY, return the gateway with
	 * rtr_nid nid, otherwise find the best gateway I can use */

	rnet = lnet_find_net_locked(LNET_NIDNET(target));
	if (rnet == NULL)
		return NULL;

	lp_best = NULL;
	rtr_best = rtr_last = NULL;
	list_for_each_entry(rtr, &rnet->lrn_routes, lr_list) {
		lp = rtr->lr_gateway;

		if (!lp->lp_alive || /* gateway is down */
		    ((lp->lp_ping_feats & LNET_PING_FEAT_NI_STATUS) != 0 &&
		     rtr->lr_downis != 0)) /* NI to target is down */
			continue;

		if (ni != NULL && lp->lp_ni != ni)
			continue;

		if (lp->lp_nid == rtr_nid) /* it's pre-determined router */
			return lp;

		if (lp_best == NULL) {
			rtr_best = rtr_last = rtr;
			lp_best = lp;
			continue;
		}

		/* no protection on below fields, but it's harmless */
		if (rtr_last->lr_seq - rtr->lr_seq < 0)
			rtr_last = rtr;

		rc = lnet_compare_routes(rtr, rtr_best);
		if (rc < 0)
			continue;

		rtr_best = rtr;
		lp_best = lp;
	}

	/* set sequence number on the best router to the latest sequence + 1
	 * so we can round-robin all routers, it's race and inaccurate but
	 * harmless and functional  */
	if (rtr_best != NULL)
		rtr_best->lr_seq = rtr_last->lr_seq + 1;
	return lp_best;
}

int
lnet_send(lnet_nid_t src_nid, lnet_msg_t *msg, lnet_nid_t rtr_nid)
{
	lnet_nid_t		dst_nid = msg->msg_target.nid;
	struct lnet_ni		*src_ni;
	struct lnet_ni		*local_ni;
	struct lnet_peer	*lp;
	int			cpt;
	int			cpt2;
	int			rc;

	/* NB: rtr_nid is set to LNET_NID_ANY for all current use-cases,
	 * but we might want to use pre-determined router for ACK/REPLY
	 * in the future */
	/* NB: ni != NULL == interface pre-determined (ACK/REPLY) */
	LASSERT(msg->msg_txpeer == NULL);
	LASSERT(!msg->msg_sending);
	LASSERT(!msg->msg_target_is_router);
	LASSERT(!msg->msg_receiving);

	msg->msg_sending = 1;

	LASSERT(!msg->msg_tx_committed);
	cpt = lnet_cpt_of_nid(rtr_nid == LNET_NID_ANY ? dst_nid : rtr_nid);
 again:
	lnet_net_lock(cpt);

	if (the_lnet.ln_shutdown) {
		lnet_net_unlock(cpt);
		return -ESHUTDOWN;
	}

	if (src_nid == LNET_NID_ANY) {
		src_ni = NULL;
	} else {
		src_ni = lnet_nid2ni_locked(src_nid, cpt);
		if (src_ni == NULL) {
			lnet_net_unlock(cpt);
			LCONSOLE_WARN("Can't send to %s: src %s is not a local nid\n",
				      libcfs_nid2str(dst_nid),
				      libcfs_nid2str(src_nid));
			return -EINVAL;
		}
		LASSERT(!msg->msg_routing);
	}

	/* Is this for someone on a local network? */
	local_ni = lnet_net2ni_locked(LNET_NIDNET(dst_nid), cpt);

	if (local_ni != NULL) {
		if (src_ni == NULL) {
			src_ni = local_ni;
			src_nid = src_ni->ni_nid;
		} else if (src_ni == local_ni) {
			lnet_ni_decref_locked(local_ni, cpt);
		} else {
			lnet_ni_decref_locked(local_ni, cpt);
			lnet_ni_decref_locked(src_ni, cpt);
			lnet_net_unlock(cpt);
			LCONSOLE_WARN("No route to %s via from %s\n",
				      libcfs_nid2str(dst_nid),
				      libcfs_nid2str(src_nid));
			return -EINVAL;
		}

		LASSERT(src_nid != LNET_NID_ANY);
		lnet_msg_commit(msg, cpt);

		if (!msg->msg_routing)
			msg->msg_hdr.src_nid = cpu_to_le64(src_nid);

		if (src_ni == the_lnet.ln_loni) {
			/* No send credit hassles with LOLND */
			lnet_net_unlock(cpt);
			lnet_ni_send(src_ni, msg);

			lnet_net_lock(cpt);
			lnet_ni_decref_locked(src_ni, cpt);
			lnet_net_unlock(cpt);
			return 0;
		}

		rc = lnet_nid2peer_locked(&lp, dst_nid, cpt);
		/* lp has ref on src_ni; lose mine */
		lnet_ni_decref_locked(src_ni, cpt);
		if (rc != 0) {
			lnet_net_unlock(cpt);
			LCONSOLE_WARN("Error %d finding peer %s\n", rc,
				      libcfs_nid2str(dst_nid));
			/* ENOMEM or shutting down */
			return rc;
		}
		LASSERT(lp->lp_ni == src_ni);
	} else {
		/* sending to a remote network */
		lp = lnet_find_route_locked(src_ni, dst_nid, rtr_nid);
		if (lp == NULL) {
			if (src_ni != NULL)
				lnet_ni_decref_locked(src_ni, cpt);
			lnet_net_unlock(cpt);

			LCONSOLE_WARN("No route to %s via %s (all routers down)\n",
				      libcfs_id2str(msg->msg_target),
				      libcfs_nid2str(src_nid));
			return -EHOSTUNREACH;
		}

		/* rtr_nid is LNET_NID_ANY or NID of pre-determined router,
		 * it's possible that rtr_nid isn't LNET_NID_ANY and lp isn't
		 * pre-determined router, this can happen if router table
		 * was changed when we release the lock */
		if (rtr_nid != lp->lp_nid) {
			cpt2 = lnet_cpt_of_nid_locked(lp->lp_nid);
			if (cpt2 != cpt) {
				if (src_ni != NULL)
					lnet_ni_decref_locked(src_ni, cpt);
				lnet_net_unlock(cpt);

				rtr_nid = lp->lp_nid;
				cpt = cpt2;
				goto again;
			}
		}

		CDEBUG(D_NET, "Best route to %s via %s for %s %d\n",
		       libcfs_nid2str(dst_nid), libcfs_nid2str(lp->lp_nid),
		       lnet_msgtyp2str(msg->msg_type), msg->msg_len);

		if (src_ni == NULL) {
			src_ni = lp->lp_ni;
			src_nid = src_ni->ni_nid;
		} else {
			LASSERT(src_ni == lp->lp_ni);
			lnet_ni_decref_locked(src_ni, cpt);
		}

		lnet_peer_addref_locked(lp);

		LASSERT(src_nid != LNET_NID_ANY);
		lnet_msg_commit(msg, cpt);

		if (!msg->msg_routing) {
			/* I'm the source and now I know which NI to send on */
			msg->msg_hdr.src_nid = cpu_to_le64(src_nid);
		}

		msg->msg_target_is_router = 1;
		msg->msg_target.nid = lp->lp_nid;
		msg->msg_target.pid = LUSTRE_SRV_LNET_PID;
	}

	/* 'lp' is our best choice of peer */

	LASSERT(!msg->msg_peertxcredit);
	LASSERT(!msg->msg_txcredit);
	LASSERT(msg->msg_txpeer == NULL);

	msg->msg_txpeer = lp;		   /* msg takes my ref on lp */

	rc = lnet_post_send_locked(msg, 0);
	lnet_net_unlock(cpt);

	if (rc == EHOSTUNREACH || rc == ECANCELED)
		return -rc;

	if (rc == 0)
		lnet_ni_send(src_ni, msg);

	return 0; /* rc == 0 or EAGAIN */
}

static void
lnet_drop_message(lnet_ni_t *ni, int cpt, void *private, unsigned int nob)
{
	lnet_net_lock(cpt);
	the_lnet.ln_counters[cpt]->drop_count++;
	the_lnet.ln_counters[cpt]->drop_length += nob;
	lnet_net_unlock(cpt);

	lnet_ni_recv(ni, private, NULL, 0, 0, 0, nob);
}

static void
lnet_recv_put(lnet_ni_t *ni, lnet_msg_t *msg)
{
	lnet_hdr_t	*hdr = &msg->msg_hdr;

	if (msg->msg_wanted != 0)
		lnet_setpayloadbuffer(msg);

	lnet_build_msg_event(msg, LNET_EVENT_PUT);

	/* Must I ACK?  If so I'll grab the ack_wmd out of the header and put
	 * it back into the ACK during lnet_finalize() */
	msg->msg_ack = (!lnet_is_wire_handle_none(&hdr->msg.put.ack_wmd) &&
			(msg->msg_md->md_options & LNET_MD_ACK_DISABLE) == 0);

	lnet_ni_recv(ni, msg->msg_private, msg, msg->msg_rx_delayed,
		     msg->msg_offset, msg->msg_wanted, hdr->payload_length);
}

static int
lnet_parse_put(lnet_ni_t *ni, lnet_msg_t *msg)
{
	lnet_hdr_t		*hdr = &msg->msg_hdr;
	struct lnet_match_info	info;
	int			rc;

	/* Convert put fields to host byte order */
	hdr->msg.put.match_bits	= le64_to_cpu(hdr->msg.put.match_bits);
	hdr->msg.put.ptl_index	= le32_to_cpu(hdr->msg.put.ptl_index);
	hdr->msg.put.offset	= le32_to_cpu(hdr->msg.put.offset);

	info.mi_id.nid	= hdr->src_nid;
	info.mi_id.pid	= hdr->src_pid;
	info.mi_opc	= LNET_MD_OP_PUT;
	info.mi_portal	= hdr->msg.put.ptl_index;
	info.mi_rlength	= hdr->payload_length;
	info.mi_roffset	= hdr->msg.put.offset;
	info.mi_mbits	= hdr->msg.put.match_bits;

	msg->msg_rx_ready_delay = ni->ni_lnd->lnd_eager_recv == NULL;

 again:
	rc = lnet_ptl_match_md(&info, msg);
	switch (rc) {
	default:
		LBUG();

	case LNET_MATCHMD_OK:
		lnet_recv_put(ni, msg);
		return 0;

	case LNET_MATCHMD_NONE:
		if (msg->msg_rx_delayed) /* attached on delayed list */
			return 0;

		rc = lnet_ni_eager_recv(ni, msg);
		if (rc == 0)
			goto again;
		/* fall through */

	case LNET_MATCHMD_DROP:
		CNETERR("Dropping PUT from %s portal %d match %llu offset %d length %d: %d\n",
			libcfs_id2str(info.mi_id), info.mi_portal,
			info.mi_mbits, info.mi_roffset, info.mi_rlength, rc);

		return ENOENT;	/* +ve: OK but no match */
	}
}

static int
lnet_parse_get(lnet_ni_t *ni, lnet_msg_t *msg, int rdma_get)
{
	struct lnet_match_info	info;
	lnet_hdr_t		*hdr = &msg->msg_hdr;
	lnet_handle_wire_t	reply_wmd;
	int			rc;

	/* Convert get fields to host byte order */
	hdr->msg.get.match_bits	  = le64_to_cpu(hdr->msg.get.match_bits);
	hdr->msg.get.ptl_index	  = le32_to_cpu(hdr->msg.get.ptl_index);
	hdr->msg.get.sink_length  = le32_to_cpu(hdr->msg.get.sink_length);
	hdr->msg.get.src_offset	  = le32_to_cpu(hdr->msg.get.src_offset);

	info.mi_id.nid	= hdr->src_nid;
	info.mi_id.pid	= hdr->src_pid;
	info.mi_opc	= LNET_MD_OP_GET;
	info.mi_portal	= hdr->msg.get.ptl_index;
	info.mi_rlength	= hdr->msg.get.sink_length;
	info.mi_roffset	= hdr->msg.get.src_offset;
	info.mi_mbits	= hdr->msg.get.match_bits;

	rc = lnet_ptl_match_md(&info, msg);
	if (rc == LNET_MATCHMD_DROP) {
		CNETERR("Dropping GET from %s portal %d match %llu offset %d length %d\n",
			libcfs_id2str(info.mi_id), info.mi_portal,
			info.mi_mbits, info.mi_roffset, info.mi_rlength);
		return ENOENT;	/* +ve: OK but no match */
	}

	LASSERT(rc == LNET_MATCHMD_OK);

	lnet_build_msg_event(msg, LNET_EVENT_GET);

	reply_wmd = hdr->msg.get.return_wmd;

	lnet_prep_send(msg, LNET_MSG_REPLY, info.mi_id,
		       msg->msg_offset, msg->msg_wanted);

	msg->msg_hdr.msg.reply.dst_wmd = reply_wmd;

	if (rdma_get) {
		/* The LND completes the REPLY from her recv procedure */
		lnet_ni_recv(ni, msg->msg_private, msg, 0,
			     msg->msg_offset, msg->msg_len, msg->msg_len);
		return 0;
	}

	lnet_ni_recv(ni, msg->msg_private, NULL, 0, 0, 0, 0);
	msg->msg_receiving = 0;

	rc = lnet_send(ni->ni_nid, msg, LNET_NID_ANY);
	if (rc < 0) {
		/* didn't get as far as lnet_ni_send() */
		CERROR("%s: Unable to send REPLY for GET from %s: %d\n",
		       libcfs_nid2str(ni->ni_nid),
		       libcfs_id2str(info.mi_id), rc);

		lnet_finalize(ni, msg, rc);
	}

	return 0;
}

static int
lnet_parse_reply(lnet_ni_t *ni, lnet_msg_t *msg)
{
	void	     *private = msg->msg_private;
	lnet_hdr_t       *hdr = &msg->msg_hdr;
	lnet_process_id_t src = {0};
	lnet_libmd_t     *md;
	int	       rlength;
	int	       mlength;
	int			cpt;

	cpt = lnet_cpt_of_cookie(hdr->msg.reply.dst_wmd.wh_object_cookie);
	lnet_res_lock(cpt);

	src.nid = hdr->src_nid;
	src.pid = hdr->src_pid;

	/* NB handles only looked up by creator (no flips) */
	md = lnet_wire_handle2md(&hdr->msg.reply.dst_wmd);
	if (md == NULL || md->md_threshold == 0 || md->md_me != NULL) {
		CNETERR("%s: Dropping REPLY from %s for %s MD %#llx.%#llx\n",
			libcfs_nid2str(ni->ni_nid), libcfs_id2str(src),
			(md == NULL) ? "invalid" : "inactive",
			hdr->msg.reply.dst_wmd.wh_interface_cookie,
			hdr->msg.reply.dst_wmd.wh_object_cookie);
		if (md != NULL && md->md_me != NULL)
			CERROR("REPLY MD also attached to portal %d\n",
			       md->md_me->me_portal);

		lnet_res_unlock(cpt);
		return ENOENT;		  /* +ve: OK but no match */
	}

	LASSERT(md->md_offset == 0);

	rlength = hdr->payload_length;
<<<<<<< HEAD
	mlength = min_t(int, rlength, md->md_length);
=======
	mlength = min_t(uint, rlength, md->md_length);
>>>>>>> 007760cf

	if (mlength < rlength &&
	    (md->md_options & LNET_MD_TRUNCATE) == 0) {
		CNETERR("%s: Dropping REPLY from %s length %d for MD %#llx would overflow (%d)\n",
			libcfs_nid2str(ni->ni_nid), libcfs_id2str(src),
			rlength, hdr->msg.reply.dst_wmd.wh_object_cookie,
			mlength);
		lnet_res_unlock(cpt);
		return ENOENT;	  /* +ve: OK but no match */
	}

	CDEBUG(D_NET, "%s: Reply from %s of length %d/%d into md %#llx\n",
	       libcfs_nid2str(ni->ni_nid), libcfs_id2str(src),
	       mlength, rlength, hdr->msg.reply.dst_wmd.wh_object_cookie);

	lnet_msg_attach_md(msg, md, 0, mlength);

	if (mlength != 0)
		lnet_setpayloadbuffer(msg);

	lnet_res_unlock(cpt);

	lnet_build_msg_event(msg, LNET_EVENT_REPLY);

	lnet_ni_recv(ni, private, msg, 0, 0, mlength, rlength);
	return 0;
}

static int
lnet_parse_ack(lnet_ni_t *ni, lnet_msg_t *msg)
{
	lnet_hdr_t       *hdr = &msg->msg_hdr;
	lnet_process_id_t src = {0};
	lnet_libmd_t     *md;
	int			cpt;

	src.nid = hdr->src_nid;
	src.pid = hdr->src_pid;

	/* Convert ack fields to host byte order */
	hdr->msg.ack.match_bits = le64_to_cpu(hdr->msg.ack.match_bits);
	hdr->msg.ack.mlength = le32_to_cpu(hdr->msg.ack.mlength);

	cpt = lnet_cpt_of_cookie(hdr->msg.ack.dst_wmd.wh_object_cookie);
	lnet_res_lock(cpt);

	/* NB handles only looked up by creator (no flips) */
	md = lnet_wire_handle2md(&hdr->msg.ack.dst_wmd);
	if (md == NULL || md->md_threshold == 0 || md->md_me != NULL) {
		/* Don't moan; this is expected */
		CDEBUG(D_NET,
		       "%s: Dropping ACK from %s to %s MD %#llx.%#llx\n",
		       libcfs_nid2str(ni->ni_nid), libcfs_id2str(src),
		       (md == NULL) ? "invalid" : "inactive",
		       hdr->msg.ack.dst_wmd.wh_interface_cookie,
		       hdr->msg.ack.dst_wmd.wh_object_cookie);
		if (md != NULL && md->md_me != NULL)
			CERROR("Source MD also attached to portal %d\n",
			       md->md_me->me_portal);

		lnet_res_unlock(cpt);
		return ENOENT;		  /* +ve! */
	}

	CDEBUG(D_NET, "%s: ACK from %s into md %#llx\n",
	       libcfs_nid2str(ni->ni_nid), libcfs_id2str(src),
	       hdr->msg.ack.dst_wmd.wh_object_cookie);

	lnet_msg_attach_md(msg, md, 0, 0);

	lnet_res_unlock(cpt);

	lnet_build_msg_event(msg, LNET_EVENT_ACK);

	lnet_ni_recv(ni, msg->msg_private, msg, 0, 0, 0, msg->msg_len);
	return 0;
}

static int
lnet_parse_forward_locked(lnet_ni_t *ni, lnet_msg_t *msg)
{
	int	rc = 0;

	if (msg->msg_rxpeer->lp_rtrcredits <= 0 ||
	    lnet_msg2bufpool(msg)->rbp_credits <= 0) {
		if (ni->ni_lnd->lnd_eager_recv == NULL) {
			msg->msg_rx_ready_delay = 1;
		} else {
			lnet_net_unlock(msg->msg_rx_cpt);
			rc = lnet_ni_eager_recv(ni, msg);
			lnet_net_lock(msg->msg_rx_cpt);
		}
	}

	if (rc == 0)
		rc = lnet_post_routed_recv_locked(msg, 0);
	return rc;
}

char *
lnet_msgtyp2str(int type)
{
	switch (type) {
	case LNET_MSG_ACK:
		return "ACK";
	case LNET_MSG_PUT:
		return "PUT";
	case LNET_MSG_GET:
		return "GET";
	case LNET_MSG_REPLY:
		return "REPLY";
	case LNET_MSG_HELLO:
		return "HELLO";
	default:
		return "<UNKNOWN>";
	}
}
EXPORT_SYMBOL(lnet_msgtyp2str);

void
lnet_print_hdr(lnet_hdr_t *hdr)
{
	lnet_process_id_t src = {0};
	lnet_process_id_t dst = {0};
	char *type_str = lnet_msgtyp2str(hdr->type);

	src.nid = hdr->src_nid;
	src.pid = hdr->src_pid;

	dst.nid = hdr->dest_nid;
	dst.pid = hdr->dest_pid;

	CWARN("P3 Header at %p of type %s\n", hdr, type_str);
	CWARN("    From %s\n", libcfs_id2str(src));
	CWARN("    To   %s\n", libcfs_id2str(dst));

	switch (hdr->type) {
	default:
		break;

	case LNET_MSG_PUT:
		CWARN("    Ptl index %d, ack md %#llx.%#llx, match bits %llu\n",
		      hdr->msg.put.ptl_index,
		      hdr->msg.put.ack_wmd.wh_interface_cookie,
		      hdr->msg.put.ack_wmd.wh_object_cookie,
		      hdr->msg.put.match_bits);
		CWARN("    Length %d, offset %d, hdr data %#llx\n",
		      hdr->payload_length, hdr->msg.put.offset,
		      hdr->msg.put.hdr_data);
		break;

	case LNET_MSG_GET:
		CWARN("    Ptl index %d, return md %#llx.%#llx, match bits %llu\n",
		      hdr->msg.get.ptl_index,
		      hdr->msg.get.return_wmd.wh_interface_cookie,
		      hdr->msg.get.return_wmd.wh_object_cookie,
		      hdr->msg.get.match_bits);
		CWARN("    Length %d, src offset %d\n",
		      hdr->msg.get.sink_length,
		      hdr->msg.get.src_offset);
		break;

	case LNET_MSG_ACK:
		CWARN("    dst md %#llx.%#llx, manipulated length %d\n",
		      hdr->msg.ack.dst_wmd.wh_interface_cookie,
		      hdr->msg.ack.dst_wmd.wh_object_cookie,
		      hdr->msg.ack.mlength);
		break;

	case LNET_MSG_REPLY:
		CWARN("    dst md %#llx.%#llx, length %d\n",
		      hdr->msg.reply.dst_wmd.wh_interface_cookie,
		      hdr->msg.reply.dst_wmd.wh_object_cookie,
		      hdr->payload_length);
	}

}

int
lnet_parse(lnet_ni_t *ni, lnet_hdr_t *hdr, lnet_nid_t from_nid,
	   void *private, int rdma_req)
{
	int		rc = 0;
	int		cpt;
	int		for_me;
	struct lnet_msg	*msg;
	lnet_pid_t     dest_pid;
	lnet_nid_t     dest_nid;
	lnet_nid_t     src_nid;
	__u32	  payload_length;
	__u32	  type;

	LASSERT(!in_interrupt());

	type = le32_to_cpu(hdr->type);
	src_nid = le64_to_cpu(hdr->src_nid);
	dest_nid = le64_to_cpu(hdr->dest_nid);
	dest_pid = le32_to_cpu(hdr->dest_pid);
	payload_length = le32_to_cpu(hdr->payload_length);

	for_me = (ni->ni_nid == dest_nid);
	cpt = lnet_cpt_of_nid(from_nid);

	switch (type) {
	case LNET_MSG_ACK:
	case LNET_MSG_GET:
		if (payload_length > 0) {
			CERROR("%s, src %s: bad %s payload %d (0 expected)\n",
			       libcfs_nid2str(from_nid),
			       libcfs_nid2str(src_nid),
			       lnet_msgtyp2str(type), payload_length);
			return -EPROTO;
		}
		break;

	case LNET_MSG_PUT:
	case LNET_MSG_REPLY:
		if (payload_length >
		   (__u32)(for_me ? LNET_MAX_PAYLOAD : LNET_MTU)) {
			CERROR("%s, src %s: bad %s payload %d (%d max expected)\n",
			       libcfs_nid2str(from_nid),
			       libcfs_nid2str(src_nid),
			       lnet_msgtyp2str(type),
			       payload_length,
			       for_me ? LNET_MAX_PAYLOAD : LNET_MTU);
			return -EPROTO;
		}
		break;

	default:
		CERROR("%s, src %s: Bad message type 0x%x\n",
		       libcfs_nid2str(from_nid),
		       libcfs_nid2str(src_nid), type);
		return -EPROTO;
	}

	if (the_lnet.ln_routing &&
	    ni->ni_last_alive != get_seconds()) {
		lnet_ni_lock(ni);

		/* NB: so far here is the only place to set NI status to "up */
		ni->ni_last_alive = get_seconds();
		if (ni->ni_status != NULL &&
		    ni->ni_status->ns_status == LNET_NI_STATUS_DOWN)
			ni->ni_status->ns_status = LNET_NI_STATUS_UP;
		lnet_ni_unlock(ni);
	}

	/* Regard a bad destination NID as a protocol error.  Senders should
	 * know what they're doing; if they don't they're misconfigured, buggy
	 * or malicious so we chop them off at the knees :) */

	if (!for_me) {
		if (LNET_NIDNET(dest_nid) == LNET_NIDNET(ni->ni_nid)) {
			/* should have gone direct */
			CERROR("%s, src %s: Bad dest nid %s (should have been sent direct)\n",
			       libcfs_nid2str(from_nid),
			       libcfs_nid2str(src_nid),
			       libcfs_nid2str(dest_nid));
			return -EPROTO;
		}

		if (lnet_islocalnid(dest_nid)) {
			/* dest is another local NI; sender should have used
			 * this node's NID on its own network */
			CERROR("%s, src %s: Bad dest nid %s (it's my nid but on a different network)\n",
			       libcfs_nid2str(from_nid),
			       libcfs_nid2str(src_nid),
			       libcfs_nid2str(dest_nid));
			return -EPROTO;
		}

		if (rdma_req && type == LNET_MSG_GET) {
			CERROR("%s, src %s: Bad optimized GET for %s (final destination must be me)\n",
			       libcfs_nid2str(from_nid),
			       libcfs_nid2str(src_nid),
			       libcfs_nid2str(dest_nid));
			return -EPROTO;
		}

		if (!the_lnet.ln_routing) {
			CERROR("%s, src %s: Dropping message for %s (routing not enabled)\n",
			       libcfs_nid2str(from_nid),
			       libcfs_nid2str(src_nid),
			       libcfs_nid2str(dest_nid));
			goto drop;
		}
	}

	/* Message looks OK; we're not going to return an error, so we MUST
	 * call back lnd_recv() come what may... */

	if (!list_empty(&the_lnet.ln_test_peers) && /* normally we don't */
	    fail_peer(src_nid, 0)) {	     /* shall we now? */
		CERROR("%s, src %s: Dropping %s to simulate failure\n",
		       libcfs_nid2str(from_nid), libcfs_nid2str(src_nid),
		       lnet_msgtyp2str(type));
		goto drop;
	}

	msg = lnet_msg_alloc();
	if (msg == NULL) {
		CERROR("%s, src %s: Dropping %s (out of memory)\n",
		       libcfs_nid2str(from_nid), libcfs_nid2str(src_nid),
		       lnet_msgtyp2str(type));
		goto drop;
	}

	/* msg zeroed in lnet_msg_alloc;
	 * i.e. flags all clear, pointers NULL etc
	 */

	msg->msg_type = type;
	msg->msg_private = private;
	msg->msg_receiving = 1;
	msg->msg_len = msg->msg_wanted = payload_length;
	msg->msg_offset = 0;
	msg->msg_hdr = *hdr;
	/* for building message event */
	msg->msg_from = from_nid;
	if (!for_me) {
		msg->msg_target.pid	= dest_pid;
		msg->msg_target.nid	= dest_nid;
		msg->msg_routing	= 1;

	} else {
		/* convert common msg->hdr fields to host byteorder */
		msg->msg_hdr.type	= type;
		msg->msg_hdr.src_nid	= src_nid;
		msg->msg_hdr.src_pid	= le32_to_cpu(msg->msg_hdr.src_pid);
		msg->msg_hdr.dest_nid	= dest_nid;
		msg->msg_hdr.dest_pid	= dest_pid;
		msg->msg_hdr.payload_length = payload_length;
	}

	lnet_net_lock(cpt);
	rc = lnet_nid2peer_locked(&msg->msg_rxpeer, from_nid, cpt);
	if (rc != 0) {
		lnet_net_unlock(cpt);
		CERROR("%s, src %s: Dropping %s (error %d looking up sender)\n",
		       libcfs_nid2str(from_nid), libcfs_nid2str(src_nid),
		       lnet_msgtyp2str(type), rc);
		lnet_msg_free(msg);
		goto drop;
	}

	if (lnet_isrouter(msg->msg_rxpeer)) {
		lnet_peer_set_alive(msg->msg_rxpeer);
		if (avoid_asym_router_failure &&
		    LNET_NIDNET(src_nid) != LNET_NIDNET(from_nid)) {
			/* received a remote message from router, update
			 * remote NI status on this router.
			 * NB: multi-hop routed message will be ignored.
			 */
			lnet_router_ni_update_locked(msg->msg_rxpeer,
						     LNET_NIDNET(src_nid));
		}
	}

	lnet_msg_commit(msg, cpt);

	if (!for_me) {
		rc = lnet_parse_forward_locked(ni, msg);
		lnet_net_unlock(cpt);

		if (rc < 0)
			goto free_drop;
		if (rc == 0) {
			lnet_ni_recv(ni, msg->msg_private, msg, 0,
				     0, payload_length, payload_length);
		}
		return 0;
	}

	lnet_net_unlock(cpt);

	switch (type) {
	case LNET_MSG_ACK:
		rc = lnet_parse_ack(ni, msg);
		break;
	case LNET_MSG_PUT:
		rc = lnet_parse_put(ni, msg);
		break;
	case LNET_MSG_GET:
		rc = lnet_parse_get(ni, msg, rdma_req);
		break;
	case LNET_MSG_REPLY:
		rc = lnet_parse_reply(ni, msg);
		break;
	default:
		LASSERT(0);
		rc = -EPROTO;
		goto free_drop;  /* prevent an unused label if !kernel */
	}

	if (rc == 0)
		return 0;

	LASSERT(rc == ENOENT);

 free_drop:
	LASSERT(msg->msg_md == NULL);
	lnet_finalize(ni, msg, rc);

 drop:
	lnet_drop_message(ni, cpt, private, payload_length);
	return 0;
}
EXPORT_SYMBOL(lnet_parse);

void
lnet_drop_delayed_msg_list(struct list_head *head, char *reason)
{
	while (!list_empty(head)) {
		lnet_process_id_t	id = {0};
		lnet_msg_t		*msg;

		msg = list_entry(head->next, lnet_msg_t, msg_list);
		list_del(&msg->msg_list);

		id.nid = msg->msg_hdr.src_nid;
		id.pid = msg->msg_hdr.src_pid;

		LASSERT(msg->msg_md == NULL);
		LASSERT(msg->msg_rx_delayed);
		LASSERT(msg->msg_rxpeer != NULL);
		LASSERT(msg->msg_hdr.type == LNET_MSG_PUT);

		CWARN("Dropping delayed PUT from %s portal %d match %llu offset %d length %d: %s\n",
		      libcfs_id2str(id),
		      msg->msg_hdr.msg.put.ptl_index,
		      msg->msg_hdr.msg.put.match_bits,
		      msg->msg_hdr.msg.put.offset,
		      msg->msg_hdr.payload_length, reason);

		/* NB I can't drop msg's ref on msg_rxpeer until after I've
		 * called lnet_drop_message(), so I just hang onto msg as well
		 * until that's done */

		lnet_drop_message(msg->msg_rxpeer->lp_ni,
				  msg->msg_rxpeer->lp_cpt,
				  msg->msg_private, msg->msg_len);
		/*
		 * NB: message will not generate event because w/o attached MD,
		 * but we still should give error code so lnet_msg_decommit()
		 * can skip counters operations and other checks.
		 */
		lnet_finalize(msg->msg_rxpeer->lp_ni, msg, -ENOENT);
	}
}

void
lnet_recv_delayed_msg_list(struct list_head *head)
{
	while (!list_empty(head)) {
		lnet_msg_t	  *msg;
		lnet_process_id_t  id;

		msg = list_entry(head->next, lnet_msg_t, msg_list);
		list_del(&msg->msg_list);

		/* md won't disappear under me, since each msg
		 * holds a ref on it */

		id.nid = msg->msg_hdr.src_nid;
		id.pid = msg->msg_hdr.src_pid;

		LASSERT(msg->msg_rx_delayed);
		LASSERT(msg->msg_md != NULL);
		LASSERT(msg->msg_rxpeer != NULL);
		LASSERT(msg->msg_hdr.type == LNET_MSG_PUT);

		CDEBUG(D_NET, "Resuming delayed PUT from %s portal %d match %llu offset %d length %d.\n",
		       libcfs_id2str(id), msg->msg_hdr.msg.put.ptl_index,
		       msg->msg_hdr.msg.put.match_bits,
		       msg->msg_hdr.msg.put.offset,
		       msg->msg_hdr.payload_length);

		lnet_recv_put(msg->msg_rxpeer->lp_ni, msg);
	}
}

/**
 * Initiate an asynchronous PUT operation.
 *
 * There are several events associated with a PUT: completion of the send on
 * the initiator node (LNET_EVENT_SEND), and when the send completes
 * successfully, the receipt of an acknowledgment (LNET_EVENT_ACK) indicating
 * that the operation was accepted by the target. The event LNET_EVENT_PUT is
 * used at the target node to indicate the completion of incoming data
 * delivery.
 *
 * The local events will be logged in the EQ associated with the MD pointed to
 * by \a mdh handle. Using a MD without an associated EQ results in these
 * events being discarded. In this case, the caller must have another
 * mechanism (e.g., a higher level protocol) for determining when it is safe
 * to modify the memory region associated with the MD.
 *
 * Note that LNet does not guarantee the order of LNET_EVENT_SEND and
 * LNET_EVENT_ACK, though intuitively ACK should happen after SEND.
 *
 * \param self Indicates the NID of a local interface through which to send
 * the PUT request. Use LNET_NID_ANY to let LNet choose one by itself.
 * \param mdh A handle for the MD that describes the memory to be sent. The MD
 * must be "free floating" (See LNetMDBind()).
 * \param ack Controls whether an acknowledgment is requested.
 * Acknowledgments are only sent when they are requested by the initiating
 * process and the target MD enables them.
 * \param target A process identifier for the target process.
 * \param portal The index in the \a target's portal table.
 * \param match_bits The match bits to use for MD selection at the target
 * process.
 * \param offset The offset into the target MD (only used when the target
 * MD has the LNET_MD_MANAGE_REMOTE option set).
 * \param hdr_data 64 bits of user data that can be included in the message
 * header. This data is written to an event queue entry at the target if an
 * EQ is present on the matching MD.
 *
 * \retval  0      Success, and only in this case events will be generated
 * and logged to EQ (if it exists).
 * \retval -EIO    Simulated failure.
 * \retval -ENOMEM Memory allocation failure.
 * \retval -ENOENT Invalid MD object.
 *
 * \see lnet_event_t::hdr_data and lnet_event_kind_t.
 */
int
LNetPut(lnet_nid_t self, lnet_handle_md_t mdh, lnet_ack_req_t ack,
	lnet_process_id_t target, unsigned int portal,
	__u64 match_bits, unsigned int offset,
	__u64 hdr_data)
{
	struct lnet_msg		*msg;
	struct lnet_libmd	*md;
	int			cpt;
	int			rc;

	LASSERT(the_lnet.ln_init);
	LASSERT(the_lnet.ln_refcount > 0);

	if (!list_empty(&the_lnet.ln_test_peers) && /* normally we don't */
	    fail_peer(target.nid, 1)) { /* shall we now? */
		CERROR("Dropping PUT to %s: simulated failure\n",
		       libcfs_id2str(target));
		return -EIO;
	}

	msg = lnet_msg_alloc();
	if (msg == NULL) {
		CERROR("Dropping PUT to %s: ENOMEM on lnet_msg_t\n",
		       libcfs_id2str(target));
		return -ENOMEM;
	}
	msg->msg_vmflush = !!memory_pressure_get();

	cpt = lnet_cpt_of_cookie(mdh.cookie);
	lnet_res_lock(cpt);

	md = lnet_handle2md(&mdh);
	if (md == NULL || md->md_threshold == 0 || md->md_me != NULL) {
		CERROR("Dropping PUT (%llu:%d:%s): MD (%d) invalid\n",
		       match_bits, portal, libcfs_id2str(target),
		       md == NULL ? -1 : md->md_threshold);
		if (md != NULL && md->md_me != NULL)
			CERROR("Source MD also attached to portal %d\n",
			       md->md_me->me_portal);
		lnet_res_unlock(cpt);

		lnet_msg_free(msg);
		return -ENOENT;
	}

	CDEBUG(D_NET, "LNetPut -> %s\n", libcfs_id2str(target));

	lnet_msg_attach_md(msg, md, 0, 0);

	lnet_prep_send(msg, LNET_MSG_PUT, target, 0, md->md_length);

	msg->msg_hdr.msg.put.match_bits = cpu_to_le64(match_bits);
	msg->msg_hdr.msg.put.ptl_index = cpu_to_le32(portal);
	msg->msg_hdr.msg.put.offset = cpu_to_le32(offset);
	msg->msg_hdr.msg.put.hdr_data = hdr_data;

	/* NB handles only looked up by creator (no flips) */
	if (ack == LNET_ACK_REQ) {
		msg->msg_hdr.msg.put.ack_wmd.wh_interface_cookie =
			the_lnet.ln_interface_cookie;
		msg->msg_hdr.msg.put.ack_wmd.wh_object_cookie =
			md->md_lh.lh_cookie;
	} else {
		msg->msg_hdr.msg.put.ack_wmd.wh_interface_cookie =
			LNET_WIRE_HANDLE_COOKIE_NONE;
		msg->msg_hdr.msg.put.ack_wmd.wh_object_cookie =
			LNET_WIRE_HANDLE_COOKIE_NONE;
	}

	lnet_res_unlock(cpt);

	lnet_build_msg_event(msg, LNET_EVENT_SEND);

	rc = lnet_send(self, msg, LNET_NID_ANY);
	if (rc != 0) {
		CNETERR("Error sending PUT to %s: %d\n",
		       libcfs_id2str(target), rc);
		lnet_finalize(NULL, msg, rc);
	}

	/* completion will be signalled by an event */
	return 0;
}
EXPORT_SYMBOL(LNetPut);

lnet_msg_t *
lnet_create_reply_msg(lnet_ni_t *ni, lnet_msg_t *getmsg)
{
	/* The LND can DMA direct to the GET md (i.e. no REPLY msg).  This
	 * returns a msg for the LND to pass to lnet_finalize() when the sink
	 * data has been received.
	 *
	 * CAVEAT EMPTOR: 'getmsg' is the original GET, which is freed when
	 * lnet_finalize() is called on it, so the LND must call this first */

	struct lnet_msg		*msg = lnet_msg_alloc();
	struct lnet_libmd	*getmd = getmsg->msg_md;
	lnet_process_id_t	peer_id = getmsg->msg_target;
	int			cpt;

	LASSERT(!getmsg->msg_target_is_router);
	LASSERT(!getmsg->msg_routing);

	cpt = lnet_cpt_of_cookie(getmd->md_lh.lh_cookie);
	lnet_res_lock(cpt);

	LASSERT(getmd->md_refcount > 0);

	if (msg == NULL) {
		CERROR("%s: Dropping REPLY from %s: can't allocate msg\n",
			libcfs_nid2str(ni->ni_nid), libcfs_id2str(peer_id));
		goto drop;
	}

	if (getmd->md_threshold == 0) {
		CERROR("%s: Dropping REPLY from %s for inactive MD %p\n",
			libcfs_nid2str(ni->ni_nid), libcfs_id2str(peer_id),
			getmd);
		lnet_res_unlock(cpt);
		goto drop;
	}

	LASSERT(getmd->md_offset == 0);

	CDEBUG(D_NET, "%s: Reply from %s md %p\n",
	       libcfs_nid2str(ni->ni_nid), libcfs_id2str(peer_id), getmd);

	/* setup information for lnet_build_msg_event */
	msg->msg_from = peer_id.nid;
	msg->msg_type = LNET_MSG_GET; /* flag this msg as an "optimized" GET */
	msg->msg_hdr.src_nid = peer_id.nid;
	msg->msg_hdr.payload_length = getmd->md_length;
	msg->msg_receiving = 1; /* required by lnet_msg_attach_md */

	lnet_msg_attach_md(msg, getmd, getmd->md_offset, getmd->md_length);
	lnet_res_unlock(cpt);

	cpt = lnet_cpt_of_nid(peer_id.nid);

	lnet_net_lock(cpt);
	lnet_msg_commit(msg, cpt);
	lnet_net_unlock(cpt);

	lnet_build_msg_event(msg, LNET_EVENT_REPLY);

	return msg;

 drop:
	cpt = lnet_cpt_of_nid(peer_id.nid);

	lnet_net_lock(cpt);
	the_lnet.ln_counters[cpt]->drop_count++;
	the_lnet.ln_counters[cpt]->drop_length += getmd->md_length;
	lnet_net_unlock(cpt);

	if (msg != NULL)
		lnet_msg_free(msg);

	return NULL;
}
EXPORT_SYMBOL(lnet_create_reply_msg);

void
lnet_set_reply_msg_len(lnet_ni_t *ni, lnet_msg_t *reply, unsigned int len)
{
	/* Set the REPLY length, now the RDMA that elides the REPLY message has
	 * completed and I know it. */
	LASSERT(reply != NULL);
	LASSERT(reply->msg_type == LNET_MSG_GET);
	LASSERT(reply->msg_ev.type == LNET_EVENT_REPLY);

	/* NB I trusted my peer to RDMA.  If she tells me she's written beyond
	 * the end of my buffer, I might as well be dead. */
	LASSERT(len <= reply->msg_ev.mlength);

	reply->msg_ev.mlength = len;
}
EXPORT_SYMBOL(lnet_set_reply_msg_len);

/**
 * Initiate an asynchronous GET operation.
 *
 * On the initiator node, an LNET_EVENT_SEND is logged when the GET request
 * is sent, and an LNET_EVENT_REPLY is logged when the data returned from
 * the target node in the REPLY has been written to local MD.
 *
 * On the target node, an LNET_EVENT_GET is logged when the GET request
 * arrives and is accepted into a MD.
 *
 * \param self,target,portal,match_bits,offset See the discussion in LNetPut().
 * \param mdh A handle for the MD that describes the memory into which the
 * requested data will be received. The MD must be "free floating"
 * (See LNetMDBind()).
 *
 * \retval  0      Success, and only in this case events will be generated
 * and logged to EQ (if it exists) of the MD.
 * \retval -EIO    Simulated failure.
 * \retval -ENOMEM Memory allocation failure.
 * \retval -ENOENT Invalid MD object.
 */
int
LNetGet(lnet_nid_t self, lnet_handle_md_t mdh,
	lnet_process_id_t target, unsigned int portal,
	__u64 match_bits, unsigned int offset)
{
	struct lnet_msg		*msg;
	struct lnet_libmd	*md;
	int			cpt;
	int			rc;

	LASSERT(the_lnet.ln_init);
	LASSERT(the_lnet.ln_refcount > 0);

	if (!list_empty(&the_lnet.ln_test_peers) && /* normally we don't */
	    fail_peer(target.nid, 1)) {	  /* shall we now? */
		CERROR("Dropping GET to %s: simulated failure\n",
		       libcfs_id2str(target));
		return -EIO;
	}

	msg = lnet_msg_alloc();
	if (msg == NULL) {
		CERROR("Dropping GET to %s: ENOMEM on lnet_msg_t\n",
		       libcfs_id2str(target));
		return -ENOMEM;
	}

	cpt = lnet_cpt_of_cookie(mdh.cookie);
	lnet_res_lock(cpt);

	md = lnet_handle2md(&mdh);
	if (md == NULL || md->md_threshold == 0 || md->md_me != NULL) {
		CERROR("Dropping GET (%llu:%d:%s): MD (%d) invalid\n",
		       match_bits, portal, libcfs_id2str(target),
		       md == NULL ? -1 : md->md_threshold);
		if (md != NULL && md->md_me != NULL)
			CERROR("REPLY MD also attached to portal %d\n",
			       md->md_me->me_portal);

		lnet_res_unlock(cpt);

		lnet_msg_free(msg);
		return -ENOENT;
	}

	CDEBUG(D_NET, "LNetGet -> %s\n", libcfs_id2str(target));

	lnet_msg_attach_md(msg, md, 0, 0);

	lnet_prep_send(msg, LNET_MSG_GET, target, 0, 0);

	msg->msg_hdr.msg.get.match_bits = cpu_to_le64(match_bits);
	msg->msg_hdr.msg.get.ptl_index = cpu_to_le32(portal);
	msg->msg_hdr.msg.get.src_offset = cpu_to_le32(offset);
	msg->msg_hdr.msg.get.sink_length = cpu_to_le32(md->md_length);

	/* NB handles only looked up by creator (no flips) */
	msg->msg_hdr.msg.get.return_wmd.wh_interface_cookie =
		the_lnet.ln_interface_cookie;
	msg->msg_hdr.msg.get.return_wmd.wh_object_cookie =
		md->md_lh.lh_cookie;

	lnet_res_unlock(cpt);

	lnet_build_msg_event(msg, LNET_EVENT_SEND);

	rc = lnet_send(self, msg, LNET_NID_ANY);
	if (rc < 0) {
		CNETERR("Error sending GET to %s: %d\n",
		       libcfs_id2str(target), rc);
		lnet_finalize(NULL, msg, rc);
	}

	/* completion will be signalled by an event */
	return 0;
}
EXPORT_SYMBOL(LNetGet);

/**
 * Calculate distance to node at \a dstnid.
 *
 * \param dstnid Target NID.
 * \param srcnidp If not NULL, NID of the local interface to reach \a dstnid
 * is saved here.
 * \param orderp If not NULL, order of the route to reach \a dstnid is saved
 * here.
 *
 * \retval 0 If \a dstnid belongs to a local interface, and reserved option
 * local_nid_dist_zero is set, which is the default.
 * \retval positives Distance to target NID, i.e. number of hops plus one.
 * \retval -EHOSTUNREACH If \a dstnid is not reachable.
 */
int
LNetDist(lnet_nid_t dstnid, lnet_nid_t *srcnidp, __u32 *orderp)
{
	struct list_head		*e;
	struct lnet_ni		*ni;
	lnet_remotenet_t	*rnet;
	__u32			dstnet = LNET_NIDNET(dstnid);
	int			hops;
	int			cpt;
	__u32			order = 2;
	struct list_head		*rn_list;

	/* if !local_nid_dist_zero, I don't return a distance of 0 ever
	 * (when lustre sees a distance of 0, it substitutes 0@lo), so I
	 * keep order 0 free for 0@lo and order 1 free for a local NID
	 * match */

	LASSERT(the_lnet.ln_init);
	LASSERT(the_lnet.ln_refcount > 0);

	cpt = lnet_net_lock_current();

	list_for_each(e, &the_lnet.ln_nis) {
		ni = list_entry(e, lnet_ni_t, ni_list);

		if (ni->ni_nid == dstnid) {
			if (srcnidp != NULL)
				*srcnidp = dstnid;
			if (orderp != NULL) {
				if (LNET_NETTYP(LNET_NIDNET(dstnid)) == LOLND)
					*orderp = 0;
				else
					*orderp = 1;
			}
			lnet_net_unlock(cpt);

			return local_nid_dist_zero ? 0 : 1;
		}

		if (LNET_NIDNET(ni->ni_nid) == dstnet) {
			if (srcnidp != NULL)
				*srcnidp = ni->ni_nid;
			if (orderp != NULL)
				*orderp = order;
			lnet_net_unlock(cpt);
			return 1;
		}

		order++;
	}

	rn_list = lnet_net2rnethash(dstnet);
	list_for_each(e, rn_list) {
		rnet = list_entry(e, lnet_remotenet_t, lrn_list);

		if (rnet->lrn_net == dstnet) {
			lnet_route_t *route;
			lnet_route_t *shortest = NULL;

			LASSERT(!list_empty(&rnet->lrn_routes));

			list_for_each_entry(route, &rnet->lrn_routes,
						lr_list) {
				if (shortest == NULL ||
				    route->lr_hops < shortest->lr_hops)
					shortest = route;
			}

			LASSERT(shortest != NULL);
			hops = shortest->lr_hops;
			if (srcnidp != NULL)
				*srcnidp = shortest->lr_gateway->lp_ni->ni_nid;
			if (orderp != NULL)
				*orderp = order;
			lnet_net_unlock(cpt);
			return hops + 1;
		}
		order++;
	}

	lnet_net_unlock(cpt);
	return -EHOSTUNREACH;
}
EXPORT_SYMBOL(LNetDist);

/**
 * Set the number of asynchronous messages expected from a target process.
 *
 * This function is only meaningful for userspace callers. It's a no-op when
 * called from kernel.
 *
 * Asynchronous messages are those that can come from a target when the
 * userspace process is not waiting for IO to complete; e.g., AST callbacks
 * from Lustre servers. Specifying the expected number of such messages
 * allows them to be eagerly received when user process is not running in
 * LNet; otherwise network errors may occur.
 *
 * \param id Process ID of the target process.
 * \param nasync Number of asynchronous messages expected from the target.
 *
 * \return 0 on success, and an error code otherwise.
 */
int
LNetSetAsync(lnet_process_id_t id, int nasync)
{
	return 0;
}
EXPORT_SYMBOL(LNetSetAsync);<|MERGE_RESOLUTION|>--- conflicted
+++ resolved
@@ -1530,11 +1530,7 @@
 	LASSERT(md->md_offset == 0);
 
 	rlength = hdr->payload_length;
-<<<<<<< HEAD
-	mlength = min_t(int, rlength, md->md_length);
-=======
 	mlength = min_t(uint, rlength, md->md_length);
->>>>>>> 007760cf
 
 	if (mlength < rlength &&
 	    (md->md_options & LNET_MD_TRUNCATE) == 0) {
