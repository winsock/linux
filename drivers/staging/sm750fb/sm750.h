--- conflicted
+++ resolved
@@ -5,20 +5,12 @@
 
 #define FB_ACCEL_SMI 0xab
 /* please use revision id to distinguish sm750le and sm750*/
-<<<<<<< HEAD
-#define SPC_SM750 	0
-=======
 #define SPC_SM750 0
->>>>>>> 9fe8ecca
 
 #define MB(x) ((x)<<20)
 #define MHZ(x) ((x) * 1000000)
 /* align should be 2,4,8,16 */
-<<<<<<< HEAD
-#define PADDING(align, data) (((data)+(align)-1)&(~((align) -1)))
-=======
 #define PADDING(align, data) (((data)+(align)-1)&(~((align) - 1)))
->>>>>>> 9fe8ecca
 extern int smi_indent;
 
 
@@ -61,11 +53,7 @@
 		int mtrr_off;
 		struct{
 			int vram;
-<<<<<<< HEAD
-		}mtrr;
-=======
 		} mtrr;
->>>>>>> 9fe8ecca
 	/* all smi graphic adaptor got below attributes */
 	unsigned long vidmem_start;
 	unsigned long vidreg_start;
@@ -104,11 +92,7 @@
 	void (*setData)(struct lynx_cursor *, u16, const u8*, const u8*);
 };
 
-<<<<<<< HEAD
-struct lynxfb_crtc{
-=======
 struct lynxfb_crtc {
->>>>>>> 9fe8ecca
 	unsigned char __iomem *vCursor; /* virtual address of cursor */
 	unsigned char __iomem *vScreen; /* virtual address of on_screen */
 	int oCursor; /* cursor address offset in vidmem */
@@ -128,17 +112,10 @@
 						struct fb_var_screeninfo*,
 						struct fb_fix_screeninfo*);
 
-<<<<<<< HEAD
-	int(*proc_checkMode)(struct lynxfb_crtc*, struct fb_var_screeninfo*);
-	int(*proc_setColReg)(struct lynxfb_crtc*, ushort, ushort, ushort, ushort);
-	void (*clear)(struct lynxfb_crtc*);
-        /* pan display */
-=======
 	int (*proc_checkMode)(struct lynxfb_crtc*, struct fb_var_screeninfo*);
 	int (*proc_setColReg)(struct lynxfb_crtc*, ushort, ushort, ushort, ushort);
 	void (*clear)(struct lynxfb_crtc *);
 	/* pan display */
->>>>>>> 9fe8ecca
 	int (*proc_panDisplay)(struct lynxfb_crtc *,
 			       const struct fb_var_screeninfo *,
 			       const struct fb_info *);
@@ -156,17 +133,10 @@
 	*/
 
 	int *channel;
-<<<<<<< HEAD
-	/* 	which channel these outputs linked with,for sm750:
-		*channel=0 means primary channel
-		*channel=1 means secondary channel
-		output->channel ==> &crtc->channel
-=======
 	/* which channel these outputs linked with,for sm750:
 	   *channel=0 means primary channel
 	   *channel=1 means secondary channel
 	   output->channel ==> &crtc->channel
->>>>>>> 9fe8ecca
 	*/
 	void *priv;
 
@@ -174,15 +144,9 @@
 						struct fb_var_screeninfo*,
 						struct fb_fix_screeninfo*);
 
-<<<<<<< HEAD
-	int(*proc_checkMode)(struct lynxfb_output*, struct fb_var_screeninfo*);
-	int(*proc_setBLANK)(struct lynxfb_output*, int);
-	void  (*clear)(struct lynxfb_output*);
-=======
 	int (*proc_checkMode)(struct lynxfb_output*, struct fb_var_screeninfo*);
 	int (*proc_setBLANK)(struct lynxfb_output*, int);
 	void  (*clear)(struct lynxfb_output *);
->>>>>>> 9fe8ecca
 };
 
 struct lynxfb_par {
@@ -204,11 +168,7 @@
 			({ \
 			unsigned long long hz = 1000*1000*1000*1000ULL;	\
 			do_div(hz, ps);	\
-<<<<<<< HEAD
-			(unsigned long)hz;})
-=======
 			(unsigned long)hz; })
->>>>>>> 9fe8ecca
 
 static inline unsigned long ps_to_hz(unsigned int psvalue)
 {
