--- conflicted
+++ resolved
@@ -26,12 +26,7 @@
 typedef void (*PFN_DVICTRL_CLEARINTERRUPT)(void);
 
 /* Structure to hold all the function pointer to the DVI Controller. */
-<<<<<<< HEAD
-typedef struct _dvi_ctrl_device_t
-{
-=======
 typedef struct _dvi_ctrl_device_t {
->>>>>>> 9fe8ecca
 	PFN_DVICTRL_INIT		pfnInit;
 	PFN_DVICTRL_RESETCHIP		pfnResetChip;
 	PFN_DVICTRL_GETCHIPSTRING	pfnGetChipString;
